--- conflicted
+++ resolved
@@ -49,17 +49,9 @@
 #  include "Amesos2_Lapack_def.hpp"
 #  include "Amesos2_ExplicitInstantiationHelpers.hpp"
 
-<<<<<<< HEAD
-
-#ifdef HAVE_TPETRA_INST_INT_INT
-namespace Amesos2 {
-=======
->>>>>>> 1e7e8d39
 #ifdef HAVE_AMESOS2_EPETRA
 namespace Amesos2 {
   AMESOS2_SOLVER_EPETRA_INST(Lapack);
-}
-#endif
 }
 #endif
 
@@ -158,11 +150,7 @@
   #endif
 #endif
 #ifdef HAVE_TPETRA_INST_DOUBLE
-<<<<<<< HEAD
-    #ifdef HAVE_TPETRA_INST_INT_INT   
-=======
-    #ifdef HAVE_TPETRA_INST_INT_INT
->>>>>>> 1e7e8d39
+    #ifdef HAVE_TPETRA_INST_INT_INT
       AMESOS2_LAPACK_LOCAL_INSTANT(double, int, int, NODETYPE)
     #endif
     #ifdef HAVE_TPETRA_INST_INT_LONG
@@ -209,11 +197,7 @@
 #if defined(HAVE_TPETRA_INST_PTHREAD) && !defined(HAVE_TPETRA_DEFAULTNODE_THREADSWRAPPERNODE) && defined(HAVE_TPETRA_INST_DOUBLE) && defined(TPETRA_HAVE_KOKKOS_REFACTOR)
 #define NODETYPE Kokkos_Compat_KokkosThreadsWrapperNode
 #ifdef HAVE_TPETRA_INST_FLOAT
-<<<<<<< HEAD
-  #ifdef HAVE_TPETRA_INST_INT_INT 
-=======
-  #ifdef HAVE_TPETRA_INST_INT_INT
->>>>>>> 1e7e8d39
+  #ifdef HAVE_TPETRA_INST_INT_INT
     AMESOS2_LAPACK_LOCAL_INSTANT(float, int, int, NODETYPE)
   #endif
   #ifdef HAVE_TPETRA_INST_INT_LONG
