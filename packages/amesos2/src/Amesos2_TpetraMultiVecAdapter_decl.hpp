--- conflicted
+++ resolved
@@ -241,13 +241,8 @@
                                               EDistribution distribution) const;
 
     template<typename KV>
-<<<<<<< HEAD
-    void
-    get1dCopy_kokkos_view (KV& v,
-=======
     bool
     get1dCopy_kokkos_view (bool bInitialize, KV& v,
->>>>>>> 4103bf6c
                size_t lda,
                Teuchos::Ptr<const Tpetra::Map<local_ordinal_t,
                                               global_ordinal_t,
