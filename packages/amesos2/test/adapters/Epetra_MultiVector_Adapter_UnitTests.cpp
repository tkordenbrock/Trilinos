// @HEADER
//
// ***********************************************************************
//
//           Amesos2: Templated Direct Sparse Solver Package
//                  Copyright 2011 Sandia Corporation
//
// Under the terms of Contract DE-AC04-94AL85000 with Sandia Corporation,
// the U.S. Government retains certain rights in this software.
//
// Redistribution and use in source and binary forms, with or without
// modification, are permitted provided that the following conditions are
// met:
//
// 1. Redistributions of source code must retain the above copyright
// notice, this list of conditions and the following disclaimer.
//
// 2. Redistributions in binary form must reproduce the above copyright
// notice, this list of conditions and the following disclaimer in the
// documentation and/or other materials provided with the distribution.
//
// 3. Neither the name of the Corporation nor the names of the
// contributors may be used to endorse or promote products derived from
// this software without specific prior written permission.
//
// THIS SOFTWARE IS PROVIDED BY SANDIA CORPORATION "AS IS" AND ANY
// EXPRESS OR IMPLIED WARRANTIES, INCLUDING, BUT NOT LIMITED TO, THE
// IMPLIED WARRANTIES OF MERCHANTABILITY AND FITNESS FOR A PARTICULAR
// PURPOSE ARE DISCLAIMED. IN NO EVENT SHALL SANDIA CORPORATION OR THE
// CONTRIBUTORS BE LIABLE FOR ANY DIRECT, INDIRECT, INCIDENTAL, SPECIAL,
// EXEMPLARY, OR CONSEQUENTIAL DAMAGES (INCLUDING, BUT NOT LIMITED TO,
// PROCUREMENT OF SUBSTITUTE GOODS OR SERVICES; LOSS OF USE, DATA, OR
// PROFITS; OR BUSINESS INTERRUPTION) HOWEVER CAUSED AND ON ANY THEORY OF
// LIABILITY, WHETHER IN CONTRACT, STRICT LIABILITY, OR TORT (INCLUDING
// NEGLIGENCE OR OTHERWISE) ARISING IN ANY WAY OUT OF THE USE OF THIS
// SOFTWARE, EVEN IF ADVISED OF THE POSSIBILITY OF SUCH DAMAGE.
//
// Questions? Contact Michael A. Heroux (maherou@sandia.gov)
//
// ***********************************************************************
//
// @HEADER

#include <Teuchos_UnitTestHarness.hpp>
#include <Teuchos_VerboseObject.hpp>
#include <Teuchos_FancyOStream.hpp>
#include <Teuchos_Array.hpp>
#include <Teuchos_as.hpp>

#include <Tpetra_Core.hpp>
#include <Tpetra_Map.hpp>

#include <Epetra_MultiVector.h>
#include <Epetra_Import.h>
#include <Epetra_Map.h>
#ifdef HAVE_MPI
#  include <Epetra_MpiComm.h>
#else
#  include <Epetra_SerialComm.h>
#endif

#include "Amesos2_EpetraMultiVecAdapter.hpp"
#include "Amesos2_MultiVecAdapter.hpp"
#include "Amesos2_Util.hpp"
#include "Amesos2_Meta.hpp"

namespace {

  using std::cout;
  using std::endl;
  using std::string;

  using Teuchos::as;
  using Teuchos::RCP;
  using Teuchos::ArrayRCP;
  using Teuchos::rcp;
  using Teuchos::rcpFromRef;
  using Teuchos::ptrInArg;
  using Teuchos::outArg;
  using Teuchos::Comm;
  using Teuchos::Array;
  using Teuchos::ArrayView;
  using Teuchos::tuple;
  using Teuchos::ScalarTraits;
  using Teuchos::OrdinalTraits;
  using Teuchos::FancyOStream;
  using Teuchos::VerboseObjectBase;

  using Amesos2::MultiVecAdapter;
  using Amesos2::createMultiVecAdapter;

  using Amesos2::Meta::is_same;

  using Amesos2::Util::getDistributionMap;
  using Amesos2::Util::to_teuchos_comm;
  using Amesos2::Util::get_1d_copy_helper;
  using Amesos2::Util::put_1d_data_helper;

  typedef Tpetra::Map<>::node_type Node;

  TEUCHOS_STATIC_SETUP()
  {
    Teuchos::CommandLineProcessor &clp = Teuchos::UnitTestRepository::getCLP();
    clp.addOutputSetupOptions(true);
    // No options for now
  }

  const Epetra_Comm* getDefaultComm()
  {
#ifdef EPETRA_MPI
    return new Epetra_MpiComm( MPI_COMM_WORLD );
#else
    return new Epetra_SerialComm();
#endif
  }

  /*
  RCP<FancyOStream> getDefaultOStream()
  {
    return( VerboseObjectBase::getDefaultOStream() );
  }
  */

  /*
   * UNIT TESTS
   */

  TEUCHOS_UNIT_TEST( MultiVecAdapter, Initialization )
  {
    /* Test correct initialization of the MultiVecAdapter
     *
     * - All Constructors
     * - Correct initialization of class members
     * - Correct typedefs ( using Amesos2::is_same<> )
     */
    typedef Epetra_MultiVector MV;
    typedef MultiVecAdapter<MV> ADAPT;

    const Epetra_Comm* comm = getDefaultComm();
    // create a Map
    const size_t numLocal = 10;
    Epetra_Map map(-1, numLocal, 0, *comm);

    RCP<MV> mv = rcp(new MV(map,11));
    mv->Random();

    RCP<ADAPT> adapter = createMultiVecAdapter(mv);

    // The following should all pass at compile time
    TEST_ASSERT( (is_same<double, ADAPT::scalar_t>::value) );
    TEST_ASSERT( (is_same<int,    ADAPT::local_ordinal_t>::value) );
    // mfh 23 Apr 2019: I have removed the requirement that
    // ADAPT::global_ordinal_t == int.
    TEST_ASSERT( (is_same<Node,   ADAPT::node_t>::value) );
    TEST_ASSERT( (is_same<size_t, ADAPT::global_size_t>::value) );
    TEST_ASSERT( (is_same<MV,     ADAPT::multivec_t>::value) );

    delete comm;
  }

  TEUCHOS_UNIT_TEST( MultiVecAdapter, Dimensions )
  {
    // Test that the dimensions reported by the adapter match those as reported
    // by the Tpetra::MultiVector
    typedef Epetra_MultiVector MV;
    typedef MultiVecAdapter<MV> ADAPT;

    const Epetra_Comm* comm = getDefaultComm();
    // create a Map
    const size_t numLocal = 10;
    Epetra_Map map(-1,numLocal,0,*comm);

    RCP<MV> mv = rcp(new MV(map,11));
    mv->Random();

    RCP<ADAPT> adapter = createMultiVecAdapter(mv);

    TEST_EQUALITY( mv->MyLength(),     as<int>(adapter->getLocalLength())     );
    TEST_EQUALITY( mv->NumVectors(),   as<int>(adapter->getLocalNumVectors()) );
    TEST_EQUALITY( mv->NumVectors(),   as<int>(adapter->getGlobalNumVectors()));
    TEST_EQUALITY( mv->GlobalLength(), as<int>(adapter->getGlobalLength())    );
    TEST_EQUALITY( mv->Stride(),       as<int>(adapter->getStride())          );

    delete comm;
  }

  TEUCHOS_UNIT_TEST( MultiVecAdapter, Copy )
  {
    /* Test the get1dCopy() method of MultiVecAdapter.  We can check against a
     * known multivector and also check against what is returned by the
     * Tpetra::MultiVector.
     */
    typedef Epetra_MultiVector MV;
    typedef MultiVecAdapter<MV> ADAPT;

    const Epetra_Comm* comm = getDefaultComm();
    int numprocs = comm->NumProc();
    int rank = comm->MyPID();

    // create a Map
    const size_t numVectors = 3;
    const size_t numLocal = 13;
    Epetra_Map map(-1,numLocal,0,*comm);

    RCP<MV> mv = rcp(new MV(map,numVectors));
    mv->Random();

    // mv->Print(std::cout);

    RCP<ADAPT> adapter = createMultiVecAdapter(mv);
    Array<double> original(numVectors*numLocal*numprocs);
    Array<double> copy(numVectors*numLocal*numprocs);

    get_1d_copy_helper<ADAPT,double>::do_get(ptrInArg(*adapter), copy(),
                                             numLocal*numprocs, Amesos2::ROOTED);

    // Just rank==0 process has global copy of mv data, check against an import
    int my_elements = 0;
    if( rank == 0 ){
      my_elements = numLocal*numprocs;
    }
    Epetra_Map root_map(-1,my_elements,0,*comm);
    MV root_mv(root_map, numVectors);
    Epetra_Import importer(root_map, map);
    root_mv.Import(*mv, importer, Insert);

    // root_mv.Print(std::cout);

    root_mv.ExtractCopy(original.getRawPtr(), numLocal*numprocs);

    TEST_COMPARE_ARRAYS( original, copy );


    // Check getting copy of just local data
    original.clear();
    original.resize(numVectors*numLocal);
    copy.clear();
    copy.resize(numVectors*numLocal);
    mv->Random();

    mv->ExtractCopy(original.getRawPtr(),mv->MyLength());
    get_1d_copy_helper<ADAPT,double>::do_get(ptrInArg(*adapter), copy(),
                                             numLocal, Amesos2::DISTRIBUTED);

    // Check that the values remain the same
    TEST_COMPARE_ARRAYS( original, copy );

    delete comm;
  }

  // Similar to the above Copy test, but we check the interface that
  // accepts a Map describing the distribution of the copy
  TEUCHOS_UNIT_TEST( MultiVecAdapter, Copy_Map )
  {
    typedef Epetra_MultiVector MV;
    typedef MultiVecAdapter<MV> ADAPT;

    const Epetra_Comm* comm = getDefaultComm();
    int numprocs = comm->NumProc();
    int rank = comm->MyPID();

    RCP<Teuchos::FancyOStream> fos = Teuchos::fancyOStream(rcpFromRef(std::cout));

    // create a Map for the multivector
    const size_t numVectors = 3;
    const size_t numLocal = 13;
    const size_t total_rows = numLocal * numprocs;
    Epetra_Map map(-1, numLocal, 0, *comm);

    RCP<MV> mv = rcp(new MV(map,numVectors));
    mv->Random();

    RCP<ADAPT> adapter = createMultiVecAdapter(mv);
    Array<double> original(numVectors * total_rows);
    Array<double> global_copy(numVectors * total_rows);

    /*
     * We divide the numLocal*numprocs rows of the multivector amongst
     * the first two processors (or just the one in case we don't have
     * more than one) and get the copies.  Each processor checks
     * against a globally-replicated copy of the multivector data.
     */
    size_t my_num_rows = OrdinalTraits<size_t>::zero();
    if ( numprocs > 1 ){
      if ( rank < 2 ){
        my_num_rows = total_rows / 2;
      }
      // If we have an odd number of rows, rank=0 gets the remainder
      if ( rank == 0 ) my_num_rows += total_rows % 2;
    } else {
      my_num_rows = total_rows;
    }
<<<<<<< HEAD
    const Tpetra::Map<int,int> redist_map(total_rows, my_num_rows, 0,
                                          to_teuchos_comm(rcp(comm,false)));
=======
    const Tpetra::Map<> redist_map(total_rows, my_num_rows, 0,
                                   to_teuchos_comm(rcp(comm,false)));
>>>>>>> 1e7e8d39

    // Get first the global data copy
    get_1d_copy_helper<ADAPT,double>::do_get(ptrInArg(*adapter),
                                             global_copy(),
                                             total_rows,
                                             Amesos2::GLOBALLY_REPLICATED);

    // Now get a copy using the map
    Array<double> my_copy(numVectors * my_num_rows);
    get_1d_copy_helper<ADAPT,double>::do_get(ptrInArg(*adapter),
                                             my_copy(),
                                             my_num_rows,
                                             ptrInArg(redist_map));

    // Check that you have the data you wanted
    if ( numprocs > 1 ){
      if ( rank == 0 ){
        // Should get the first ceil(total_rows/2) rows
        size_t vec_ind = 0;
        for( ; vec_ind < numVectors; ++vec_ind ){
          for( size_t i = 0; i < my_num_rows; ++i ){
            double mv_value = global_copy[total_rows*vec_ind + i];
            double my_value = my_copy[my_num_rows*vec_ind + i];
            TEST_EQUALITY( mv_value, my_value );
          }
        }
      } else if ( rank == 1 ){
        // Should get the last floor(total_rows/2) rows
        size_t vec_ind = 0;
        size_t firstRow = total_rows - (total_rows / 2);
        for( ; vec_ind < numVectors; ++vec_ind ){
          // Iterate backwards through rows
          for( size_t i = 0; i < my_num_rows; i++) {
            double mv_value = global_copy[total_rows*vec_ind + i + firstRow];
            double my_value = my_copy[my_num_rows*vec_ind + i];
            TEST_EQUALITY( mv_value, my_value );
          }
        }
      }
    } else {
      // Otherwise, rank=0 should have gotten the whole thing
      TEST_COMPARE_ARRAYS( global_copy, my_copy );
    }

    delete comm;
  }

  // Do not check Views, since their use is deprecated already

  TEUCHOS_UNIT_TEST( MultiVecAdapter, Globalize )
  {
    typedef Epetra_MultiVector MV;
    typedef MultiVecAdapter<MV> ADAPT;

    const Epetra_Comm* comm = getDefaultComm();
    int numprocs = comm->NumProc();
    int rank = comm->MyPID();

    // create a Map
    const size_t numVectors = 7;
    const size_t numLocal = 13;
    Epetra_Map map(-1,numLocal,0,*comm);

    RCP<MV> mv = rcp(new MV(map,numVectors));
    mv->Random();

    RCP<ADAPT> adapter = createMultiVecAdapter(mv);
    Array<double> original(numVectors*numLocal*numprocs);
    Array<double> copy(numVectors*numLocal*numprocs);

    if( rank == 0 ){
      std::fill(original.begin(), original.end(), 1.9);
    }

    // distribute rank 0's data
    put_1d_data_helper<ADAPT,double>::do_put(outArg(*adapter), original(),
                                             numLocal*numprocs,
                                             Amesos2::ROOTED);

    // Send rank 0's array to everyone else
    comm->Broadcast(original.getRawPtr(), original.size(), 0);

    // Now have everyone get a copy from the multivector adapter
    get_1d_copy_helper<ADAPT,double>::do_get(ptrInArg(*adapter), copy(),
                                             numLocal*numprocs,
                                             Amesos2::GLOBALLY_REPLICATED);

    // Check that the values are the same
    TEST_COMPARE_ARRAYS( original, copy );

    delete comm;
  }

} // end anonymous namespace<|MERGE_RESOLUTION|>--- conflicted
+++ resolved
@@ -290,13 +290,8 @@
     } else {
       my_num_rows = total_rows;
     }
-<<<<<<< HEAD
-    const Tpetra::Map<int,int> redist_map(total_rows, my_num_rows, 0,
-                                          to_teuchos_comm(rcp(comm,false)));
-=======
     const Tpetra::Map<> redist_map(total_rows, my_num_rows, 0,
                                    to_teuchos_comm(rcp(comm,false)));
->>>>>>> 1e7e8d39
 
     // Get first the global data copy
     get_1d_copy_helper<ADAPT,double>::do_get(ptrInArg(*adapter),
