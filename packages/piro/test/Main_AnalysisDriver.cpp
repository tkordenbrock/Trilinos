--- conflicted
+++ resolved
@@ -82,21 +82,13 @@
 
   Piro::Epetra::SolverFactory solverFactory;
 
-<<<<<<< HEAD
-  for (int iTest=0; iTest<4; iTest++) {
-=======
   for (int iTest=0; iTest<3; iTest++) {
->>>>>>> 0ed03ef1
 
     if (doAll) {
       switch (iTest) {
        case 0: inputFile="input_Analysis_Dakota.xml"; break;
        case 1: inputFile="input_Analysis_ROL.xml"; break;
        case 2: inputFile="input_Analysis_ROL_AdjointSensitivities.xml"; break;
-<<<<<<< HEAD
-       case 3: inputFile="input_Analysis_MOOCHO.xml"; break;
-=======
->>>>>>> 0ed03ef1
        default : std::cout << "iTest logic error " << std::endl; exit(-1);
       }
     }
