<<<<<<< HEAD
// Copyright (c) 2014-2017 National Technology & Engineering Solutions
// of Sandia, LLC (NTESS).  Under the terms of Contract DE-NA0003525 with
// NTESS, the U.S. Government retains certain rights in this software.
//
// Redistribution and use in source and binary forms, with or without
// modification, are permitted provided that the following conditions are
// met:
//
//     * Redistributions of source code must retain the above copyright
//       notice, this list of conditions and the following disclaimer.
//
//     * Redistributions in binary form must reproduce the above
//       copyright notice, this list of conditions and the following
//       disclaimer in the documentation and/or other materials provided
//       with the distribution.
//
//     * Neither the name of NTESS nor the names of its
//       contributors may be used to endorse or promote products derived
//       from this software without specific prior written permission.
//
// THIS SOFTWARE IS PROVIDED BY THE COPYRIGHT HOLDERS AND CONTRIBUTORS
// "AS IS" AND ANY EXPRESS OR IMPLIED WARRANTIES, INCLUDING, BUT NOT
// LIMITED TO, THE IMPLIED WARRANTIES OF MERCHANTABILITY AND FITNESS FOR
// A PARTICULAR PURPOSE ARE DISCLAIMED. IN NO EVENT SHALL THE COPYRIGHT
// OWNER OR CONTRIBUTORS BE LIABLE FOR ANY DIRECT, INDIRECT, INCIDENTAL,
// SPECIAL, EXEMPLARY, OR CONSEQUENTIAL DAMAGES (INCLUDING, BUT NOT
// LIMITED TO, PROCUREMENT OF SUBSTITUTE GOODS OR SERVICES; LOSS OF USE,
// DATA, OR PROFITS; OR BUSINESS INTERRUPTION) HOWEVER CAUSED AND ON ANY
// THEORY OF LIABILITY, WHETHER IN CONTRACT, STRICT LIABILITY, OR TORT
// (INCLUDING NEGLIGENCE OR OTHERWISE) ARISING IN ANY WAY OUT OF THE USE
// OF THIS SOFTWARE, EVEN IF ADVISED OF THE POSSIBILITY OF SUCH DAMAGE.
//
=======
// Copyright(C) 1999-2020 National Technology & Engineering Solutions
// of Sandia, LLC (NTESS).  Under the terms of Contract DE-NA0003525 with
// NTESS, the U.S. Government retains certain rights in this software.
//
// See packages/seacas/LICENSE for details
>>>>>>> 4103bf6c

#include "apr_builtin.h"

#include <cctype>
#include <cerrno>
#include <cfenv>
#include <cmath>
#include <cstdio>
#include <cstdlib>
#include <ctime>
#include <fstream>
#include <functional>
#include <sstream>
#include <stdexcept>
#include <unordered_map>
#include <utility>

#include <sys/stat.h>
#ifdef _WIN32
#include <io.h>
#else
#include <unistd.h>
#endif
#include "apr_scanner.h"
#include "apr_tokenize.h"
#include "apr_util.h"
#include "aprepro.h"
#include "aprepro_parser.h"
#include <cassert>
#include <cstring>

#include <random>

#ifndef PI
#define PI 3.141592653589793238462643
#endif

namespace {
  std::unordered_map<size_t, std::vector<std::string>> tokenized_strings;

  std::vector<std::string> &get_tokenized_strings(const char *string, const char *delm)
  {
    // key is address of string + hash of delimiter
    size_t key = std::hash<std::string>{}(string) + std::hash<std::string>{}(delm);
    if (tokenized_strings.find(key) == tokenized_strings.end()) {
      std::string temp       = string;
      auto        tokens     = SEAMS::tokenize(temp, delm);
      tokenized_strings[key] = tokens;
    }
    return tokenized_strings[key];
  }

  std::random_device rd;
  std::mt19937_64    rng(rd());

  void reset_error()
  {
    if (math_errhandling & MATH_ERREXCEPT) {
      std::feclearexcept(FE_ALL_EXCEPT);
    }
    if (math_errhandling & MATH_ERRNO) {
      errno = 0;
    }
  }
} // namespace

namespace SEAMS {

  extern SEAMS::Aprepro *aprepro;

#define d2r(x) ((x)*PI / 180.)
#define r2d(x) ((x)*180. / PI)

#ifndef max
#define max(x, y) (x) > (y) ? (x) : (y)
#define min(x, y) (x) < (y) ? (x) : (y)
#endif

  double do_time()
  {
    time_t timer = time(nullptr);
    return timer;
  }

  // DO_INT:  Calculate integer nearest to zero from value
  double do_int(double x)
  {
    reset_error();
    double temp = (x < 0 ? -std::floor(-(x)) : std::floor(x));
    SEAMS::math_error("int");
    return (temp);
  }

  // DO_NINT:  Calculate integer nearest value
  double do_nint(double x)
  {
    reset_error();
    double temp = (x < 0 ? -std::floor(0.5 - x) : std::floor(x + 0.5));
    SEAMS::math_error("nint");
    return (temp);
  }

  // DO_DIST: Calculate distance between point 1 at (x1,y1) and
  //          point 2 at (x2,y2).

  double do_dist(double x1, double y1, double x2, double y2)
  {
    reset_error();
    double temp = std::hypot((x1 - x2), (y1 - y2));
    SEAMS::math_error("hypot");
    return (temp);
  }

  // DO_ANGLE: Calculate angle (radians) between vector 1 at (0,0; x1,y1) and
  //           vector 2 at (0,0; x2,y2).

  double do_angle(double x1, double y1, double x2, double y2)
  {
    double temp = ((x1 * x2) + (y1 * y2)) / (std::hypot(x1, y1) * std::hypot(x2, y2));
    reset_error();
    temp = acos(temp);
    SEAMS::math_error("angle");
    return (temp);
  }

  // DO_ANGLE: Calculate angle (degrees) between vector 1 at (0,0; x1,y1) and
  //           vector 2 at (0,0; x2,y2).

  double do_angled(double x1, double y1, double x2, double y2)
  {
    double temp = ((x1 * x2) + (y1 * y2)) / (std::hypot(x1, y1) * std::hypot(x2, y2));
    reset_error();
    temp = r2d(acos(temp));
    SEAMS::math_error("angled");
    return (temp);
  }

  // DO_HYPOT: calculate sqrt(p^2 + q^2)
  double do_hypot(double x, double y) { return std::hypot(x, y); }

  double do_pow(double x, double y)
  {
    // X^Y
    return std::pow(x, y);
  }

  double do_max(double x, double y)
  {
    reset_error();
    double temp = max(x, y);
    SEAMS::math_error("max");
    return (temp);
  }

  double do_min(double x, double y)
  {
    reset_error();
    double temp = min(x, y);
    SEAMS::math_error("min");
    return (temp);
  }

  double do_d2r(double x) { return (d2r(x)); }

  double do_r2d(double x) { return (r2d(x)); }

  double do_sind(double x)
  {
    reset_error();
    double temp = sin(d2r(x));
    SEAMS::math_error("sind");
    return (temp);
  }

  double do_sin(double x)
  {
    reset_error();
    double temp = sin(x);
    SEAMS::math_error("sin");
    return (temp);
  }

  double do_cosd(double x)
  {
    reset_error();
    double temp = cos(d2r(x));
    SEAMS::math_error("cosd");
    return (temp);
  }

  double do_cos(double x)
  {
    reset_error();
    double temp = cos(x);
    SEAMS::math_error("cos");
    return (temp);
  }

  double do_tand(double x)
  {
    reset_error();
    double temp = tan(d2r(x));
    SEAMS::math_error("tand");
    return (temp);
  }

  double do_tan(double x)
  {
    reset_error();
    double temp = tan(x);
    SEAMS::math_error("tan");
    return (temp);
  }

  double do_atan2d(double x, double y)
  {
    reset_error();
    double temp = r2d(atan2(x, y));
    SEAMS::math_error("atan2d");
    return (temp);
  }

  double do_atan2(double x, double y)
  {
    reset_error();
    double temp = atan2(x, y);
    SEAMS::math_error("atan2");
    return (temp);
  }

  double do_atand(double x)
  {
    reset_error();
    double temp = r2d(atan(x));
    SEAMS::math_error("atand");
    return (temp);
  }

  double do_atan(double x)
  {
    reset_error();
    double temp = atan(x);
    SEAMS::math_error("atan");
    return (temp);
  }

  double do_asind(double x)
  {
    reset_error();
    double temp = r2d(asin(x));
    SEAMS::math_error("asind");
    return (temp);
  }

  double do_asin(double x)
  {
    reset_error();
    double temp = asin(x);
    SEAMS::math_error("asin");
    return (temp);
  }

  double do_acosd(double x)
  {
    reset_error();
    double temp = r2d(acos(x));
    SEAMS::math_error("acosd");
    return (temp);
  }

  double do_acos(double x)
  {
    reset_error();
    double temp = acos(x);
    SEAMS::math_error("acos");
    return (temp);
  }

  // do_srand(x) Seed the random generator with the specified integer value
  double do_srand(double seed)
  {
    rng.seed(static_cast<size_t>(seed));
    return (0);
  }

  // do_rand(x) returns a random double in the range 0<= do_rand <= x
  double do_rand(double xl, double xh)
  {
    std::uniform_real_distribution<double> dist(xl, xh);
    return dist(rng);
  }

  double do_rand_normal(double mean, double stddev)
  {
    std::normal_distribution<> dist(mean, stddev);
    return dist(rng);
  }

  double do_rand_lognormal(double mean, double stddev)
  {
    std::lognormal_distribution<> dist(mean, stddev);
    return dist(rng);
  }

  double do_rand_weibull(double alpha, double beta)
  {
    std::weibull_distribution<> dist(alpha, beta);
    return dist(rng);
  }

  double do_sign(double x, double y)
  {
    reset_error();
    double temp = (y) >= 0 ? fabs(x) : -fabs(x);
    SEAMS::math_error("sign");
    return (temp);
  }

  double do_dim(double x, double y)
  {
    reset_error();
    double temp = x - (min(x, y));
    SEAMS::math_error("dim");
    return (temp);
  }

  double do_fabs(double x)
  {
    reset_error();
    double temp = fabs(x);
    SEAMS::math_error("fabs");
    return (temp);
  }

  double do_ceil(double x)
  {
    reset_error();
    double temp = ceil(x);
    SEAMS::math_error("ceil");
    return (temp);
  }

  double do_cosh(double x)
  {
    reset_error();
    double temp = cosh(x);
    SEAMS::math_error("cosh");
    return (temp);
  }

  double do_exp(double x)
  {
    reset_error();
    double temp = exp(x);
    SEAMS::math_error("exp");
    return (temp);
  }

  double do_expm1(double x)
  {
    reset_error();
    double temp = std::expm1(x);
    SEAMS::math_error("exp");
    return (temp);
  }

  double do_erf(double x) { return std::erf(x); }

  double do_erfc(double x) { return std::erfc(x); }

  double do_floor(double x)
  {
    reset_error();
    double temp = floor(x);
    SEAMS::math_error("floor");
    return (temp);
  }

  double do_fmod(double x, double y)
  {
    reset_error();
    double temp = fmod(x, y);
    SEAMS::math_error("fmod");
    return (temp);
  }

  double do_log(double x)
  {
    reset_error();
    double temp = std::log(x);
    SEAMS::math_error("log");
    return (temp);
  }

  double do_log10(double x)
  {
    reset_error();
    double temp = std::log10(x);
    SEAMS::math_error("log10");
    return (temp);
  }

  double do_sinh(double x)
  {
    reset_error();
    double temp = sinh(x);
    SEAMS::math_error("sinh");
    return (temp);
  }

  double do_sqrt(double x)
  {
    feclearexcept(FE_ALL_EXCEPT);
    reset_error();
    double temp = std::sqrt(x);
    if (fetestexcept(FE_INVALID | FE_OVERFLOW | FE_DIVBYZERO) != 0) {
      SEAMS::math_error("sqrt");
    }
    return (temp);
  }

  double do_cbrt(double x)
  {
    feclearexcept(FE_ALL_EXCEPT);
    reset_error();
    double temp = std::cbrt(x);
    if (fetestexcept(FE_INVALID | FE_OVERFLOW | FE_DIVBYZERO) != 0) {
      SEAMS::math_error("sqrt");
    }
    return (temp);
  }

  double do_tanh(double x)
  {
    reset_error();
    double temp = tanh(x);
    SEAMS::math_error("tanh");
    return (temp);
  }

  double do_polarX(double rad, double ang) { return (rad * cos(d2r(ang))); }

  double do_polarY(double rad, double ang) { return (rad * sin(d2r(ang))); }

  double do_lgamma(double val) { return std::lgamma(val); }

  double do_tgamma(double val) { return std::tgamma(val); }

  double do_juldayhms(double mon, double day, double year, double h, double mi, double se)
  {
    long   m = static_cast<long>(mon), d = static_cast<long>(day), y = static_cast<long>(year);
    long   c, ya, j;
    double seconds = h * 3600.0 + mi * 60 + se;

    if (m > 2) {
      m -= 3;
    }
    else {
      m += 9;
      --y;
    }
    c  = y / 100L;
    ya = y - (100L * c);
    j  = (146097L * c) / 4L + (1461L * ya) / 4L + (153L * m + 2L) / 5L + d + 1721119L;
    if (seconds < 12 * 3600.0) {
      j--;
      seconds += 12.0 * 3600.0;
    }
    else {
      seconds = seconds - 12.0 * 3600.0;
    }
    return (j + (seconds / 3600.0) / 24.0);
  }

  double do_julday(double mon, double day, double year)
  {
    return do_juldayhms(mon, day, year, 0.0, 0.0, 0.0);
  }

  double do_log1p(double x) { return std::log1p(x); }

  double do_acosh(double x) { return std::acosh(x); }

  double do_asinh(double x) { return std::asinh(x); }

  double do_atanh(double x) { return std::atanh(x); }

  double do_rows(const array *arr) { return arr->rows; }

  double do_cols(const array *arr) { return arr->cols; }

  // --------------------------STRING FUNCTIONS------------------------
<<<<<<< HEAD
=======
  const char *do_version()
  {
    char *tmp;
    new_string(SEAMS::Aprepro::version().c_str(), &tmp);
    return tmp;
  }

>>>>>>> 4103bf6c
  const char *do_get_date()
  {
    char *       tmp;
    const size_t bufsize = 32;
    static char  tmpstr[32];

    time_t     timer   = time(nullptr);
    struct tm *timeptr = localtime(&timer);

    // First  the date in the form CCYY/MM/DD
    strftime(tmpstr, bufsize, "%Y/%m/%d", timeptr);
    new_string(tmpstr, &tmp);
    return (tmp);
  }

  const char *do_get_iso_date()
  {
    char *       tmp;
    const size_t bufsize = 32;
    static char  tmpstr[32];

    time_t     timer   = time(nullptr);
    struct tm *timeptr = localtime(&timer);

    // First  the date in the form CCYY/MM/DD
    strftime(tmpstr, bufsize, "%Y%m%d", timeptr);
    new_string(tmpstr, &tmp);
    return (tmp);
  }

  const char *do_get_time()
  {
    char *       tmp;
    const size_t bufsize = 32;
    static char  tmpstr[32];

    time_t     timer   = time(nullptr);
    struct tm *timeptr = localtime(&timer);

    // Now the time in the form HH:MM:SS where 0 <= HH < 24
    strftime(tmpstr, bufsize, "%H:%M:%S", timeptr);
    new_string(tmpstr, &tmp);
    return (tmp);
  }

  const char *do_tolower(char *string)
  {
    char *p = string;
    while (*p != '\0') {
      if (isupper(static_cast<int>(*p)) != 0) {
        *p = tolower(static_cast<int>(*p));
      }
      p++;
    }
    return (string);
  }

  const char *do_toupper(char *string)
  {
    char *p = string;
    while (*p != '\0') {
      if (islower(static_cast<int>(*p)) != 0) {
        *p = toupper(static_cast<int>(*p));
      }
      p++;
    }
    return (string);
  }

  const char *do_tostring(double x)
  {
    char *      tmp;
    static char tmpstr[128];
    if (x == 0.0) {
      new_string("0", &tmp);
      return (tmp);
    }

    SEAMS::symrec *format;
    format = aprepro->getsym("_FORMAT");
    (void)sprintf(tmpstr, format->value.svar.c_str(), x);
    new_string(tmpstr, &tmp);
    return (tmp);
  }

  const char *do_output(char *filename)
  {
    aprepro->outputStream.top()->flush();

    if (std::strcmp(filename, "pop") == 0 || std::strcmp(filename, "stdout") == 0) {
      while (aprepro->outputStream.size() > 1) {
        std::ostream *output = aprepro->outputStream.top();
        aprepro->outputStream.pop();
        delete output;
      }

      aprepro->info("Output now redirected to original output stream.\n");
    }
    else {
      std::ostream *output = new std::ofstream(filename);
      aprepro->outputStream.push(output);
      aprepro->info("Output now redirected to file'" + std::string(filename) + "'.\n");
    }
    return (nullptr);
  }

  const char *do_append(char *filename)
  {
    aprepro->outputStream.top()->flush();

    if (std::strcmp(filename, "pop") == 0 || std::strcmp(filename, "stdout") == 0) {
      while (aprepro->outputStream.size() > 1) {
        std::ostream *output = aprepro->outputStream.top();
        aprepro->outputStream.pop();
        delete output;
      }

      aprepro->info("Output now redirected to original output stream.\n");
    }
    else {
      auto output = new std::ofstream(filename, std::ios_base::app); // Append
      aprepro->outputStream.push(output);

      aprepro->info("Output now redirected to file '" + std::string(filename) + "'\n");
    }
    return (nullptr);
  }

  double do_word_count(char *string, char *delm)
  {
    return static_cast<double>(get_tokenized_strings(string, delm).size());
  }

  double do_find_word(char *word, char *string, char *delm)
  {
    auto &      tokens = get_tokenized_strings(string, delm);
    std::string sword{word};
    for (size_t i = 0; i < tokens.size(); i++) {
      if (tokens[i] == sword) {
        return i + 1;
      }
    }
    return 0;
  }

  const char *do_get_word(double n, char *string, char *delm)
  {
    auto &tokens = get_tokenized_strings(string, delm);

    size_t in = static_cast<size_t>(n);
    if (tokens.size() >= in) {
      char *word = nullptr;
      new_string(tokens[in - 1], &word);
      return word;
    }
    return "";
  }

  const char *do_file_to_string(char *filename)
  {
    char *        ret_string = nullptr;
    std::fstream *file       = aprepro->open_file(filename, "r");

    if (file != nullptr) {
      std::ostringstream lines;
      std::string        line;
      while (std::getline(*file, line)) {
        lines << line << '\n';
      }

      new_string(lines.str(), &ret_string);
    }
    return ret_string;
  }

  const char *do_getenv(char *env)
  {
    if (env == nullptr) {
      return "";
    }
    char *tmp = getenv(env);
    if (tmp != nullptr) {
      char *ret_string;
      new_string(tmp, &ret_string);
      return (ret_string);
    }

    return "";
  }

  double do_strtod(char *string)
  {
    reset_error();
    double x = atof(string);
    SEAMS::math_error("strtod");
    return x;
  }

  const char *do_dumpsym()
  {
    aprepro->dumpsym(SEAMS::Parser::token::VAR, false);
    return (nullptr);
  }

  const char *do_dumpfunc()
  {
    aprepro->dumpsym(SEAMS::Parser::token::FNCT, true);
    return (nullptr);
  }

  const char *do_dumpvar()
  {
    aprepro->dumpsym(SEAMS::Parser::token::VAR, true);
    return (nullptr);
  }

  const char *do_dumpsym1(char *pre)
  {
    aprepro->dumpsym(SEAMS::Parser::token::VAR, pre, false);
    return (nullptr);
<<<<<<< HEAD
  }

  const char *do_dumpfunc1(char *pre)
  {
    aprepro->dumpsym(SEAMS::Parser::token::FNCT, pre, true);
    return (nullptr);
  }

  const char *do_dumpvar1(char *pre)
  {
    aprepro->dumpsym(SEAMS::Parser::token::VAR, pre, true);
    return (nullptr);
  }

  double do_option(char *option, double value)
  {
    double current = -1;

    if (std::strcmp(option, "warning") == 0) {
      current                         = static_cast<double>(aprepro->ap_options.warning_msg);
      aprepro->ap_options.warning_msg = value != 0.0;
    }

    else if (std::strcmp(option, "info") == 0) {
      current                      = static_cast<double>(aprepro->ap_options.info_msg);
      aprepro->ap_options.info_msg = value != 0.0;
    }

    else if (std::strcmp(option, "debugging") == 0) {
      current                       = static_cast<double>(aprepro->ap_options.debugging);
      aprepro->ap_options.debugging = value != 0.0;
    }

    else if (std::strcmp(option, "statistics") == 0) {
      aprepro->statistics();
    }

    else {
      aprepro->error(
          "Valid arguments to option are: 'warning', 'info', 'debugging', and 'statistics'\n",
          false);
    }
    return current;
  }

  const char *do_include_path(char *new_path)
  {
    aprepro->ap_options.include_path = new_path;
    return (nullptr);
  }

=======
  }

  const char *do_dumpfunc1(char *pre)
  {
    aprepro->dumpsym(SEAMS::Parser::token::FNCT, pre, true);
    return (nullptr);
  }

  const char *do_dumpvar1(char *pre)
  {
    aprepro->dumpsym(SEAMS::Parser::token::VAR, pre, true);
    return (nullptr);
  }

  double do_option(char *option, double value)
  {
    double current = -1;

    if (std::strcmp(option, "warning") == 0) {
      current                         = static_cast<double>(aprepro->ap_options.warning_msg);
      aprepro->ap_options.warning_msg = value != 0.0;
    }

    else if (std::strcmp(option, "info") == 0) {
      current                      = static_cast<double>(aprepro->ap_options.info_msg);
      aprepro->ap_options.info_msg = value != 0.0;
    }

    else if (std::strcmp(option, "debugging") == 0) {
      current                       = static_cast<double>(aprepro->ap_options.debugging);
      aprepro->ap_options.debugging = value != 0.0;
    }

    else if (std::strcmp(option, "statistics") == 0) {
      aprepro->statistics();
    }

    else {
      aprepro->error(
          "Valid arguments to option are: 'warning', 'info', 'debugging', and 'statistics'\n",
          false);
    }
    return current;
  }

  const char *do_include_path(char *new_path)
  {
    aprepro->ap_options.include_path = new_path;
    return (nullptr);
  }

>>>>>>> 4103bf6c
  const char *do_intout(double intval)
  {
    // convert 'intval' to a string using an integer format
    // This can be used if you need to set the default output
    // format to force the decimal point.  In that case, integers
    // also have a decimal point which is usually not wanted.
    // Using 'intout(val)', val will be converted to a string
    // using an integer format

    char *      tmp;
    static char tmpstr[128];
    if (intval == 0.0) {
      new_string("0", &tmp);
      return (tmp);
    }

    (void)sprintf(tmpstr, "%d", static_cast<int>(intval));
    new_string(tmpstr, &tmp);
    return (tmp);
  }

  const char *do_execute(char *string)
  {
    aprepro->lexer->execute(string);
    return nullptr;
  }

  const char *do_rescan(char *string)
  {
    aprepro->lexer->rescan(string);
    return nullptr;
  }

  const char *do_if(double x)
  {
    aprepro->inIfdefGetvar = false;
    aprepro->lexer->if_handler(x);
    return nullptr;
  }

  const char *do_notif(double x)
  {
    aprepro->lexer->if_handler(!x);
    return nullptr;
  }

  const char *do_elseif(double x)
  {
    aprepro->lexer->elseif_handler(x);
    return nullptr;
  }

  const char *do_str_if(char *string)
  {
    std::string test(string);
    aprepro->lexer->if_handler(static_cast<double>(!test.empty()));

    return nullptr;
  }

  const char *do_str_notif(char *string)
  {
    std::string test(string);
    aprepro->lexer->if_handler(static_cast<double>(test.empty()));

    return nullptr;
  }

  const char *do_str_elseif(char *string)
  {
    std::string test(string);
    aprepro->lexer->elseif_handler(static_cast<double>(!test.empty()));

    return nullptr;
  }

  const char *do_switch(double x)
  {
    aprepro->lexer->switch_handler(x);
    return nullptr;
  }

  const char *do_case(double x)
  {
    aprepro->lexer->case_handler(x);
    return nullptr;
  }

  const char *do_extract(char *string, char *begin, char *end)
  {
    // From 'string' return a substring delimited by 'begin' and 'end'.
    // 'begin' is included in the string, but 'end' is not. If
    // 'begin' does not appear in the string, return nullptr; If 'end'
    // does not appear, then return the remainder of the string. If
    // 'begin' == "", then start at beginning; if 'end' == "", then
    // return remainder of the string.
    char *start = string;

    if (std::strlen(begin) > 0) {
      start = std::strstr(string, begin);
      if (start == nullptr) {
        return "";
      }
    }

    int len = std::strlen(start);
    if (std::strlen(end) > 0) {
      char *finish = std::strstr(start, end);
      if (finish != nullptr) {
        len = finish - start;
      }
    }

    std::string tmpstr(start, 0, len);
    char *      tmp;
    new_string(tmpstr, &tmp);
    return tmp;
  }

  const char *do_get_temp_filename()
  {
    char *filename;
    new_string(get_temp_filename(), &filename);
    return filename;
  }

  const char *do_error(char *error_string)
  {
    // Print error message (to stderr) and exit
    yyerror(*aprepro, error_string);
    throw std::runtime_error(std::string(error_string));
    // NOTREACHED
    return (nullptr);
  }

  const char *do_print_array(const array *my_array_data)
  {
    if (my_array_data != nullptr) {
      std::ostringstream lines;

      int rows = my_array_data->rows;
      int cols = my_array_data->cols;

      int idx = 0;

      for (int ir = 0; ir < rows; ir++) {
        if (ir > 0) {
          lines << "\n";
        }
        lines << "\t";
        for (int ic = 0; ic < cols; ic++) {
          lines << my_array_data->data[idx++];
          if (ic < cols - 1) {
            lines << "\t";
          }
        }
      }
      char *ret_string;
      new_string(lines.str(), &ret_string);
      return ret_string;
    }

    return "";
  }

  const char *do_delete(char *string)
  {
    aprepro->remove_variable(string);

    return nullptr;
  }

  array *do_make_array(double rows, double cols)
  {
    auto array_data = new array(rows, cols);
    return array_data;
  }

  array *do_make_array_init(double rows, double cols, double init)
  {
    auto array_data = new array(rows, cols);
    int  isize      = (int)rows * int(cols);
    for (int i = 0; i < isize; i++) {
      array_data->data[i] = init;
    }
    return array_data;
  }

  array *do_identity(double size)
  {
    int  i;
    int  isize      = size;
    auto array_data = new array(size, size);

    for (i = 0; i < isize; i++) {
      array_data->data[i * isize + i] = 1.0;
    }
    return array_data;
  }

  array *do_linear_array(double init, double final, double count)
  {
    // Create 1D array with `count` rows and 1 column.
    // Values are linearly spaced from `init` to `final`
    int  isize      = count;
    auto array_data = new array(count, 1);

    double inc = (final - init) / (count - 1);
    for (int i = 0; i < isize; i++) {
      array_data->data[i] = init + (double)i * inc;
    }
    return array_data;
  }

  array *do_transpose(const array *a)
  {
    int  i, j;
    auto array_data = new array(a->cols, a->rows);

    for (i = 0; i < a->rows; i++) {
      for (j = 0; j < a->cols; j++) {
        array_data->data[j * a->rows + i] = a->data[i * a->cols + j];
      }
    }
    return array_data;
  }

  array *do_csv_array1(const char *filename) { return do_csv_array(filename, 0.0); }

  array *do_csv_array(const char *filename, double skip)
  {
    size_t rows_to_skip = static_cast<size_t>(skip);

    const char *  delim = ",\t ";
    std::fstream *file  = aprepro->open_file(filename, "r");
    if (file != nullptr) {

      size_t rows = 0;
      size_t cols = 0;

      std::string line;
      while (std::getline(*file, line)) {
        rows++;
        if (rows > rows_to_skip) {
          auto tokens = tokenize(line, delim);
          cols        = tokens.size() > cols ? tokens.size() : cols;
        }
      }

      auto array_data = new array(rows - rows_to_skip, cols);

      // Read file again storing entries in array_data->data
      file->clear();
      file->seekg(0);

      int idx = 0;
      rows    = 0;
      while (std::getline(*file, line)) {
        if (++rows > rows_to_skip) {
          auto tokens = tokenize(line, delim);
          for (size_t i = 0; i < static_cast<size_t>(array_data->cols); i++) {
            if (i < tokens.size()) {
              array_data->data[idx++] = std::stod(tokens[i]);
            }
            else {
              array_data->data[idx++] = 0.0;
            }
          }
        }
      }
      assert(rows - rows_to_skip == (size_t)array_data->rows);
      delete file;
      return array_data;
    }

    return nullptr;
  }

  array *do_csv_array2(const char *filename, const char *comment)
  {
    std::fstream *file = aprepro->open_file(filename, "r");
    if (file != nullptr) {

      size_t      rows  = 0;
      size_t      cols  = 0;
      const char *delim = ",\t ";

      std::string line;
      while (std::getline(*file, line)) {
        if (line[0] != comment[0]) {
          rows++;
          auto tokens = tokenize(line, delim);
          cols        = tokens.size() > cols ? tokens.size() : cols;
        }
      }

      auto array_data = new array(rows, cols);

      // Read file again storing entries in array_data->data
      file->clear();
      file->seekg(0);

      int idx = 0;
      rows    = 0;
      while (std::getline(*file, line)) {
        if (line[0] != comment[0]) {
          rows++;
          auto tokens = tokenize(line, delim);
          for (size_t i = 0; i < static_cast<size_t>(array_data->cols); i++) {
            if (i < tokens.size()) {
              array_data->data[idx++] = std::stod(tokens[i]);
            }
            else {
              array_data->data[idx++] = 0.0;
            }
          }
        }
      }
      assert((int)rows == array_data->rows);
      delete file;
      return array_data;
    }
    return nullptr;
  }

  array *do_array_from_string(const char *string, const char *delm)
  {
    auto tokens     = SEAMS::tokenize(string, delm);
    auto array_data = new array(tokens.size(), 1);

    int idx = 0;
    for (const auto &token : tokens) {
      array_data->data[idx++] = std::stod(token);
    }
    assert(idx == array_data->rows);
    return array_data;
  }
} // namespace SEAMS<|MERGE_RESOLUTION|>--- conflicted
+++ resolved
@@ -1,43 +1,8 @@
-<<<<<<< HEAD
-// Copyright (c) 2014-2017 National Technology & Engineering Solutions
-// of Sandia, LLC (NTESS).  Under the terms of Contract DE-NA0003525 with
-// NTESS, the U.S. Government retains certain rights in this software.
-//
-// Redistribution and use in source and binary forms, with or without
-// modification, are permitted provided that the following conditions are
-// met:
-//
-//     * Redistributions of source code must retain the above copyright
-//       notice, this list of conditions and the following disclaimer.
-//
-//     * Redistributions in binary form must reproduce the above
-//       copyright notice, this list of conditions and the following
-//       disclaimer in the documentation and/or other materials provided
-//       with the distribution.
-//
-//     * Neither the name of NTESS nor the names of its
-//       contributors may be used to endorse or promote products derived
-//       from this software without specific prior written permission.
-//
-// THIS SOFTWARE IS PROVIDED BY THE COPYRIGHT HOLDERS AND CONTRIBUTORS
-// "AS IS" AND ANY EXPRESS OR IMPLIED WARRANTIES, INCLUDING, BUT NOT
-// LIMITED TO, THE IMPLIED WARRANTIES OF MERCHANTABILITY AND FITNESS FOR
-// A PARTICULAR PURPOSE ARE DISCLAIMED. IN NO EVENT SHALL THE COPYRIGHT
-// OWNER OR CONTRIBUTORS BE LIABLE FOR ANY DIRECT, INDIRECT, INCIDENTAL,
-// SPECIAL, EXEMPLARY, OR CONSEQUENTIAL DAMAGES (INCLUDING, BUT NOT
-// LIMITED TO, PROCUREMENT OF SUBSTITUTE GOODS OR SERVICES; LOSS OF USE,
-// DATA, OR PROFITS; OR BUSINESS INTERRUPTION) HOWEVER CAUSED AND ON ANY
-// THEORY OF LIABILITY, WHETHER IN CONTRACT, STRICT LIABILITY, OR TORT
-// (INCLUDING NEGLIGENCE OR OTHERWISE) ARISING IN ANY WAY OUT OF THE USE
-// OF THIS SOFTWARE, EVEN IF ADVISED OF THE POSSIBILITY OF SUCH DAMAGE.
-//
-=======
 // Copyright(C) 1999-2020 National Technology & Engineering Solutions
 // of Sandia, LLC (NTESS).  Under the terms of Contract DE-NA0003525 with
 // NTESS, the U.S. Government retains certain rights in this software.
 //
 // See packages/seacas/LICENSE for details
->>>>>>> 4103bf6c
 
 #include "apr_builtin.h"
 
@@ -530,8 +495,6 @@
   double do_cols(const array *arr) { return arr->cols; }
 
   // --------------------------STRING FUNCTIONS------------------------
-<<<<<<< HEAD
-=======
   const char *do_version()
   {
     char *tmp;
@@ -539,7 +502,6 @@
     return tmp;
   }
 
->>>>>>> 4103bf6c
   const char *do_get_date()
   {
     char *       tmp;
@@ -760,7 +722,6 @@
   {
     aprepro->dumpsym(SEAMS::Parser::token::VAR, pre, false);
     return (nullptr);
-<<<<<<< HEAD
   }
 
   const char *do_dumpfunc1(char *pre)
@@ -812,59 +773,6 @@
     return (nullptr);
   }
 
-=======
-  }
-
-  const char *do_dumpfunc1(char *pre)
-  {
-    aprepro->dumpsym(SEAMS::Parser::token::FNCT, pre, true);
-    return (nullptr);
-  }
-
-  const char *do_dumpvar1(char *pre)
-  {
-    aprepro->dumpsym(SEAMS::Parser::token::VAR, pre, true);
-    return (nullptr);
-  }
-
-  double do_option(char *option, double value)
-  {
-    double current = -1;
-
-    if (std::strcmp(option, "warning") == 0) {
-      current                         = static_cast<double>(aprepro->ap_options.warning_msg);
-      aprepro->ap_options.warning_msg = value != 0.0;
-    }
-
-    else if (std::strcmp(option, "info") == 0) {
-      current                      = static_cast<double>(aprepro->ap_options.info_msg);
-      aprepro->ap_options.info_msg = value != 0.0;
-    }
-
-    else if (std::strcmp(option, "debugging") == 0) {
-      current                       = static_cast<double>(aprepro->ap_options.debugging);
-      aprepro->ap_options.debugging = value != 0.0;
-    }
-
-    else if (std::strcmp(option, "statistics") == 0) {
-      aprepro->statistics();
-    }
-
-    else {
-      aprepro->error(
-          "Valid arguments to option are: 'warning', 'info', 'debugging', and 'statistics'\n",
-          false);
-    }
-    return current;
-  }
-
-  const char *do_include_path(char *new_path)
-  {
-    aprepro->ap_options.include_path = new_path;
-    return (nullptr);
-  }
-
->>>>>>> 4103bf6c
   const char *do_intout(double intval)
   {
     // convert 'intval' to a string using an integer format
