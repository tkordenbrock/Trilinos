/*
<<<<<<< HEAD
 * Copyright (C) 2009-2017 National Technology & Engineering Solutions
 * of Sandia, LLC (NTESS).  Under the terms of Contract DE-NA0003525 with
 * NTESS, the U.S. Government retains certain rights in this software.
 *
 * Redistribution and use in source and binary forms, with or without
 * modification, are permitted provided that the following conditions are
 * met:
 *
 *     * Redistributions of source code must retain the above copyright
 *       notice, this list of conditions and the following disclaimer.
 *
 *     * Redistributions in binary form must reproduce the above
 *       copyright notice, this list of conditions and the following
 *       disclaimer in the documentation and/or other materials provided
 *       with the distribution.
 *
 *     * Neither the name of NTESS nor the names of its
 *       contributors may be used to endorse or promote products derived
 *       from this software without specific prior written permission.
 *
 * THIS SOFTWARE IS PROVIDED BY THE COPYRIGHT HOLDERS AND CONTRIBUTORS
 * "AS IS" AND ANY EXPRESS OR IMPLIED WARRANTIES, INCLUDING, BUT NOT
 * LIMITED TO, THE IMPLIED WARRANTIES OF MERCHANTABILITY AND FITNESS FOR
 * A PARTICULAR PURPOSE ARE DISCLAIMED. IN NO EVENT SHALL THE COPYRIGHT
 * OWNER OR CONTRIBUTORS BE LIABLE FOR ANY DIRECT, INDIRECT, INCIDENTAL,
 * SPECIAL, EXEMPLARY, OR CONSEQUENTIAL DAMAGES (INCLUDING, BUT NOT
 * LIMITED TO, PROCUREMENT OF SUBSTITUTE GOODS OR SERVICES; LOSS OF USE,
 * DATA, OR PROFITS; OR BUSINESS INTERRUPTION) HOWEVER CAUSED AND ON ANY
 * THEORY OF LIABILITY, WHETHER IN CONTRACT, STRICT LIABILITY, OR TORT
 * (INCLUDING NEGLIGENCE OR OTHERWISE) ARISING IN ANY WAY OUT OF THE USE
 * OF THIS SOFTWARE, EVEN IF ADVISED OF THE POSSIBILITY OF SUCH DAMAGE.
 *
=======
 * Copyright(C) 1999-2020 National Technology & Engineering Solutions
 * of Sandia, LLC (NTESS).  Under the terms of Contract DE-NA0003525 with
 * NTESS, the U.S. Government retains certain rights in this software.
 *
 * See packages/seacas/LICENSE for details
>>>>>>> 4103bf6c
 */
/*
 SVDI  CGI driver
    Implemented in C, callable by Fortran
    Debbie Campbell   JAN 1989
    Modifications: (mods marked by mod###)
      vbinq vdwait       13-jul-90   kcole
      vdstcs             15-aug-90    kcole
 */

#include "cgidef.h"
#include <stdio.h>
#include <string.h>
#include <time.h>
#define NO_GET_DEVID_CHAR
#include "devid.h"
#undef NO_GET_DEVID_CHAR

static float get_devid_num(char *string)
{
  int i;

  for (i = 0; i < MAX_DEVID; i++) {
    if (*(device_values[i].devid_char) == string[0] &&
        *(device_values[i].devid_char + 1) == string[1] &&
        *(device_values[i].devid_char + 2) == string[2]) {
      return (device_values[i].devid_num);
    }
  }

  /*  return a zero if there is no character string match */
  return (0.);
}

/* ifdefv.h - ifdef file for svdi routines
 * This file is used to define the system dependent ways C is
 * called from FORTRAN.  Underscores are used by default.
 *
 * SUN DEC/ULTRIX ALLIANT : C routines must have underscores
 * SGI CONVEX             : C routines must have underscores
 *
 * VAX HP IBM/aix         : C routines do not have underscores
 *
 * CRAY/UNICOS            : C routines must be capitalized,
 *                            and no underscores
 *
 * This include file is used by VDICGI.C
 */

#if defined(ADDC_)
#endif
#if !defined(CRA) && !defined(ADDC_) && !defined(COUGAR)
#define vdinit_ vdinit
#define vdterm_ vdterm
#define vdfram_ vdfram
#define vdiqdc_ vdiqdc
#define vdnwpg_ vdnwpg
#define vdbell_ vdbell
#define vdwait_ vdwait
#define vdbufl_ vdbufl
#define vdstco_ vdstco
#define vdiqco_ vdiqco
#define vdescp_ vdescp
#define vdiqes_ vdiqes
#define vdiqnd_ vdiqnd
#define vdmova_ vdmova
#define vdlina_ vdlina
#define vdpnta_ vdpnta
#define vdtext_ vdtext
#define vdpoly_ vdpoly
#define vdiqcp_ vdiqcp
#define vdiqos_ vdiqos
#define vdstos_ vdstos
#define vdstfc_ vdstfc
#define vdstbc_ vdstbc
#define vdstin_ vdstin
#define vdstls_ vdstls
#define vdstlw_ vdstlw
#define vdstcs_ vdstcs
#define vdaabu_ vdaabu
#define vdaloc_ vdaloc
#define vdabgl_ vdabgl
#define vdakgl_ vdakgl
#define vdstla_ vdstla
#define vdloge_ vdloge
#define vdmoni_ vdmoni
#define vbpkg _vbpkg
#define vberrh_ vberrh
#define vbiqpk_ vbiqpk
#define vbiqdv_ vbiqdv
#define vbdev _vbdev
#define cdrofs_ cdrofs
#define cdrrfs_ cdrrfs
#define cdrwfs_ cdrwfs
#define cdrcfs_ cdrcfs
#define cdroab_ cdroab
#define bgpbuf_ bgpbuf
#endif
#if defined(CRA)
#define vdinit_ VDINIT
#define vdterm_ VDTERM
#define vdfram_ VDFRAM
#define vdiqdc_ VDIQDC
#define vdnwpg_ VDNWPG
#define vdbell_ VDBELL
#define vdwait_ VDWAIT
#define vdbufl_ VDBUFL
#define vdstco_ VDSTCO
#define vdiqco_ VDIQCO
#define vdescp_ VDESCP
#define vdiqes_ VDIQES
#define vdiqnd_ VDIQND
#define vdmova_ VDMOVA
#define vdlina_ VDLINA
#define vdpnta_ VDPNTA
#define vdtext_ VDTEXT
#define vdpoly_ VDPOLY
#define vdiqcp_ VDIQCP
#define vdiqos_ VDIQOS
#define vdstos_ VDSTOS
#define vdstfc_ VDSTFC
#define vdstbc_ VDSTBC
#define vdstin_ VDSTIN
#define vdstls_ VDSTLS
#define vdstlw_ VDSTLW
#define vdstcs_ VDSTCS
#define vdaabu_ VDAABU
#define vdaloc_ VDALOC
#define vdabgl_ VDABGL
#define vdakgl_ VDAKGL
#define vdstla_ VDSTLA
#define vdloge_ VDLOGE
#define vdmoni_ VDMONI
#define vbpkg_ VBPKG
#define vberrh_ VBERRH
#define vbiqpk_ VBIQPK
#define vbiqdv_ VBIQDV
#define vbdev_ VBDEV
#define cdrofs_ CDROFS
#define cdrrfs_ CDRRFS
#define cdrwfs_ CDRWFS
#define cdrcfs_ CDRCFS
#define cdroab_ CDROAB
#define bgpbuf_ BGPBUF
#endif
#ifdef Build64
#if !defined(ADDC_)
#define vdinit vdinit4
#define vdiqdc vdiqdc4
#define vdstco vdstco4
#define vdiqco vdiqco4
#define vdescp vdescp4
#define vdiqes vdiqes4
#define vdiqnd vdiqnd4
#define vdmova vdmova4
#define vdlina vdlina4
#define vdpnta vdpnta4
#define vdtext vdtext4
#define vdpoly vdpoly4
#define vdiqcp vdiqcp4
#define vdiqos vdiqos4
#define vdstfc vdstfc4
#define vdstbc vdstbc4
#define vdstin vdstin4
#define vdstls vdstls4
#define vdstlw vdstlw4
#define vdstcs vdstcs4
#define vdaabu vdaabu4
#define vdaloc vdaloc4
#define vdabgl vdabgl4
#define vdakgl vdakgl4
#define vdstla vdstla4
#define vdstos vdstos4
#define vdfram vdfram4
#else
#define vdinit_ vdinit4_
#define vdiqdc_ vdiqdc4_
#define vdstco_ vdstco4_
#define vdiqco_ vdiqco4_
#define vdescp_ vdescp4_
#define vdiqes_ vdiqes4_
#define vdiqnd_ vdiqnd4_
#define vdmova_ vdmova4_
#define vdlina_ vdlina4_
#define vdpnta_ vdpnta4_
#define vdtext_ vdtext4_
#define vdpoly_ vdpoly4_
#define vdiqcp_ vdiqcp4_
#define vdiqos_ vdiqos4_
#define vdstfc_ vdstfc4_
#define vdstbc_ vdstbc4_
#define vdstin_ vdstin4_
#define vdstls_ vdstls4_
#define vdstlw_ vdstlw4_
#define vdstcs_ vdstcs4_
#define vdaabu_ vdaabu4_
#define vdaloc_ vdaloc4_
#define vdabgl_ vdabgl4_
#define vdakgl_ vdakgl4_
#define vdstla_ vdstla4_
#define vdstos_ vdstos4_
#define vdfram_ vdfram4_
#endif
#endif

/* end ifdefv.h */
/* ifdefc.h - ifdef file for cgi routines
 * This file is used to define the system dependent ways C is
 * called from FORTRAN.  Underscores are used by default.
 *
 * SUN DEC/ULTRIX ALLIANT : C routines must have underscores
 * SGI CONVEX             : C routines must have underscores
 *
 * VAX HP IBM/aix         : C routines do not have underscores
 *
 * CRAY/UNICOS            : C routines must be capitalized,
 *                            and no underscores
 *
 * This file also defines the system dependent macro "f2cchar".
 *
 * This include file is used by SDCGI.C and VDICGI.C
 */

#if defined(ADDC_)
#endif
#if !defined(CRA) && !defined(ADDC_) && !defined(COUGAR)
#define ci_ ci
#define ct_ ct
#define cxdfac_ cxdfac
#define cpds_ cpds
#define cendpg_ cendpg
#define cbc_ cbc
#define cvdcx_ cvdcx
#define cv_ cv
#define ccl_ ccl
#define cdqerr_ cdqerr
#define cerhct_ cerhct
#define ccixp_ ccixp
#define cesc1_ cesc1
#define cesc2_ cesc2
#define cqid_ cqid
#define cqd_ cqd
#define clf_ clf
#define clpr_ clpr
#define cqsp_ cqsp
#define clesc_ clesc
#define cqp_ cqp
#define cpl_ cpl
#define cdjpl_ cdjpl
#define cdscl_ cdscl
#define cqcl_ cqcl
#define cpm_ cpm
#define ctx1_ ctx1
#define ctx2_ ctx2
#define cpg_ cpg
#define cca_ cca
#define clnt_ clnt
#define clnw_ clnw
#define clnc_ clnc
#define cmkt_ cmkt
#define cmkc_ cmkc
#define ctxp_ ctxp
#define ctxc_ ctxc
#define cchh_ cchh
#define ccho_ ccho
#define cis_ cis
#define cflc_ cflc
#define ccsm_ ccsm
#define cct_ cct
#define cgtxx1_ cgtxx1
#define cgtxx2_ cgtxx2
#define cqprl_ cqprl
#define cqln_ cqln
#define cqlnt_ cqlnt
#define cqchh1_ cqchh1
#define cqchh2_ cqchh2
#define cqfl_ cqfl
#define cqc_ cqc
#define cqlna_ cqlna
#define cqtxa_ cqtxa
#define cqcte_ cqcte
#define cili_ cili
#define crqlc_ crqlc
#define cpxa_ cpxa
#endif
#if defined(CRA)
#define ci_ CI
#define ct_ CT
#define cxdfac_ CXDFAC
#define cpds_ CPDS
#define cendpg_ CENDPG
#define cbc_ CBC
#define cvdcx_ CVDCX
#define cv_ CV
#define ccl_ CCL
#define cdqerr_ CDQERR
#define cerhct_ CERHCT
#define ccixp_ CCIXP
#define cesc1_ CESC1
#define cesc2_ CESC2
#define cqid_ CQID
#define cqd_ CQD
#define clf_ CLF
#define clpr_ CLPR
#define cqsp_ CQSP
#define clesc_ CLESC
#define cqp_ CQP
#define cpl_ CPL
#define cdjpl_ CDJPL
#define cdscl_ CDSCL
#define cqcl_ CQCL
#define cpm_ CPM
#define ctx1_ CTX1
#define ctx2_ CTX2
#define cpg_ CPG
#define cca_ CCA
#define clnt_ CLNT
#define clnw_ CLNW
#define clnc_ CLNC
#define cmkt_ CMKT
#define cmkc_ CMKC
#define ctxp_ CTXP
#define ctxc_ CTXC
#define cchh_ CCHH
#define ccho_ CCHO
#define cis_ CIS
#define cflc_ CFLC
#define ccsm_ CCSM
#define cct_ CCT
#define cgtxx1_ CGTXX1
#define cgtxx2_ CGTXX2
#define cqprl_ CQPRL
#define cqln_ CQLN
#define cqlnt_ CQLNT
#define cqchh1_ CQCHH1
#define cqchh2_ CQCHH2
#define cqfl_ CQFL
#define cqc_ CQC
#define cqlna_ CQLNA
#define cqtxa_ CQTXA
#define cqcte_ CQCTE
#define cili_ CILI
#define crqlc_ CRQLC
#define cpxa_ CPXA
#endif
#ifdef Build64
#if !defined(ADDC_)
#define cesc cesc4
#define ctx ctx4
#define cgtxx cgtxx4
#define cqchh cqchh4
#define cesc2 cesc24
#define ctx2 ctx24
#define cgtxx2 cgtxx24
#define cqchh2 cqchh24
#else
#define cesc_ cesc4_
#define ctx_ ctx4_
#define cgtxx_ cgtxx4_
#define cqchh_ cqchh4_
#define cesc2_ cesc24_
#define ctx2_ ctx24_
#define cgtxx2_ cgtxx24_
#define cqchh2_ cqchh24_
#endif
#endif

/* f2cchar macro definition */
#if !defined(CRA) && !defined(ardent)
#define f2cchar(fptr) (fptr)
#endif /* default, CRA and ardent are exceptions */
#if defined(CRA) && !defined(ardent)
#include <fortran.h>
#define f2cchar(fptr) (_fcdtocp((_fcd)fptr))
#endif

#include "sdcgi.h"

/* current position */
static float xcp = 0.;
static float ycp = 0.;

/* internal buffer for polylines, polygons */
#define VBUF_SIZE 2000
static float vlist_x[VBUF_SIZE];
static float vlist_y[VBUF_SIZE];
static int   nvert = 0;

/* transformation parameters*/
static float scale;

#define MAX_VECTOR 7
static float vector[MAX_VECTOR] = {7., 0., 1., 0., .01, 0., 0.};

#define MAX_DEV_CAP 33
static float dev_cap[MAX_DEV_CAP] = {0., 1., 1.,    255.,   0.,     15., 2., 1., 1., 1., 1.,
                                     1., 1., 0.,    32767., 32767., 0.,  0., 1., 1., 1., 0.,
                                     0., 3., 2000., 1.,     0.,     0.,  0., 1., 1., 1., 1.};
static float linewidth_nominal;

/*  Maximum NDC Values */
static float ndc_xmax = 1.;
static float ndc_ymax = 1.;
static int   alpha_mode;

static float color_scale;

/* Logical Color Table */
static int init_colors[24] = {0, 0, 0,   255, 0, 0,   0, 255, 0,   255, 255, 0,
                              0, 0, 255, 255, 0, 255, 0, 255, 255, 255, 255, 255};

#ifndef TRUE
#define TRUE 1
#define FALSE 0
#endif

/* macro to convert ascii(integer) to char (note: machine dependent) */
#define a_to_c(ain) ((char)ain) /* for ascii machine */

/* macros which map ndc into CGI coords. */
#define map_x(xin) ((float)(scale * (xin)))
#define map_y(yin) ((float)(scale * (yin)))

/* macros which map CGI coords. into ndc */
#define ndc_map_x(xin) ((float)((xin) / scale))
#define ndc_map_y(yin) ((float)((yin) / scale))

#define min(p1, p2) ((p1) < (p2) ? p1 : p2)
#define max(p1, p2) ((p1) > (p2) ? p1 : p2)

void vdicgi_errh(char errmsg[])
{
  int   temp1, temp2;
  float temp3;

  temp1 = XEAGMD;
  temp2 = 1;
  temp3 = 0.; /*  alpha  */
  cesc2_(&temp1, &temp2, &temp3);
  alpha_mode = TRUE;
  fprintf(stderr, " %s\n", errmsg);
}

void vbinq(void)
/* --  THIS IS WHERE CHANGES TO DEV_CAP OCCUR -- */
{
  int   vstat, hscopy, disp, bcolor, dynbc, dynvdm, dx1, dy1, dx2, dy2, pixloc;
  int   maxpl, maxdpl, maxpg, maxpgs, maxpm, maxcf, maxchr, maxcel;
  int   celfil, celaln, comptx, clofig, dclass;
  int   npdefb, nsetb, maxbi, dynmod, nomwid, minwid, maxwid;
  int   nreq, first, ntotal, lntyp[6], nlist;
  int   nsimul, navail, nint, cmode, overit, monoc, txp, chhit, i;
  float width, height;
  char  devid[4];

  /*  INQUIRE DEVICE IDENTIFICATION */
  maxchr = 3;
  cqid_(&maxchr, &vstat, &dclass, devid);
  if (vstat == CVAL) {
    dev_cap[22] = get_devid_num(devid);
  }
  else {
    vdicgi_errh(" SVDI Shell (VBINQ) invalid inquire for cqid ");
  }

  /*  INQUIRE DEVICE DESCRIPTION */
  cqd_(&vstat, &hscopy, &disp, &bcolor, &dynbc, &dynvdm, &dx1, &dy1, &dx2, &dy2, &width, &height,
       &pixloc);
  if (vstat == CVAL) {
    dev_cap[0] = (float)hscopy; /* Erasibility */
    dev_cap[1] = (float)disp;   /* Scan type (vector, raster) */
    /*     the next two may be wrong, want view surface instead of device surface
           : also note, the next 2 items may change if surface is window--later */
    if (!((dx1 == 0) && (dx2 == 0))) { /* X dimension view surface */
      dev_cap[14] = (float)(dx2 - dx1);
<<<<<<< HEAD
    }
    if (!((dy1 == 0) && (dy2 == 0))) { /* Y dimension view surface */
      dev_cap[15] = (float)(dy2 - dy1);
    }
=======
    }
    if (!((dy1 == 0) && (dy2 == 0))) { /* Y dimension view surface */
      dev_cap[15] = (float)(dy2 - dy1);
    }
>>>>>>> 4103bf6c
    dev_cap[16] = width;  /* X dimension physical units */
    dev_cap[17] = height; /* Y dimension physical units */
  }
  else {
    vdicgi_errh(" SVDI Shell (VBINQ) invalid inquire for cqd ");
  }

  /*    input inquiries to zeros - for non-interactive devices */
  /*    mod### set these based on dclass not hscopy            */
  if (dclass == 0) /* dclass = dev(13) value */
  {
    for (i = 7; i < 13; i++) {
      dev_cap[i] = 0.;
    }
  }

  /*  INQUIRE PRIMITIVE SUPPORT LEVELS */
  cqprl_(&vstat, &maxpl, &maxdpl, &maxpg, &maxpgs, &maxpm, &maxcf, &maxchr, &maxcel, &celfil,
         &celaln, &comptx, &clofig);
  if (vstat == CVAL) {
    if (maxpg == -1) {
      maxpg = VBUF_SIZE;
    }
    dev_cap[24] = min(maxpg, VBUF_SIZE); /* Maximum polygon points */
  }
  else {
    vdicgi_errh(" SVDI Shell (VBINQ) invalid inquire for cqprl ");
  }

  /*  INQUIRE LINE CAPABILITY */
  cqln_(&vstat, &npdefb, &nsetb, &maxbi, &dynmod, &nomwid, &minwid, &maxwid);
  if (vstat == CVAL) {
    dev_cap[18] = (float)minwid; /* Minimum line width */

    /*  Due to the fact that cgi device coordinates have to be integer, the
        linewidth numbers may come back zero, enforce a minimum for nominal
        since we use it later in vdstlw for calculations */
    linewidth_nominal = (nomwid == 0) /* Nominal line width */
                            ? .001
                            : (float)nomwid / dev_cap[14];
    dev_cap[30] = (float)maxwid; /* Maximum line width */

    /* Could inquire marker capability, but this will be close enough*/
    dev_cap[19] = dev_cap[18]; /* Minimum pointsize  */
  }
  else {
    vdicgi_errh(" SVDI Shell (VBINQ) invalid inquire for cqln ");
  }

  /*  INQUIRE LIST OF AVAILABLE LINE TYPES */
  nreq  = 6;
  first = 1;
  cqlnt_(&nreq, &first, &vstat, &ntotal, &nlist, lntyp);
  if (vstat == CVAL) {
    /* map CGI to VDI linestyles */
    /* cgi linestyles: 1 - solid 2 - dash 3 - dot,
     *                 4 - dashdot 5 - dash dot dot
     * vdi linestyles: 0 - solid 1 - dotted 2 - dot dash
     *                 3 - short dash 4 - long dash 5 - medium dash
     */
    dev_cap[5] = 0.;
    for (i = 0; i < nlist; i++) {
      switch (lntyp[i]) {
      case 1: break;
      case 2: dev_cap[5] += 16.; break;
      case 3: dev_cap[5] += 1.; break;
      case 4: dev_cap[5] += 2.; break;
      case 5: dev_cap[5] += 4.; break;
      default: break;
      } /* end switch */
    }
  }
  else {
    vdicgi_errh(" SVDI Shell (VBINQ) invalid inquire for cqlnt ");
  }

  /*  INQUIRE COLOR CAPABILITIES */
  cqc_(&vstat, &nsimul, &navail, &nint, &cmode, &dynmod, &overit, &monoc);
  if (vstat == CVAL) {
    dev_cap[3]  = (float)nsimul - 2; /* Simultaneous colors    */
    dev_cap[26] = (float)navail - 2; /* Available colors       */
    dev_cap[2]  = (float)nint;       /* Available intensities   */
    dev_cap[31] = 1.;                /* Color or monochrome    */
    if (monoc == CYES) {
      dev_cap[31] = 0.;
    }
  }
  else {
    vdicgi_errh(" SVDI Shell (VBINQ) invalid inquire for cqc ");
  }

  /*  INQUIRE LIST OF AVAILABLE CHARACTER HEIGHTS */
  txp   = CSTRNG;
  nreq  = 1;
  first = 1;
  cqchh2_(&txp, &nreq, &first, &vstat, &ntotal, &nlist, &chhit);
  if (vstat == CVAL) {
    dev_cap[6] = (nlist == 0) ? 0. : (float)ntotal;
  }
  else {
    vdicgi_errh(" SVDI Shell (VBINQ) invalid inquire for cqchh ");
  }
}

void vdinit_(float *aspect, int *justif)
{
  float asp;
  int   just, temp, temp2, vstat, vconc;
  float xconc, yconc, x1, y1, x2, y2, x3, y3, x4, y4, temp_xcp, temp_ycp;
  float scaled_ndc_xmax, scaled_ndc_ymax;
  float rtemp = 0.0;
  xconc       = 0.0;
  yconc       = 0.0;
  x1          = 0.0;
  y1          = 0.0;
  x2          = 0.0;
  y2          = 0.0;
  x3          = 0.0;
  y3          = 0.0;
  x4          = 0.0;
  y4          = 0.0;

  asp  = *aspect;
  just = *justif;

  if (asp < 0.) {
    vdicgi_errh(" SVDI Shell (VDINIT) Error Number 721 Severity 5: ");
    asp = 0.;
  }

  if (just < 0 || just > 9) {
    vdicgi_errh(" SVDI Shell (VDINIT) Error Number 720 Severity 5: ");
    just = 0;
  }

  /*  Initialize CGI         */
  temp       = CACT;
  alpha_mode = FALSE;
  ci_(&temp);

  /*  Inquire everything you always wanted to know about */
  vbinq();

  /*  Turn off clip indicators */
  temp = CDCOFF;
  cdscl_(&temp);
  temp = COFF;
  ccl_(&temp);

  /*  Set up proper scaling to take advantage of whole device (not just square) */
  if (asp == 0.) {
    asp = dev_cap[14] / dev_cap[15];
  }
  if (asp > 1.) {
    ndc_xmax = 1.;
    ndc_ymax = 1. / asp;
  }
  else {
    ndc_xmax = asp;
    ndc_ymax = 1.;
  }
  scale           = 32767.;
  scaled_ndc_xmax = map_x(ndc_xmax);
  scaled_ndc_ymax = map_y(ndc_ymax);
  rtemp           = 0.0;
  cvdcx_(&rtemp, &rtemp, &scaled_ndc_xmax, &scaled_ndc_ymax);

  /*  Set color mode to index, and set color index precision to 8 bits  */
  temp = CINDEX;
  ccsm_(&temp);
  temp = 8;
  ccixp_(&temp);
  color_scale = 255.;

  /*  set up the standard 8 colors in indices 2 - 9 (0 reserved for background,
      1 reserved for default foreground) */
  temp  = 2;
  temp2 = 8;
  cct_(&temp, &temp2, init_colors);

  /*  Set default marker type to dot  */
  temp = 1;
  cmkt_(&temp);

  /*  Set default interior style to solid */
  temp = CSOLID;
  cis_(&temp);

  /*  Inquire what the default character size is - use cgtxx instead of
      cqtxa because need both x and y size (may have to adjust for inter
      character/line spacing later   */
  temp_xcp = map_x(xcp);
  temp_ycp = map_y(ycp);
  cgtxx2_(&temp_xcp, &temp_ycp, &vstat, &vconc, &xconc, &yconc, &x1, &y1, &x2, &y2, &x3, &y3, &x4,
          &y4);
  if (vstat == CVAL) {
    vector[5] = ndc_map_x(x2 - x1);
    vector[6] = ndc_map_y(y4 - y1);
  }
  else {
    vdicgi_errh(" SVDI Shell (VDINIT) inquire error from cgtxx ");
  }

  /* Initialize locator device */
  temp  = CLOCAT;
  temp2 = 1;
  cili_(&temp, &temp2);
}

void vflush(void)
/*  flush polyline buffer */
{
  if (alpha_mode) {
    int   temp1 = XEAGMD;
    int   temp2 = 1;
    float temp3 = 1.; /*  graphics  */
    cesc2_(&temp1, &temp2, &temp3);
    alpha_mode = FALSE;
  }

  if (nvert > 0) {
    cpl_(&nvert, vlist_x, vlist_y);
    nvert = 0;
  }
}

void vdterm_()
{
  vflush();
  ct_();
}

void vdiqdc_(int *index, float *value)
{
  if (*index < 1 || *index > MAX_DEV_CAP) {
    vdicgi_errh(" SVDI Shell (VDIQDC) Error Number 726, Severity Code 5 ");
    return;
  }
  {
    *value = dev_cap[*index - 1];
  }
}

void vdnwpg_()
{
  int temp, nreq, first, vstat, ntotal, colors[3], nlist;

  vflush(); /*  flush polyline buffer  */

  /* execute deferred actions */
  cxdfac_();

  /*  inquire the rgb values of color_index. Set index 0 to those values   */

  nreq = 1;

  /*  the 3 below is because you asking for the 3rd index -- which happens
      to be logical index 0 */

  first = vector[1] + 3;
  cqcte_(&nreq, &first, &vstat, &ntotal, &nlist, colors);
  if (vstat == CVAL) {
    cbc_(&colors[0], &colors[1], &colors[2]);
  }
  else {
    vdicgi_errh(" SVDI Shell (VDNWPG) invalid inquire for cqcte ");
  }

  /*  prepare drawing surface - do background color   */
  temp = CCONDC;
  cpds_(&temp);
}

void vdbell_() {}

void vdwait_()
{
  int   temp, vstat, rstat, mvalid, trigger;
  float xpos, ypos, timeout;

  /*  make picture current - flush output buffers */
  vflush(); /*  flush polyline buffer  */
  cxdfac_();

  /*  do read waiting for viewing for interactive devices only */
  /*  mod### changed from 0(erasibility) to 12(input)          */
  if (dev_cap[12] != 0.) {
    temp    = 1;
    timeout = 1.;
    crqlc_(&temp, &timeout, &vstat, &rstat, &mvalid, &trigger, &xpos, &ypos);
    if (vstat != CVAL) {
      vdicgi_errh(" SVDI Shell (VDWAIT) invalid request for crqlc ");
    }
  }
}

void vdbufl_()
{
  int   temp1, temp2;
  float temp3;

  vflush(); /*  flush polyline buffer  */
  cxdfac_();

  /*   set the device into alpha mode - 0. */
  temp1 = XEAGMD;
  temp2 = 1;
  temp3 = 0.; /*  alpha  */
  cesc2_(&temp1, &temp2, &temp3);
  alpha_mode = TRUE;
}

void vdstco_(int *num, int index_array[], float color_array[][3], int *color_mod)
{
  int i              = 0;
  int start_index    = 0;
  int hld_colors_ptr = 0;
  int first          = 0;
  int count          = 0;
  int hld_colors[768];

  if (*num < 1 || *num > dev_cap[3]) {
    vdicgi_errh(" SVDI Shell (VDSTCO) Error Number 723, Severity Code 5 ");
    return;
  }

  if (*color_mod != 0 && *color_mod != 1) {
    vdicgi_errh(" SVDI Shell (VDSTCO) Error Number 725, Severity Code 5 ");
    return;
  }

  vflush(); /*  flush polyline buffer  */
  first = TRUE;

  for (i = 0; i < *num; i++) {
    if (index_array[i] < 0 || index_array[i] > 255) {
      vdicgi_errh(" SVDI Shell (VDSTCO) Error Number 724, Severity Code 5 ");

      /*  Set RGB color                                               */
<<<<<<< HEAD
=======
    }
    else if (*color_mod == 0) {
      if (color_array[i][0] < 0. || color_array[i][0] > 1. || color_array[i][1] < 0. ||
          color_array[i][1] > 1. || color_array[i][2] < 0. || color_array[i][2] > 1.) {
        vdicgi_errh(" SVDI Shell (VDSTCO) Error Number 727, Severity Code 5 ");
      }
      else
      /*  Check to see if indices are consecutive (buffer up if they are)  */
      {

        if (first) {

          /*  set color table from index requested + 2 (0 reserved for background) */

          start_index    = index_array[i] + 2;
          hld_colors_ptr = 0;
          first          = FALSE;
        }

        hld_colors[hld_colors_ptr++] = (int)(color_array[i][0] * color_scale);
        hld_colors[hld_colors_ptr++] = (int)(color_array[i][1] * color_scale);
        hld_colors[hld_colors_ptr++] = (int)(color_array[i][2] * color_scale);

        if (i < *num - 1) {
          if (index_array[i] != (index_array[i + 1] - 1)) {
            count = hld_colors_ptr / 3;
            cct_(&start_index, &count, hld_colors);
            first = TRUE;
          }
        }
      }
>>>>>>> 4103bf6c
    }
    else if (*color_mod == 0) {
      if (color_array[i][0] < 0. || color_array[i][0] > 1. || color_array[i][1] < 0. ||
          color_array[i][1] > 1. || color_array[i][2] < 0. || color_array[i][2] > 1.) {
        vdicgi_errh(" SVDI Shell (VDSTCO) Error Number 727, Severity Code 5 ");
      }
      else
      /*  Check to see if indices are consecutive (buffer up if they are)  */
      {

        if (first) {

          /*  set color table from index requested + 2 (0 reserved for background) */

          start_index    = index_array[i] + 2;
          hld_colors_ptr = 0;
          first          = FALSE;
        }

        hld_colors[hld_colors_ptr++] = (int)(color_array[i][0] * color_scale);
        hld_colors[hld_colors_ptr++] = (int)(color_array[i][1] * color_scale);
        hld_colors[hld_colors_ptr++] = (int)(color_array[i][2] * color_scale);

        if (i < *num - 1) {
          if (index_array[i] != (index_array[i + 1] - 1)) {
            count = hld_colors_ptr / 3;
            cct_(&start_index, &count, hld_colors);
            first = TRUE;
          }
        }
      }
    }

    /*  Set HLS color (HLS not supported)                           */
    else {
      vdicgi_errh(" SVDI Shell (VDSTCO) HLS option being phased out - ignored ");
      vdicgi_errh(" Contact Computer Graphics Group - Div. 2644 ");
    }
  }

<<<<<<< HEAD
=======
    /*  Set HLS color (HLS not supported)                           */
    else {
      vdicgi_errh(" SVDI Shell (VDSTCO) HLS option being phased out - ignored ");
      vdicgi_errh(" Contact Computer Graphics Group - Div. 2644 ");
    }
  }

>>>>>>> 4103bf6c
  count = hld_colors_ptr / 3;
  if (count > 0) {
    cct_(&start_index, &count, hld_colors);
  }
}

void vdiqco_(int *num, int index_array[], float color_array[][3], int *color_mod)
{
  int   i, ntotal, colors[3], first, nreq, vstat, nlist;
  int   temp1, temp2;
  float temp3;

  if (*num < 1 || *num > dev_cap[3]) {
    vdicgi_errh(" SVDI Shell (VDIQCO) Error Number 723, Severity Code 5 ");
    return;
  }

  if (*color_mod != 0 && *color_mod != 1) {
    vdicgi_errh(" SVDI Shell (VDIQCO) Error Number 725, Severity Code 5 ");
    return;
  }

  if (alpha_mode) {
    temp1 = XEAGMD;
    temp2 = 1;
    temp3 = 1.; /* "graphics" */
    cesc2_(&temp1, &temp2, &temp3);
    alpha_mode = FALSE;
  }

  for (i = 0; i < *num; i++) {
    if (index_array[i] < 0 || index_array[i] > 255) {
      vdicgi_errh(" SVDI Shell (VDIQCO) Error Number 724, Severity Code 5 ");
<<<<<<< HEAD
    }
    else {
      if (*color_mod == 1) {
        vdicgi_errh(" HLS option being phased out - returning RGB values ");
        vdicgi_errh(" Contact Computer Graphics Group - Div. 2644 ");
      }

      /*  find out from cgi what the color table is */
      nreq  = 1;
      first = index_array[i] + 3;
      cqcte_(&nreq, &first, &vstat, &ntotal, &nlist, colors);
      if (vstat == CVAL) {
        color_array[i][0] = (float)colors[0] / color_scale;
        color_array[i][1] = (float)colors[1] / color_scale;
        color_array[i][2] = (float)colors[2] / color_scale;
      }
      else {
        vdicgi_errh(" SVDI Shell (VDIQCO) invalid inquire for cqcte ");
        color_array[i][0] = -1.;
      }
    }
=======
    }
    else {
      if (*color_mod == 1) {
        vdicgi_errh(" HLS option being phased out - returning RGB values ");
        vdicgi_errh(" Contact Computer Graphics Group - Div. 2644 ");
      }

      /*  find out from cgi what the color table is */
      nreq  = 1;
      first = index_array[i] + 3;
      cqcte_(&nreq, &first, &vstat, &ntotal, &nlist, colors);
      if (vstat == CVAL) {
        color_array[i][0] = (float)colors[0] / color_scale;
        color_array[i][1] = (float)colors[1] / color_scale;
        color_array[i][2] = (float)colors[2] / color_scale;
      }
      else {
        vdicgi_errh(" SVDI Shell (VDIQCO) invalid inquire for cqcte ");
        color_array[i][0] = -1.;
      }
    }
>>>>>>> 4103bf6c
  }
}

void vdescp_(int *escape_code, int *n, float args)
{
  if (*n < 0) {
    vdicgi_errh(" SVDI Shell (VDESCP) Error Number 802, Severity Code 5 ");
    return;
  }
}

void vdiqes_(int *escape_code, int *support) { *support = 0; }

void vdiqnd_(float *x_ndc, float *y_ndc)
{
  *x_ndc = ndc_xmax;
  *y_ndc = ndc_ymax;
}

void vdmova_(float *x, float *y)
{
  vflush();
  vlist_x[nvert] = map_x(*x);
  vlist_y[nvert] = map_y(*y);
  nvert++;

  xcp = *x;
  ycp = *y;
}

void vdlina_(float *x, float *y)
{

  /*  if a move hasn't already been done, doit it now  */
  if (nvert == 0) {
    vlist_x[nvert] = map_x(xcp);
    vlist_y[nvert] = map_y(ycp);
    nvert++;
  }

  /*  append to polyline buffer (if full, flush it first)  */
  if (nvert >= VBUF_SIZE) {
    vflush();
    nvert = 0; /* vflush sets this, but static analysis still warns. */
  }
  vlist_x[nvert] = map_x(*x);
  vlist_y[nvert] = map_y(*y);
  nvert++;

  xcp = *x;
  ycp = *y;
}

void vdpnta_(float *x, float *y)
{
  float new_x, new_y;
  int   temp;

  new_x = map_x(*x);
  new_y = map_y(*y);
  temp  = 1;

  vflush();
  vlist_x[nvert] = new_x;
  vlist_y[nvert] = new_y;
  nvert++;

  cpm_(&temp, &new_x, &new_y);

  xcp = *x;
  ycp = *y;
}

void vdtext_(int *length, int char_array[])
{
  int   i, lenout, len, temp1, temp2;
  float dx, dy, temp_xcp, temp_ycp, temp3;
  int   strout[150];

  len = *length;

  if (len < 1) {
    vdicgi_errh(" SVDI Shell (VDTEXT) Error Number 212, Severity Code 5 ");
    return;
  }

  if (len > 136) {
    vdicgi_errh(" SVDI Shell (VDTEXT) Error Number 213, Severity Code 5 ");
    len = 136;
  }

  if (alpha_mode) {
    temp1 = XEAGMD;
    temp2 = 1;
    temp3 = 1.; /*  graphics  */
    cesc2_(&temp1, &temp2, &temp3);
    alpha_mode = FALSE;
  }

  lenout = 0; /*count characters in string output buffer "strout" */

  for (i = 0; i < len; i++) {
    if (char_array[i] < 32 || char_array[i] > 126) {
      switch (char_array[i]) {
      case 8:
        dx = -vector[6];
        dy = 0.;
        break;
      case 10:
        dx = 0.;
        dy = -vector[5];
        break;
      case 13:
        dx = -xcp;
        dy = 0.;
        break;
      default:
        dx = 0.;
        dy = 0.;
        vdicgi_errh(" SVDI Shell (VDTEXT) Error Number 208, Severity Code 5 ");
        break;
      }
      /*  Stuff to send, finish the string   */

      if (lenout != 0) {
        temp_xcp = map_x(xcp);
        temp_ycp = map_y(ycp);
        ctx2_(&temp_xcp, &temp_ycp, strout, &lenout);
        xcp += lenout * vector[6];
        lenout = 0;
      }
      xcp += dx;
      ycp += dy;
      vdmova_(&xcp, &ycp);
    }

    else {

      strout[lenout++] = char_array[i];
    }
  }

  /*  All done, get rid of them         */
  if (lenout != 0) {
    temp_xcp = map_x(xcp);
    temp_ycp = map_y(ycp);
    ctx2_(&temp_xcp, &temp_ycp, strout, &lenout);
    xcp += lenout * vector[6];
    lenout = 0;
  }
}

void vdpoly_(float x_array[], float y_array[], int *npts)
{
  int i, iend;

  vflush();

  if (*npts > (int)dev_cap[24]) {
    vdicgi_errh(" SVDI Shell (VDPOLY) exceeded max points for - device limit ");
    iend = (int)dev_cap[24];
  }

  else if (*npts > VBUF_SIZE) {
    vdicgi_errh(" SVDI Shell (VDPOLY) exceeded max points - internal buffer limit ");
    iend = VBUF_SIZE;
  }
  else {
    iend = *npts;
  }

  for (i = 0; i < iend; i++) {
    vlist_x[nvert] = map_x(x_array[i]);
    vlist_y[nvert] = map_y(y_array[i]);
    nvert++;
  }

  cpg_(&nvert, vlist_x, vlist_y);
  nvert = 0;

  xcp = x_array[0];
  ycp = y_array[0];
}

void vdiqcp_(float *x, float *y)
{
  *x = xcp;
  *y = ycp;
}

void vdiqos_(float attr_array[])
{
  int i;

  for (i = 0; i < MAX_VECTOR; i++) {
    attr_array[i] = vector[i];
  }
}

void vdstfc_(int *color_index)
{
  int new_color;

  if (*color_index < 0 || *color_index > 255) {
    vdicgi_errh(" SVDI Shell (VDSTFC) Error Number 724 Severity 5: ");
    return;
  }

  vector[0] = (float)*color_index;

  /*   map foreground color into indices 2-n since 0 is reserved for background,
       and 1 is default foreground */
  new_color = *color_index + 2;

  vflush();

  clnc_(&new_color);
  cmkc_(&new_color);
  ctxc_(&new_color);
  cflc_(&new_color);
}

void vdstbc_(int *color_index)
{
  if (*color_index < 0 || *color_index > 255) {
    vdicgi_errh(" SVDI Shell (VDSTBC) Error Number 724 Severity 5: ");
    return;
  }
  vector[1] = (float)*color_index;
}

void vdstin_(float *intensity)
{
  if (*intensity < 0. || *intensity > 1.) {
    vdicgi_errh(" SVDI Shell (VDSTIN) Error Number 401 Severity 5: ");
    return;
  }
}

void vdstls_(int *line_style)
{
  int temp;

  if (*line_style < 0 || *line_style > 5) {
    vdicgi_errh(" SVDI Shell (VDSTLS) Error Number 401 Severity 5: ");
    return;
  }

  vector[3] = (float)*line_style;
  vflush();
  switch (*line_style) {
  /*  cgi linestyles are: 1 - solid, 2 - dash, 3 - dot, 4 - dashdot 5 - dash dot dot
      vdi linestyles are: 0 - solid, 1 - dotted, 2 - dot dash
      3 - short dash, 4 - long dash, 5 - medium dash    */
  case 0:
    temp = 1;
    clnt_(&temp);
    break;
  case 1:
    temp = 3;
    clnt_(&temp);
    break;
  case 2:
    temp = 4;
    clnt_(&temp);
    break;
  case 3:
    temp = 2;
    clnt_(&temp);
    break;
  case 4:
    temp = 5;
    clnt_(&temp);
    break;
  case 5:
    temp = 2;
    clnt_(&temp);
    break;
  default: vector[3] = 0.; break;
  }
}

void vdstlw_(float *line_width)
{
  float new_size;

  if (*line_width < 0. || *line_width > 1.) {
    vdicgi_errh(" SVDI Shell (VDSTLW) Error Number 401 Severity 5: ");
    return;
  }

  vector[4] = *line_width;

  /* cgi default state is scaled linewidth - not expressed in VDC */
  new_size = *line_width / linewidth_nominal;
  vflush();
  clnw_(&new_size);
}

void vdstcs_(float *y_size)
{
  float new_size, x, y, xconc, yconc, x1, y1, x2, y2, x3, y3, x4, y4;
  float temp3;
  int   vstat, vconc, temp1, temp2;

  xconc = 0.0;
  yconc = 0.0;
  x1    = 0.0;
  y1    = 0.0;
  x2    = 0.0;
  y2    = 0.0;
  x3    = 0.0;
  y3    = 0.0;
  x4    = 0.0;
  y4    = 0.0;

  new_size = map_x(*y_size);

  if (alpha_mode) {
    temp1 = XEAGMD;
    temp2 = 1;
    temp3 = 1.; /*  graphics  */
    cesc2_(&temp1, &temp2, &temp3);
    alpha_mode = FALSE;
  }

  cchh_(&new_size);

  /*  inquire what the realized size is and stuff it here */
  x = map_x(xcp);
  y = map_y(ycp);
  cgtxx2_(&x, &y, &vstat, &vconc, &xconc, &yconc, &x1, &y1, &x2, &y2, &x3, &y3, &x4, &y4);
  if (vstat == CVAL) {
    /* mod## y value being stored incorrectyl; swapped x & y */
    vector[5] = ndc_map_y(y4 - y1);
    vector[6] = ndc_map_x(x2 - x1);
  }
  else {
    vdicgi_errh(" SVDI Shell (VDSTCS) inquire error from cgtxx ");
  }
}

void vdaabu_(int *button)
{
  int   temp, vstat, rstat, mvalid, trigger;
  float xpos, ypos, timeout;

  if (dev_cap[0] != 0.) {
    vflush(); /*  flush polyline buffer  */
    temp    = 1;
    timeout = 1.;
    crqlc_(&temp, &timeout, &vstat, &rstat, &mvalid, &trigger, &xpos, &ypos);
    if (vstat == CVAL) {
      *button = trigger;
    }
    else {
      vdicgi_errh(" SVDI Shell (VDAABU) invalid request for crqlc ");
    }
  }
}

void vdaloc_(float *x, float *y)
{
  int   temp, vstat, rstat, mvalid, trigger;
  float xpos, ypos, timeout;

  if (dev_cap[0] != 0.) {
    vflush(); /*  flush polyline buffer  */
    temp    = 1;
    timeout = 1.;
    crqlc_(&temp, &timeout, &vstat, &rstat, &mvalid, &trigger, &xpos, &ypos);
    if (vstat == CVAL) {
      *x = ndc_map_x(xpos);
      *y = ndc_map_y(ypos);
<<<<<<< HEAD
    }
    else {
      vdicgi_errh(" SVDI Shell (VDALOC) invalid request for crqlc ");
    }
=======
    }
    else {
      vdicgi_errh(" SVDI Shell (VDALOC) invalid request for crqlc ");
    }
>>>>>>> 4103bf6c
  }
}

void vdabgl_(int *button, float *x, float *y)
{
  int   temp, vstat, rstat, mvalid, trigger;
  float xpos, ypos, timeout;

  if (dev_cap[0] != 0.) {
    vflush(); /*  flush polyline buffer  */
    temp    = 1;
    timeout = 1.;
    crqlc_(&temp, &timeout, &vstat, &rstat, &mvalid, &trigger, &xpos, &ypos);
    if (vstat == CVAL) {
      *x      = ndc_map_x(xpos);
      *y      = ndc_map_y(ypos);
      *button = trigger;
    }
    else {
      vdicgi_errh(" SVDI Shell (VDABGL) invalid request for crqlc ");
    }
  }
}

void vdakgl_(int *charac, float *x, float *y)
{
  int   temp, vstat, rstat, mvalid, trigger;
  float xpos, ypos, timeout;

  if (dev_cap[0] != 0.) {
    vflush(); /*  flush polyline buffer  */
    temp    = 1;
    timeout = 1.;
    crqlc_(&temp, &timeout, &vstat, &rstat, &mvalid, &trigger, &xpos, &ypos);
    if (vstat == CVAL) {
      *x      = ndc_map_x(xpos);
      *y      = ndc_map_y(ypos);
      *charac = trigger;
    }
    else {
      vdicgi_errh(" SVDI Shell (VDAKGL) invalid request for crqlc ");
    }
  }
}

void vdstla_(float *x, float *y)
{
  int   temp, vstat, rstat, mvalid, trigger;
  float xpos, ypos, timeout;

  if (dev_cap[0] != 0.) {
    vflush(); /*  flush polyline buffer  */
    temp    = 1;
    timeout = 1.;
    crqlc_(&temp, &timeout, &vstat, &rstat, &mvalid, &trigger, &xpos, &ypos);
    if (vstat == CVAL) {
      *x = ndc_map_x(xpos);
      *y = ndc_map_y(ypos);
    }
    else {
      vdicgi_errh(" SVDI Shell (VDSTLA) invalid request for crqlc ");
    }
  }
}

void vdstos_(float attr_array[])
{
  int temp;

  temp = (int)attr_array[0];
  vdstfc_(&temp);
  temp = (int)attr_array[1];
  vdstbc_(&temp);
  vdstin_(attr_array + 2);
  temp = (int)attr_array[3];
  vdstls_(&temp);
  vdstlw_(attr_array + 4);
  vdstcs_(attr_array + 5);
}

void vdfram_(int itype) {}

void vbiqpk_() {}
void vberrh_() {}<|MERGE_RESOLUTION|>--- conflicted
+++ resolved
@@ -1,44 +1,9 @@
 /*
-<<<<<<< HEAD
- * Copyright (C) 2009-2017 National Technology & Engineering Solutions
- * of Sandia, LLC (NTESS).  Under the terms of Contract DE-NA0003525 with
- * NTESS, the U.S. Government retains certain rights in this software.
- *
- * Redistribution and use in source and binary forms, with or without
- * modification, are permitted provided that the following conditions are
- * met:
- *
- *     * Redistributions of source code must retain the above copyright
- *       notice, this list of conditions and the following disclaimer.
- *
- *     * Redistributions in binary form must reproduce the above
- *       copyright notice, this list of conditions and the following
- *       disclaimer in the documentation and/or other materials provided
- *       with the distribution.
- *
- *     * Neither the name of NTESS nor the names of its
- *       contributors may be used to endorse or promote products derived
- *       from this software without specific prior written permission.
- *
- * THIS SOFTWARE IS PROVIDED BY THE COPYRIGHT HOLDERS AND CONTRIBUTORS
- * "AS IS" AND ANY EXPRESS OR IMPLIED WARRANTIES, INCLUDING, BUT NOT
- * LIMITED TO, THE IMPLIED WARRANTIES OF MERCHANTABILITY AND FITNESS FOR
- * A PARTICULAR PURPOSE ARE DISCLAIMED. IN NO EVENT SHALL THE COPYRIGHT
- * OWNER OR CONTRIBUTORS BE LIABLE FOR ANY DIRECT, INDIRECT, INCIDENTAL,
- * SPECIAL, EXEMPLARY, OR CONSEQUENTIAL DAMAGES (INCLUDING, BUT NOT
- * LIMITED TO, PROCUREMENT OF SUBSTITUTE GOODS OR SERVICES; LOSS OF USE,
- * DATA, OR PROFITS; OR BUSINESS INTERRUPTION) HOWEVER CAUSED AND ON ANY
- * THEORY OF LIABILITY, WHETHER IN CONTRACT, STRICT LIABILITY, OR TORT
- * (INCLUDING NEGLIGENCE OR OTHERWISE) ARISING IN ANY WAY OUT OF THE USE
- * OF THIS SOFTWARE, EVEN IF ADVISED OF THE POSSIBILITY OF SUCH DAMAGE.
- *
-=======
  * Copyright(C) 1999-2020 National Technology & Engineering Solutions
  * of Sandia, LLC (NTESS).  Under the terms of Contract DE-NA0003525 with
  * NTESS, the U.S. Government retains certain rights in this software.
  *
  * See packages/seacas/LICENSE for details
->>>>>>> 4103bf6c
  */
 /*
  SVDI  CGI driver
@@ -514,17 +479,10 @@
            : also note, the next 2 items may change if surface is window--later */
     if (!((dx1 == 0) && (dx2 == 0))) { /* X dimension view surface */
       dev_cap[14] = (float)(dx2 - dx1);
-<<<<<<< HEAD
     }
     if (!((dy1 == 0) && (dy2 == 0))) { /* Y dimension view surface */
       dev_cap[15] = (float)(dy2 - dy1);
     }
-=======
-    }
-    if (!((dy1 == 0) && (dy2 == 0))) { /* Y dimension view surface */
-      dev_cap[15] = (float)(dy2 - dy1);
-    }
->>>>>>> 4103bf6c
     dev_cap[16] = width;  /* X dimension physical units */
     dev_cap[17] = height; /* Y dimension physical units */
   }
@@ -864,8 +822,6 @@
       vdicgi_errh(" SVDI Shell (VDSTCO) Error Number 724, Severity Code 5 ");
 
       /*  Set RGB color                                               */
-<<<<<<< HEAD
-=======
     }
     else if (*color_mod == 0) {
       if (color_array[i][0] < 0. || color_array[i][0] > 1. || color_array[i][1] < 0. ||
@@ -897,38 +853,6 @@
           }
         }
       }
->>>>>>> 4103bf6c
-    }
-    else if (*color_mod == 0) {
-      if (color_array[i][0] < 0. || color_array[i][0] > 1. || color_array[i][1] < 0. ||
-          color_array[i][1] > 1. || color_array[i][2] < 0. || color_array[i][2] > 1.) {
-        vdicgi_errh(" SVDI Shell (VDSTCO) Error Number 727, Severity Code 5 ");
-      }
-      else
-      /*  Check to see if indices are consecutive (buffer up if they are)  */
-      {
-
-        if (first) {
-
-          /*  set color table from index requested + 2 (0 reserved for background) */
-
-          start_index    = index_array[i] + 2;
-          hld_colors_ptr = 0;
-          first          = FALSE;
-        }
-
-        hld_colors[hld_colors_ptr++] = (int)(color_array[i][0] * color_scale);
-        hld_colors[hld_colors_ptr++] = (int)(color_array[i][1] * color_scale);
-        hld_colors[hld_colors_ptr++] = (int)(color_array[i][2] * color_scale);
-
-        if (i < *num - 1) {
-          if (index_array[i] != (index_array[i + 1] - 1)) {
-            count = hld_colors_ptr / 3;
-            cct_(&start_index, &count, hld_colors);
-            first = TRUE;
-          }
-        }
-      }
     }
 
     /*  Set HLS color (HLS not supported)                           */
@@ -938,16 +862,6 @@
     }
   }
 
-<<<<<<< HEAD
-=======
-    /*  Set HLS color (HLS not supported)                           */
-    else {
-      vdicgi_errh(" SVDI Shell (VDSTCO) HLS option being phased out - ignored ");
-      vdicgi_errh(" Contact Computer Graphics Group - Div. 2644 ");
-    }
-  }
-
->>>>>>> 4103bf6c
   count = hld_colors_ptr / 3;
   if (count > 0) {
     cct_(&start_index, &count, hld_colors);
@@ -981,7 +895,6 @@
   for (i = 0; i < *num; i++) {
     if (index_array[i] < 0 || index_array[i] > 255) {
       vdicgi_errh(" SVDI Shell (VDIQCO) Error Number 724, Severity Code 5 ");
-<<<<<<< HEAD
     }
     else {
       if (*color_mod == 1) {
@@ -1003,29 +916,6 @@
         color_array[i][0] = -1.;
       }
     }
-=======
-    }
-    else {
-      if (*color_mod == 1) {
-        vdicgi_errh(" HLS option being phased out - returning RGB values ");
-        vdicgi_errh(" Contact Computer Graphics Group - Div. 2644 ");
-      }
-
-      /*  find out from cgi what the color table is */
-      nreq  = 1;
-      first = index_array[i] + 3;
-      cqcte_(&nreq, &first, &vstat, &ntotal, &nlist, colors);
-      if (vstat == CVAL) {
-        color_array[i][0] = (float)colors[0] / color_scale;
-        color_array[i][1] = (float)colors[1] / color_scale;
-        color_array[i][2] = (float)colors[2] / color_scale;
-      }
-      else {
-        vdicgi_errh(" SVDI Shell (VDIQCO) invalid inquire for cqcte ");
-        color_array[i][0] = -1.;
-      }
-    }
->>>>>>> 4103bf6c
   }
 }
 
@@ -1400,17 +1290,10 @@
     if (vstat == CVAL) {
       *x = ndc_map_x(xpos);
       *y = ndc_map_y(ypos);
-<<<<<<< HEAD
     }
     else {
       vdicgi_errh(" SVDI Shell (VDALOC) invalid request for crqlc ");
     }
-=======
-    }
-    else {
-      vdicgi_errh(" SVDI Shell (VDALOC) invalid request for crqlc ");
-    }
->>>>>>> 4103bf6c
   }
 }
 
