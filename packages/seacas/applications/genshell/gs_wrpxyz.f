--- conflicted
+++ resolved
@@ -1,72 +1,13 @@
-<<<<<<< HEAD
-C Copyright(C) 2011-2017 National Technology & Engineering Solutions
-C of Sandia, LLC (NTESS).  Under the terms of Contract DE-NA0003525 with
-C NTESS, the U.S. Government retains certain rights in this software.
-C
-C Redistribution and use in source and binary forms, with or without
-C modification, are permitted provided that the following conditions are
-C met:
-C
-C * Redistributions of source code must retain the above copyright
-C    notice, this list of conditions and the following disclaimer.
-C
-C * Redistributions in binary form must reproduce the above
-C   copyright notice, this list of conditions and the following
-C   disclaimer in the documentation and/or other materials provided
-C   with the distribution.
-C
-C * Neither the name of NTESS nor the names of its
-C   contributors may be used to endorse or promote products derived
-C   from this software without specific prior written permission.
-C
-C THIS SOFTWARE IS PROVIDED BY THE COPYRIGHT HOLDERS AND CONTRIBUTORS
-C "AS IS" AND ANY EXPRESS OR IMPLIED WARRANTIES, INCLUDING, BUT NOT
-C LIMITED TO, THE IMPLIED WARRANTIES OF MERCHANTABILITY AND FITNESS FOR
-C A PARTICULAR PURPOSE ARE DISCLAIMED. IN NO EVENT SHALL THE COPYRIGHT
-C OWNER OR CONTRIBUTORS BE LIABLE FOR ANY DIRECT, INDIRECT, INCIDENTAL,
-C SPECIAL, EXEMPLARY, OR CONSEQUENTIAL DAMAGES (INCLUDING, BUT NOT
-C LIMITED TO, PROCUREMENT OF SUBSTITUTE GOODS OR SERVICES; LOSS OF USE,
-C DATA, OR PROFITS; OR BUSINESS INTERRUPTION) HOWEVER CAUSED AND ON ANY
-C THEORY OF LIABILITY, WHETHER IN CONTRACT, STRICT LIABILITY, OR TORT
-C (INCLUDING NEGLIGENCE OR OTHERWISE) ARISING IN ANY WAY OUT OF THE USE
-C OF THIS SOFTWARE, EVEN IF ADVISED OF THE POSSIBILITY OF SUCH DAMAGE.
-=======
 C Copyright(C) 1999-2020 National Technology & Engineering Solutions
 C of Sandia, LLC (NTESS).  Under the terms of Contract DE-NA0003525 with
 C NTESS, the U.S. Government retains certain rights in this software.
 C
 C See packages/seacas/LICENSE for details
->>>>>>> 4103bf6c
 
 C=======================================================================
       SUBROUTINE WRPXYZ (XN, YN, XN3, YN3, ZN3, ATRIB)
 C=======================================================================
 
-<<<<<<< HEAD
-C   $Id: wrpxyz.f,v 1.5 1993/05/27 22:17:06 gdsjaar Exp $
-C   $Log: wrpxyz.f,v $
-C   Revision 1.5  1993/05/27 22:17:06  gdsjaar
-C   Added new ellipse transformation code
-C
-c Revision 1.4  1991/07/31  17:30:53  gdsjaar
-c Added WARP AXIS VERTICAL command to map to surface
-c without changing input X and Y coordinates.  Updated Version to X0.01.00
-c
-c Revision 1.3  1991/01/11  08:39:58  gdsjaar
-c Removed DEBUG comment lines
-c
-c Revision 1.2  91/01/09  12:59:47  gdsjaar
-c Initial conversion from GEN3D to GENSHELL, no BC yet
-c
-c Revision 1.1.1.1  90/08/20  12:23:33  gdsjaar
-c Gen3D Mesh Generation Program
-c
-c Revision 1.1  90/08/20  12:23:31  gdsjaar
-c Initial revision
-c
-
-=======
->>>>>>> 4103bf6c
 C   --*** WRPXYZ *** (GEN3D) Calculate 3D coordinates
 C   --   Written by Amy Gilkey - revised 05/09/88
 C   --   Modified by Greg Sjaardema - 02/06/89
