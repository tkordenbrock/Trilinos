--- conflicted
+++ resolved
@@ -82,25 +82,7 @@
 C   --   o The plots on the specified graphics device.
 C   --   o A GRAFAID neutral file on unit 20.
 C   --   o A EXPLORE listing file on unit 21.
-<<<<<<< HEAD
-=======
-
-* * * * * * * * * * * * * * * * * * * * * * * * * * * * * * * * * * * *
-*                    ISSUED BY SANDIA LABORATORIES,                   *
-*                      A PRIME CONTRACTOR TO THE                      *
-*                  UNITED STATES DEPARTMENT OF ENERGY                 *
-* * * * * * * * * * * * * *   N O T I C E   * * * * * * * * * * * * * *
-* This program was prepared as an account of work sponsored by the    *
-* United States Government.  Neither the United States nor the United *
-* States Department of Energy nor any of their employees, nor any of  *
-* their contractors, subcontractors, or their employees, makes any    *
-* warranty, express or implied, or assumes any legal liability or     *
-* responsibility for the accuracy, completeness or usefulness of any  *
-* information, apparatus, product or process disclosed, or represents *
-* that its use would not infringe privately owned rights.             *
-* * * * * * * * * * * * * * * * * * * * * * * * * * * * * * * * * * * *
->>>>>>> 60a6ccd4
-
+C
 C   --Developed at Sandia National Laboratories.
 C   --
 C   --Current author and code sponsor: John Glick
