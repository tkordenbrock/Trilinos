//@HEADER
// ************************************************************************
//
//               ShyLU: Hybrid preconditioner package
//                 Copyright 2012 Sandia Corporation
//
// Under the terms of Contract DE-AC04-94AL85000 with Sandia Corporation,
// the U.S. Government retains certain rights in this software.
//
// Redistribution and use in source and binary forms, with or without
// modification, are permitted provided that the following conditions are
// met:
//
// 1. Redistributions of source code must retain the above copyright
// notice, this list of conditions and the following disclaimer.
//
// 2. Redistributions in binary form must reproduce the above copyright
// notice, this list of conditions and the following disclaimer in the
// documentation and/or other materials provided with the distribution.
//
// 3. Neither the name of the Corporation nor the names of the
// contributors may be used to endorse or promote products derived from
// this software without specific prior written permission.
//
// THIS SOFTWARE IS PROVIDED BY SANDIA CORPORATION "AS IS" AND ANY
// EXPRESS OR IMPLIED WARRANTIES, INCLUDING, BUT NOT LIMITED TO, THE
// IMPLIED WARRANTIES OF MERCHANTABILITY AND FITNESS FOR A PARTICULAR
// PURPOSE ARE DISCLAIMED. IN NO EVENT SHALL SANDIA CORPORATION OR THE
// CONTRIBUTORS BE LIABLE FOR ANY DIRECT, INDIRECT, INCIDENTAL, SPECIAL,
// EXEMPLARY, OR CONSEQUENTIAL DAMAGES (INCLUDING, BUT NOT LIMITED TO,
// PROCUREMENT OF SUBSTITUTE GOODS OR SERVICES; LOSS OF USE, DATA, OR
// PROFITS; OR BUSINESS INTERRUPTION) HOWEVER CAUSED AND ON ANY THEORY OF
// LIABILITY, WHETHER IN CONTRACT, STRICT LIABILITY, OR TORT (INCLUDING
// NEGLIGENCE OR OTHERWISE) ARISING IN ANY WAY OUT OF THE USE OF THIS
// SOFTWARE, EVEN IF ADVISED OF THE POSSIBILITY OF SUCH DAMAGE.
//
// Questions? Contact Alexander Heinlein (alexander.heinlein@uni-koeln.de)
//
// ************************************************************************
//@HEADER

#ifndef _FROSCH_SCHWARZPRECONDITIONER_DECL_HPP
#define _FROSCH_SCHWARZPRECONDITIONER_DECL_HPP

#include <Xpetra_Operator.hpp>
#include <Xpetra_Matrix_fwd.hpp>

#include <FROSch_SumOperator_def.hpp>
#include <FROSch_MultiplicativeOperator_def.hpp>
#include <FROSch_AlgebraicOverlappingOperator_def.hpp>
#include <FROSch_GDSWCoarseOperator_def.hpp>
#include <FROSch_RGDSWCoarseOperator_def.hpp>
#include <FROSch_IPOUHarmonicCoarseOperator_def.hpp>

<<<<<<< HEAD
namespace FROSch {

    template <class SC = Xpetra::Operator<>::scalar_type,
              class LO = typename Xpetra::Operator<SC>::local_ordinal_type,
              class GO = typename Xpetra::Operator<SC, LO>::global_ordinal_type,
              class NO = typename Xpetra::Operator<SC,LO,GO>::node_type>
=======
namespace FROSch {        
    
    template <class SC = double,
              class LO = int,
              class GO = DefaultGlobalOrdinal,
              class NO = KokkosClassic::DefaultNode::DefaultNodeType>
>>>>>>> adabd7ac
    class SchwarzPreconditioner : public Xpetra::Operator<SC,LO,GO,NO> {

    protected:

        using CommPtr                             = Teuchos::RCP<const Teuchos::Comm<int> >;

        using Map                                 = Xpetra::Map<LO,GO,NO>;
        using MapPtr                              = Teuchos::RCP<Map>;
        using ConstMapPtr                         = Teuchos::RCP<const Map>;
        using MapPtrVecPtr                        = Teuchos::ArrayRCP<MapPtr>;
        using ConstMapPtrVecPtr                   = Teuchos::ArrayRCP<ConstMapPtr>;
        using MapPtrVecPtr2D                      = Teuchos::ArrayRCP<MapPtrVecPtr>;
        using ConstMapPtrVecPtr2D                 = Teuchos::ArrayRCP<ConstMapPtrVecPtr>;

        using CrsMatrix                           = Xpetra::Matrix<SC,LO,GO,NO>;
        using CrsMatrixPtr                        = Teuchos::RCP<CrsMatrix>;
        using ConstCrsMatrixPtr                   = Teuchos::RCP<const CrsMatrix>;

        using MultiVector                         = Xpetra::MultiVector<SC,LO,GO,NO>;
        using MultiVectorPtr                      = Teuchos::RCP<MultiVector>;
        using ConstMultiVectorPtr                 = Teuchos::RCP<const MultiVector>;
        using MultiVectorPtrVecPtr                = Teuchos::ArrayRCP<MultiVectorPtr>;
        using ConstMultiVectorPtrVecPtr           = Teuchos::ArrayRCP<ConstMultiVectorPtr>;

        using ParameterListPtr                    = Teuchos::RCP<Teuchos::ParameterList>;

        using SumOperatorPtr                      = Teuchos::RCP<SumOperator<SC,LO,GO,NO> >;
        using MultiplicativeOperatorPtr           = Teuchos::RCP<MultiplicativeOperator<SC,LO,GO,NO> >;
        using OverlappingOperatorPtr              = Teuchos::RCP<OverlappingOperator<SC,LO,GO,NO> >;
        using AlgebraicOverlappingOperatorPtr     = Teuchos::RCP<AlgebraicOverlappingOperator<SC,LO,GO,NO> >;
        using CoarseOperatorPtr                   = Teuchos::RCP<CoarseOperator<SC,LO,GO,NO> >;
        using GDSWCoarseOperatorPtr               = Teuchos::RCP<GDSWCoarseOperator<SC,LO,GO,NO> >;
        using RGDSWCoarseOperatorPtr              = Teuchos::RCP<RGDSWCoarseOperator<SC,LO,GO,NO> >;
        using IPOUHarmonicCoarseOperatorPtr       = Teuchos::RCP<IPOUHarmonicCoarseOperator<SC,LO,GO,NO> >;

        using UN                                  = unsigned;

        using GOVecPtr                            = Teuchos::ArrayRCP<GO>;

        using SCVecPtr                            = Teuchos::ArrayRCP<SC>;

        using UNVecPtr                            = Teuchos::ArrayRCP<UN>;

        using LOVecPtr                            = Teuchos::ArrayRCP<LO>;

        using GOVecPtr2D                          = Teuchos::ArrayRCP<GOVecPtr>;

        using GOVec                               = Teuchos::Array<GO>;
        using GOVec2D                             = Teuchos::Array<GOVec>;

    public:

        SchwarzPreconditioner(ParameterListPtr parameterList,
                              CommPtr comm);

        virtual ~SchwarzPreconditioner();

        virtual int initialize(bool useDefaultParameters = true) = 0;

        virtual int compute() = 0;

        // Y = alpha * A^mode * X + beta * Y
        virtual void apply(const MultiVector &X,
                           MultiVector &Y,
                           Teuchos::ETransp mode=Teuchos::NO_TRANS,
                           SC alpha=Teuchos::ScalarTraits<SC>::one(),
                           SC beta=Teuchos::ScalarTraits<SC>::zero()) const = 0;

        virtual ConstMapPtr getDomainMap() const = 0;

        virtual ConstMapPtr getRangeMap() const = 0;

        virtual void describe(Teuchos::FancyOStream &out,
                              const Teuchos::EVerbosityLevel verbLevel=Teuchos::Describable::verbLevel_default) const = 0;

        virtual std::string description() const = 0;

        bool isInitialized() const;

        bool isComputed() const;


    protected:

        CommPtr MpiComm_;

        ParameterListPtr ParameterList_;

        bool UseTranspose_;
        bool IsInitialized_;
        bool IsComputed_;
        bool Verbose_;

    };

}

#endif<|MERGE_RESOLUTION|>--- conflicted
+++ resolved
@@ -52,21 +52,13 @@
 #include <FROSch_RGDSWCoarseOperator_def.hpp>
 #include <FROSch_IPOUHarmonicCoarseOperator_def.hpp>
 
-<<<<<<< HEAD
-namespace FROSch {
 
-    template <class SC = Xpetra::Operator<>::scalar_type,
-              class LO = typename Xpetra::Operator<SC>::local_ordinal_type,
-              class GO = typename Xpetra::Operator<SC, LO>::global_ordinal_type,
-              class NO = typename Xpetra::Operator<SC,LO,GO>::node_type>
-=======
 namespace FROSch {        
     
     template <class SC = double,
               class LO = int,
               class GO = DefaultGlobalOrdinal,
               class NO = KokkosClassic::DefaultNode::DefaultNodeType>
->>>>>>> adabd7ac
     class SchwarzPreconditioner : public Xpetra::Operator<SC,LO,GO,NO> {
 
     protected:
