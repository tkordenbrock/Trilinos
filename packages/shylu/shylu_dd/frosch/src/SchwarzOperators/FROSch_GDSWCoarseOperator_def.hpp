//@HEADER
// ************************************************************************
//
//               ShyLU: Hybrid preconditioner package
//                 Copyright 2012 Sandia Corporation
//
// Under the terms of Contract DE-AC04-94AL85000 with Sandia Corporation,
// the U.S. Government retains certain rights in this software.
//
// Redistribution and use in source and binary forms, with or without
// modification, are permitted provided that the following conditions are
// met:
//
// 1. Redistributions of source code must retain the above copyright
// notice, this list of conditions and the following disclaimer.
//
// 2. Redistributions in binary form must reproduce the above copyright
// notice, this list of conditions and the following disclaimer in the
// documentation and/or other materials provided with the distribution.
//
// 3. Neither the name of the Corporation nor the names of the
// contributors may be used to endorse or promote products derived from
// this software without specific prior written permission.
//
// THIS SOFTWARE IS PROVIDED BY SANDIA CORPORATION "AS IS" AND ANY
// EXPRESS OR IMPLIED WARRANTIES, INCLUDING, BUT NOT LIMITED TO, THE
// IMPLIED WARRANTIES OF MERCHANTABILITY AND FITNESS FOR A PARTICULAR
// PURPOSE ARE DISCLAIMED. IN NO EVENT SHALL SANDIA CORPORATION OR THE
// CONTRIBUTORS BE LIABLE FOR ANY DIRECT, INDIRECT, INCIDENTAL, SPECIAL,
// EXEMPLARY, OR CONSEQUENTIAL DAMAGES (INCLUDING, BUT NOT LIMITED TO,
// PROCUREMENT OF SUBSTITUTE GOODS OR SERVICES; LOSS OF USE, DATA, OR
// PROFITS; OR BUSINESS INTERRUPTION) HOWEVER CAUSED AND ON ANY THEORY OF
// LIABILITY, WHETHER IN CONTRACT, STRICT LIABILITY, OR TORT (INCLUDING
// NEGLIGENCE OR OTHERWISE) ARISING IN ANY WAY OUT OF THE USE OF THIS
// SOFTWARE, EVEN IF ADVISED OF THE POSSIBILITY OF SUCH DAMAGE.
//
// Questions? Contact Alexander Heinlein (alexander.heinlein@uni-koeln.de)
//
// ************************************************************************
//@HEADER

#ifndef _FROSCH_GDSWCOARSEOPERATOR_DEF_HPP
#define _FROSCH_GDSWCOARSEOPERATOR_DEF_HPP

#include <FROSch_GDSWCoarseOperator_decl.hpp>


namespace FROSch {

    using namespace Teuchos;
    using namespace Xpetra;

    template <class SC,class LO,class GO,class NO>
    GDSWCoarseOperator<SC,LO,GO,NO>::GDSWCoarseOperator(ConstXMatrixPtr k,
                                                        ParameterListPtr parameterList) :
    HarmonicCoarseOperator<SC,LO,GO,NO> (k,parameterList)
    {
        FROSCH_TIMER_START_LEVELID(gDSWCoarseOperatorTime,"GDSWCoarseOperator::GDSWCoarseOperator");
    }

    template <class SC,class LO,class GO,class NO>
    int GDSWCoarseOperator<SC,LO,GO,NO>::initialize(UN dimension,
                                                    ConstXMapPtr repeatedMap)
    {
        FROSCH_TIMER_START_LEVELID(initializeTime,"GDSWCoarseOperator::initialize");
        buildCoarseSpace(dimension,repeatedMap);
        this->assembleInterfaceCoarseSpace();
        this->buildCoarseSolveMap(this->AssembledInterfaceCoarseSpace_->getBasisMapUnique());
        this->IsInitialized_ = true;
        this->IsComputed_ = false;
        return 0;
    }

    template <class SC,class LO,class GO,class NO>
    int GDSWCoarseOperator<SC,LO,GO,NO>::initialize(UN dimension,
                                                    ConstXMapPtr repeatedMap,
                                                    GOVecPtr dirichletBoundaryDofs)
    {
        FROSCH_TIMER_START_LEVELID(initializeTime,"GDSWCoarseOperator::initialize");
        buildCoarseSpace(dimension,repeatedMap,dirichletBoundaryDofs);
        this->assembleInterfaceCoarseSpace();
        this->buildCoarseSolveMap(this->AssembledInterfaceCoarseSpace_->getBasisMapUnique());
        this->IsInitialized_ = true;
        this->IsComputed_ = false;
        return 0;
    }

    template <class SC,class LO,class GO,class NO>
    int GDSWCoarseOperator<SC,LO,GO,NO>::initialize(UN dimension,
                                                    UN dofsPerNode,
                                                    ConstXMapPtr repeatedNodesMap,
                                                    ConstXMapPtrVecPtr repeatedDofMaps)
    {
        FROSCH_TIMER_START_LEVELID(initializeTime,"GDSWCoarseOperator::initialize");
        buildCoarseSpace(dimension,dofsPerNode,repeatedNodesMap,repeatedDofMaps);
        this->assembleInterfaceCoarseSpace();
        this->buildCoarseSolveMap(this->AssembledInterfaceCoarseSpace_->getBasisMapUnique());
        this->IsInitialized_ = true;
        this->IsComputed_ = false;
        return 0;
    }

    template <class SC,class LO,class GO,class NO>
    int GDSWCoarseOperator<SC,LO,GO,NO>::initialize(UN dimension,
                                                    UN dofsPerNode,
                                                    ConstXMapPtr repeatedNodesMap,
                                                    ConstXMapPtrVecPtr repeatedDofMaps,
                                                    GOVecPtr dirichletBoundaryDofs)
    {
        FROSCH_TIMER_START_LEVELID(initializeTime,"GDSWCoarseOperator::initialize");
        buildCoarseSpace(dimension,dofsPerNode,repeatedNodesMap,repeatedDofMaps,dirichletBoundaryDofs);
        this->assembleInterfaceCoarseSpace();
        this->buildCoarseSolveMap(this->AssembledInterfaceCoarseSpace_->getBasisMapUnique());
        this->IsInitialized_ = true;
        this->IsComputed_ = false;
        return 0;
    }

    template <class SC,class LO,class GO,class NO>
    int GDSWCoarseOperator<SC,LO,GO,NO>::initialize(UN dimension,
                                                    UN dofsPerNode,
                                                    ConstXMapPtr repeatedNodesMap,
                                                    ConstXMapPtrVecPtr repeatedDofMaps,
                                                    ConstXMultiVectorPtr nodeList)
    {
        FROSCH_TIMER_START_LEVELID(initializeTime,"GDSWCoarseOperator::initialize");
        buildCoarseSpace(dimension,dofsPerNode,repeatedNodesMap,repeatedDofMaps,nodeList);
        this->assembleInterfaceCoarseSpace();
        this->buildCoarseSolveMap(this->AssembledInterfaceCoarseSpace_->getBasisMapUnique());
        this->IsInitialized_ = true;
        this->IsComputed_ = false;
        return 0;
    }

    template <class SC,class LO,class GO,class NO>
    int GDSWCoarseOperator<SC,LO,GO,NO>::initialize(UN dimension,
                                                    UN dofsPerNode,
                                                    ConstXMapPtr repeatedNodesMap,
                                                    ConstXMapPtrVecPtr repeatedDofMaps,
                                                    GOVecPtr dirichletBoundaryDofs,
                                                    ConstXMultiVectorPtr nodeList)
    {
        buildCoarseSpace(dimension,dofsPerNode,repeatedNodesMap,repeatedDofMaps,dirichletBoundaryDofs,nodeList);
        this->assembleInterfaceCoarseSpace();
        this->buildCoarseSolveMap(this->AssembledInterfaceCoarseSpace_->getBasisMapUnique());
        this->IsInitialized_ = true;
        this->IsComputed_ = false;
        return 0;
    }

    template <class SC,class LO,class GO,class NO>
    int GDSWCoarseOperator<SC,LO,GO,NO>::initialize(UN dimension,
                                                    UNVecPtr dofsPerNodeVec,
                                                    ConstXMapPtrVecPtr repeatedNodesMapVec,
                                                    ConstXMapPtrVecPtr2D repeatedDofMapsVec,
                                                    GOVecPtr2D dirichletBoundaryDofsVec,
                                                    ConstXMultiVectorPtrVecPtr nodeListVec)
    {
        FROSCH_TIMER_START_LEVELID(initializeTime,"GDSWCoarseOperator::initialize");
        buildCoarseSpace(dimension,dofsPerNodeVec,repeatedNodesMapVec,repeatedDofMapsVec,dirichletBoundaryDofsVec,nodeListVec);
        this->assembleInterfaceCoarseSpace();
        this->buildCoarseSolveMap(this->AssembledInterfaceCoarseSpace_->getBasisMapUnique());
        this->IsInitialized_ = true;
        this->IsComputed_ = false;
        return 0;
    }

    template <class SC,class LO,class GO,class NO>
    void GDSWCoarseOperator<SC,LO,GO,NO>::describe(FancyOStream &out,
                                                   const EVerbosityLevel verbLevel) const
    {
        FROSCH_ASSERT(false,"describe() has to be implemented properly...");
    }

    template <class SC,class LO,class GO,class NO>
    string GDSWCoarseOperator<SC,LO,GO,NO>::description() const
    {
        return "GDSW Coarse Operator";
    }

    template <class SC,class LO,class GO,class NO>
    int GDSWCoarseOperator<SC,LO,GO,NO>::buildCoarseSpace(UN dimension,
                                                          ConstXMapPtr nodesMap)
    {
        ConstXMapPtrVecPtr dofsMaps(1);
        dofsMaps[0] = nodesMap;
        buildCoarseSpace(dimension,1,nodesMap,dofsMaps);

        return 0;
    }

    template <class SC,class LO,class GO,class NO>
    int GDSWCoarseOperator<SC,LO,GO,NO>::buildCoarseSpace(UN dimension,
                                                          ConstXMapPtr nodesMap,
                                                          GOVecPtr dirichletBoundaryDofs)
    {
        ConstXMapPtrVecPtr dofsMaps(1);
        dofsMaps[0] = nodesMap;
        buildCoarseSpace(dimension,1,nodesMap,dofsMaps,dirichletBoundaryDofs);

        return 0;
    }

    template <class SC,class LO,class GO,class NO>
    int GDSWCoarseOperator<SC,LO,GO,NO>::buildCoarseSpace(UN dimension,
                                                          UN dofsPerNode,
                                                          ConstXMapPtr nodesMap,
                                                          ConstXMapPtrVecPtr dofsMaps)
    {
/*
#ifdef FindOneEntryOnlyRowsGlobal_Matrix
        GOVecPtr dirichletBoundaryDofs = FindOneEntryOnlyRowsGlobal(this->K_.getConst(),nodesMap);
#else
        GOVecPtr dirichletBoundaryDofs = FindOneEntryOnlyRowsGlobal(this->K_->getCrsGraph(),nodesMap);
#end
 */
        FROSCH_WARNING("FROSch::GDSWCoarseOperator",this->Verbose_,"We do not have the right map (repeatedMap) to use FindOneEntryOnlyRowsGlobal. A variant that uses the row map could be implemented?! => We use dirichletBoundaryDofs = null for now.");
        GOVecPtr dirichletBoundaryDofs = null;
        buildCoarseSpace(dimension,dofsPerNode,nodesMap,dofsMaps,dirichletBoundaryDofs);

        return 0;
    }

    template <class SC,class LO,class GO,class NO>
    int GDSWCoarseOperator<SC,LO,GO,NO>::buildCoarseSpace(UN dimension,
                                                          UN dofsPerNode,
                                                          ConstXMapPtr nodesMap,
                                                          ConstXMapPtrVecPtr dofsMaps,
                                                          GOVecPtr dirichletBoundaryDofs)
    {
        ConstXMultiVectorPtr nodeList;
        buildCoarseSpace(dimension,dofsPerNode,nodesMap,dofsMaps,dirichletBoundaryDofs,nodeList);

        return 0;
    }

    template <class SC,class LO,class GO,class NO>
    int GDSWCoarseOperator<SC,LO,GO,NO>::buildCoarseSpace(UN dimension,
                                                          UN dofsPerNode,
                                                          ConstXMapPtr nodesMap,
                                                          ConstXMapPtrVecPtr dofsMaps,
                                                          ConstXMultiVectorPtr nodeList)
    {
/*
#ifdef FindOneEntryOnlyRowsGlobal_Matrix
        GOVecPtr dirichletBoundaryDofs = FindOneEntryOnlyRowsGlobal(this->K_.getConst(),nodesMap);
#else
        GOVecPtr dirichletBoundaryDofs = FindOneEntryOnlyRowsGlobal(this->K_->getCrsGraph(),nodesMap);
#end
 */
        FROSCH_WARNING("FROSch::GDSWCoarseOperator",this->Verbose_,"We do not have the right map (repeatedMap) to use FindOneEntryOnlyRowsGlobal. A variant that uses the row map could be implemented?! => We use dirichletBoundaryDofs = null for now.");
        GOVecPtr dirichletBoundaryDofs = null;
        buildCoarseSpace(dimension,dofsPerNode,nodesMap,dofsMaps,dirichletBoundaryDofs,nodeList);

        return 0;
    }

    template <class SC,class LO,class GO,class NO>
    int GDSWCoarseOperator<SC,LO,GO,NO>::buildCoarseSpace(UN dimension,
                                                          UN dofsPerNode,
                                                          ConstXMapPtr nodesMap,
                                                          ConstXMapPtrVecPtr dofsMaps,
                                                          GOVecPtr dirichletBoundaryDofs,
                                                          ConstXMultiVectorPtr nodeList)
    {
        FROSCH_TIMER_START_LEVELID(buildCoarseSpaceTime,"GDSWCoarseOperator::buildCoarseSpace");
        FROSCH_ASSERT(dofsMaps.size()==dofsPerNode,"dofsMaps.size()!=dofsPerNode");

        // Das könnte man noch ändern
        // TODO: DAS SOLLTE ALLES IN EINE FUNKTION IN HARMONICCOARSEOPERATOR
        this->GammaDofs_.resize(this->GammaDofs_.size()+1);
        this->IDofs_.resize(this->IDofs_.size()+1);
        this->InterfaceCoarseSpaces_.resize(this->InterfaceCoarseSpaces_.size()+1);
        this->DofsMaps_.resize(this->DofsMaps_.size()+1);
        this->DofsPerNode_.resize(this->DofsPerNode_.size()+1);
        this->NumberOfBlocks_++;

        resetCoarseSpaceBlock(this->NumberOfBlocks_-1,dimension,dofsPerNode,nodesMap,dofsMaps,dirichletBoundaryDofs,nodeList);

        return 0;
    }



    template <class SC,class LO,class GO,class NO>
    int GDSWCoarseOperator<SC,LO,GO,NO>::buildCoarseSpace(UN dimension,
                                                          UNVecPtr dofsPerNodeVec,
                                                          ConstXMapPtrVecPtr repeatedNodesMapVec,
                                                          ConstXMapPtrVecPtr2D repeatedDofMapsVec,
                                                          GOVecPtr2D dirichletBoundaryDofsVec,
                                                          ConstXMultiVectorPtrVecPtr nodeListVec)
    {
        FROSCH_TIMER_START_LEVELID(buildCoarseSpaceTime,"GDSWCoarseOperator::buildCoarseSpace");
        // Das könnte man noch ändern
        // TODO: DAS SOLLTE ALLES IN EINE FUNKTION IN HARMONICCOARSEOPERATOR
        for (UN i=0; i<repeatedNodesMapVec.size(); i++) {
            this->GammaDofs_.resize(this->GammaDofs_.size()+1);
            this->IDofs_.resize(this->IDofs_.size()+1);
            this->InterfaceCoarseSpaces_.resize(this->InterfaceCoarseSpaces_.size()+1);
            this->DofsMaps_.resize(this->DofsMaps_.size()+1);
            this->DofsPerNode_.resize(this->DofsPerNode_.size()+1);
            this->NumberOfBlocks_++;
            resetCoarseSpaceBlock(this->NumberOfBlocks_-1,dimension,dofsPerNodeVec[i],repeatedNodesMapVec[i],repeatedDofMapsVec[i],dirichletBoundaryDofsVec[i],nodeListVec[i]);
        }
        return 0;
    }


    template <class SC,class LO,class GO,class NO>
    int GDSWCoarseOperator<SC,LO,GO,NO>::resetCoarseSpaceBlock(UN blockId,
                                                               UN dimension,
                                                               UN dofsPerNode,
                                                               ConstXMapPtr nodesMap,
                                                               ConstXMapPtrVecPtr dofsMaps,
                                                               GOVecPtr dirichletBoundaryDofs,
                                                               ConstXMultiVectorPtr nodeList)
    {
        FROSCH_TIMER_START_LEVELID(resetCoarseSpaceBlockTime,"GDSWCoarseOperator::resetCoarseSpaceBlock");
        FROSCH_ASSERT(dofsMaps.size()==dofsPerNode,"dofsMaps.size()!=dofsPerNode");
        FROSCH_ASSERT(blockId<this->NumberOfBlocks_,"Block does not exist yet and can therefore not be reset.");
<<<<<<< HEAD
=======
        if (!this->DistributionList_->get("Type","linear").compare("ZoltanDual")) {
          FROSCH_ASSERT(false,"RGDSWCoarseOperator:: Distribution Type ZoltanDual only works for IPOUHarmonicCoarseOperator");
        }
        if (this->Verbose_) {
            cout << "\n\
+--------------------+\n\
| GDSWCoarseOperator |\n\
|  Block " << blockId << "           |\n\
+--------------------+\n";
        }

>>>>>>> 11553d8a

        // Process the parameter list
        stringstream blockIdStringstream;
        blockIdStringstream << blockId+1;
        string blockIdString = blockIdStringstream.str();
        RCP<ParameterList> coarseSpaceList = sublist(sublist(this->ParameterList_,"Blocks"),blockIdString.c_str());

        CommunicationStrategy communicationStrategy = CreateOneToOneMap;
        if (!coarseSpaceList->get("Interface Communication Strategy","CreateOneToOneMap").compare("CrsMatrix")) {
            communicationStrategy = CommCrsMatrix;
        } else if (!coarseSpaceList->get("Interface Communication Strategy","CreateOneToOneMap").compare("CrsGraph")) {
            communicationStrategy = CommCrsGraph;
        } else if (!coarseSpaceList->get("Interface Communication Strategy","CreateOneToOneMap").compare("CreateOneToOneMap")) {
            communicationStrategy = CreateOneToOneMap;
        } else {
            FROSCH_ASSERT(false,"FROSch::GDSWCoarseOperator : ERROR: Specify a valid communication strategy for the identification of the interface components.");
        }

        Verbosity verbosity = All;
        if (!coarseSpaceList->get("Verbosity","All").compare("None")) {
            verbosity = None;
        } else if (!coarseSpaceList->get("Verbosity","All").compare("All")) {
            verbosity = All;
        } else {
            FROSCH_ASSERT(false,"FROSch::GDSWCoarseOperator : ERROR: Specify a valid verbosity level.");
        }

        bool useForCoarseSpace = coarseSpaceList->get("Use For Coarse Space",true);

        bool useVertexTranslations = coarseSpaceList->sublist("Custom").get("Vertices: translations",true);

        bool useShortEdgeTranslations = coarseSpaceList->sublist("Custom").get("ShortEdges: translations",true);
        bool useShortEdgeRotations = coarseSpaceList->sublist("Custom").get("ShortEdges: rotations",true);

        bool useStraightEdgeTranslations = coarseSpaceList->sublist("Custom").get("StraightEdges: translations",true);
        bool useStraightEdgeRotations = coarseSpaceList->sublist("Custom").get("StraightEdges: rotations",true);

        bool useEdgeTranslations = coarseSpaceList->sublist("Custom").get("Edges: translations",true);
        bool useEdgeRotations = coarseSpaceList->sublist("Custom").get("Edges: rotations",true);

        bool useFaceTranslations = coarseSpaceList->sublist("Custom").get("Faces: translations",true);
        bool useFaceRotations = coarseSpaceList->sublist("Custom").get("Faces: rotations",true);

        bool useRotations = coarseSpaceList->get("Rotations",true);
        if (useRotations && nodeList.is_null()) {
            useRotations = false;
            FROSCH_WARNING("FROSch::GDSWCoarseOperator",this->Verbose_,"Rotations cannot be used since nodeList.is_null().");
        }
        if (!useRotations) {
            useShortEdgeRotations = false;
            useStraightEdgeRotations = false;
            useEdgeRotations = false;
            useFaceRotations = false;
        }

        this->DofsMaps_[blockId] = dofsMaps;
        this->DofsPerNode_[blockId] = dofsPerNode;

        Array<GO> tmpDirichletBoundaryDofs(dirichletBoundaryDofs()); // Here, we do a copy. Maybe, this is not necessary
        sortunique(tmpDirichletBoundaryDofs);

        DDInterface_.reset(new DDInterface<SC,LO,GO,NO>(dimension,this->DofsPerNode_[blockId],nodesMap.getConst(),verbosity,this->LevelID_,communicationStrategy));
        DDInterface_->resetGlobalDofs(dofsMaps);
        DDInterface_->removeDirichletNodes(tmpDirichletBoundaryDofs());

        EntitySetPtr interface = this->DDInterface_->getInterface();
        EntitySetPtr interior = this->DDInterface_->getInterior();

        if (useForCoarseSpace && (useVertexTranslations||useShortEdgeTranslations||useShortEdgeRotations||useStraightEdgeTranslations||useStraightEdgeRotations||useEdgeTranslations||useEdgeRotations||useFaceTranslations||useFaceRotations)) {

            if (this->Verbose_) {
                cout
                << "\n" << setw(FROSCH_INDENT) << " "
                << setw(89) << "-----------------------------------------------------------------------------------------"
                << "\n" << setw(FROSCH_INDENT) << " "
                << "| "
                << left << setw(74) << "GDSWCoarseOperator " << right << setw(8) << "(Level " << setw(2) << this->LevelID_ << ")"
                << " |"
                << "\n" << setw(FROSCH_INDENT) << " "
                << setw(89) << "========================================================================================="
                << "\n" << setw(FROSCH_INDENT) << " "
                << "| " << left << setw(41) << "Block" << right
                << " | " << setw(41) << blockId
                << " |"
                << "\n" << setw(FROSCH_INDENT) << " "
                << "| " << left << setw(41) << "Numer of degrees of freedom per node" << right
                << " | " << setw(41) << dimension
                << " |"
                << "\n" << setw(FROSCH_INDENT) << " "
                << "| " << left << setw(41) << "Numer of degrees of freedom per node" << right
                << " | " << setw(41) << dofsPerNode
                << " |"
                << "\n" << setw(FROSCH_INDENT) << " "
                << setw(89) << "-----------------------------------------------------------------------------------------"
                << endl;
            }

            // Check for interface
            if (interface->getEntity(0)->getNumNodes()==0) {
                FROSCH_NOTIFICATION("FROSch::GDSWCoarseOperator",this->Verbose_,"No interface found => Volume functions will be used instead.");
                this->computeVolumeFunctions(blockId,dimension,nodesMap,nodeList,interior);
            } else {
                this->GammaDofs_[blockId] = LOVecPtr(this->DofsPerNode_[blockId]*interface->getEntity(0)->getNumNodes());
                this->IDofs_[blockId] = LOVecPtr(this->DofsPerNode_[blockId]*interior->getEntity(0)->getNumNodes());
                for (UN k=0; k<this->DofsPerNode_[blockId]; k++) {
                    for (UN i=0; i<interface->getEntity(0)->getNumNodes(); i++) {
                        this->GammaDofs_[blockId][this->DofsPerNode_[blockId]*i+k] = interface->getEntity(0)->getLocalDofID(i,k);
                    }
                    for (UN i=0; i<interior->getEntity(0)->getNumNodes(); i++) {
                        this->IDofs_[blockId][this->DofsPerNode_[blockId]*i+k] = interior->getEntity(0)->getLocalDofID(i,k);
                    }
                }

                this->InterfaceCoarseSpaces_[blockId].reset(new CoarseSpace<SC,LO,GO,NO>(this->MpiComm_,this->SerialComm_));

                if (this->ParameterList_->get("Test Unconnected Interface",true)) {
                    DDInterface_->divideUnconnectedEntities(this->K_);
                }

                DDInterface_->sortVerticesEdgesFaces(nodeList);

                EntitySetPtr interface = DDInterface_->getInterface();
                EntitySetPtr interior = DDInterface_->getInterior();

                ////////////////////////////////
                // Build Processor Map Coarse //
                ////////////////////////////////
                DDInterface_->buildEntityMaps(useVertexTranslations,
                                              useShortEdgeTranslations||useShortEdgeRotations,
                                              useStraightEdgeTranslations || useStraightEdgeRotations,
                                              useEdgeTranslations || useEdgeRotations,
                                              useFaceTranslations || useFaceRotations,
                                              false);

                // Vertices
                if (useVertexTranslations) {
                    XMultiVectorPtrVecPtr translations = this->computeTranslations(blockId,DDInterface_->getVertices());
                    ConstXMapPtr verticesEntityMap = DDInterface_->getVertices()->getEntityMap();
                    for (UN i=0; i<translations.size(); i++) {
                        this->InterfaceCoarseSpaces_[blockId]->addSubspace(verticesEntityMap,null,translations[i]);
                    }
                }
                // ShortEdges
                if (useShortEdgeTranslations) {
                    XMultiVectorPtrVecPtr translations = this->computeTranslations(blockId,DDInterface_->getShortEdges());
                    ConstXMapPtr shortEdgesEntityMap = DDInterface_->getShortEdges()->getEntityMap();
                    for (UN i=0; i<translations.size(); i++) {
                        this->InterfaceCoarseSpaces_[blockId]->addSubspace(shortEdgesEntityMap,null,translations[i]);
                    }
                }
                if (useShortEdgeRotations) {
                    XMultiVectorPtrVecPtr rotations = this->computeRotations(blockId,dimension,nodeList,DDInterface_->getShortEdges(),(dimension==3));
                    ConstXMapPtr shortEdgesEntityMap = DDInterface_->getShortEdges()->getEntityMap();
                    for (UN i=0; i<rotations.size(); i++) {
                        this->InterfaceCoarseSpaces_[blockId]->addSubspace(shortEdgesEntityMap,null,rotations[i]);
                    }
                }
                // StraightEdges
                if (useStraightEdgeTranslations) {
                    XMultiVectorPtrVecPtr translations = this->computeTranslations(blockId,DDInterface_->getStraightEdges());
                    ConstXMapPtr straightEdgesEntityMap = DDInterface_->getStraightEdges()->getEntityMap();
                    for (UN i=0; i<translations.size(); i++) {
                        this->InterfaceCoarseSpaces_[blockId]->addSubspace(straightEdgesEntityMap,null,translations[i]);
                    }
                }
                if (useStraightEdgeRotations) {
                    XMultiVectorPtrVecPtr rotations = this->computeRotations(blockId,dimension,nodeList,DDInterface_->getStraightEdges(),(dimension==3));
                    ConstXMapPtr straightEdgesEntityMap = DDInterface_->getStraightEdges()->getEntityMap();
                    for (UN i=0; i<rotations.size(); i++) {
                        this->InterfaceCoarseSpaces_[blockId]->addSubspace(straightEdgesEntityMap,null,rotations[i]);
                    }
                }
                // Edges
                if (useEdgeTranslations) {
                    XMultiVectorPtrVecPtr translations = this->computeTranslations(blockId,DDInterface_->getEdges());
                    ConstXMapPtr edgesEntityMap = DDInterface_->getEdges()->getEntityMap();
                    for (UN i=0; i<translations.size(); i++) {
                        this->InterfaceCoarseSpaces_[blockId]->addSubspace(edgesEntityMap,null,translations[i]);
                    }
                }
                if (useEdgeRotations) {
                    XMultiVectorPtrVecPtr rotations = this->computeRotations(blockId,dimension,nodeList,DDInterface_->getEdges());
                    ConstXMapPtr edgesEntityMap = DDInterface_->getEdges()->getEntityMap();
                    for (UN i=0; i<rotations.size(); i++) {
                        this->InterfaceCoarseSpaces_[blockId]->addSubspace(edgesEntityMap,null,rotations[i]);
                    }
                }
                // Faces
                if (useFaceTranslations) {
                    XMultiVectorPtrVecPtr translations = this->computeTranslations(blockId,DDInterface_->getFaces());
                    ConstXMapPtr facesEntityMap = DDInterface_->getFaces()->getEntityMap();
                    for (UN i=0; i<translations.size(); i++) {
                        this->InterfaceCoarseSpaces_[blockId]->addSubspace(facesEntityMap,null,translations[i]);
                    }
                }
                if (useFaceRotations) {
                    XMultiVectorPtrVecPtr rotations = this->computeRotations(blockId,dimension,nodeList,DDInterface_->getFaces());
                    ConstXMapPtr facesEntityMap = DDInterface_->getFaces()->getEntityMap();
                    for (UN i=0; i<rotations.size(); i++) {
                        this->InterfaceCoarseSpaces_[blockId]->addSubspace(facesEntityMap,null,rotations[i]);
                    }
                }

                this->InterfaceCoarseSpaces_[blockId]->assembleCoarseSpace();

                if (this->Verbose_) {
                    cout
                    << "\n" << setw(FROSCH_INDENT) << " "
                    << setw(89) << "-----------------------------------------------------------------------------------------"
                    << "\n" << setw(FROSCH_INDENT) << " "
                    << "| "
                    << left << setw(74) << "> GDSW coarse space " << right << setw(8) << "(Level " << setw(2) << this->LevelID_ << ")"
                    << " |"
                    << "\n" << setw(FROSCH_INDENT) << " "
                    << setw(89) << "========================================================================================="
                    << "\n" << setw(FROSCH_INDENT) << " "
                    << "| " << left << setw(20) << "Vertices " << " | " << setw(19) << " Translations" << right
                    << " | " << setw(41) << boolalpha << useVertexTranslations << noboolalpha
                    << " |"
                    << "\n" << setw(FROSCH_INDENT) << " "
                    << "| " << left << setw(20) << "ShortEdges " << " | " << setw(19) << " Translations" << right
                    << " | " << setw(41) << boolalpha << useShortEdgeTranslations << noboolalpha
                    << " |"
                    << "\n" << setw(FROSCH_INDENT) << " "
                    << "| " << left << setw(20) << "ShortEdges " << " | " << setw(19) << " Rotations" << right
                    << " | " << setw(41) << boolalpha << useShortEdgeRotations << noboolalpha
                    << " |"
                    << "\n" << setw(FROSCH_INDENT) << " "
                    << "| " << left << setw(20) << "StraightEdges " << " | " << setw(19) << " Translations" << right
                    << " | " << setw(41) << boolalpha << useStraightEdgeTranslations << noboolalpha
                    << " |"
                    << "\n" << setw(FROSCH_INDENT) << " "
                    << "| " << left << setw(20) << "StraightEdges " << " | " << setw(19) << " Rotations" << right
                    << " | " << setw(41) << boolalpha << useStraightEdgeRotations << noboolalpha
                    << " |"
                    << "\n" << setw(FROSCH_INDENT) << " "
                    << "| " << left << setw(20) << "Edges " << " | " << setw(19) << " Translations" << right
                    << " | " << setw(41) << boolalpha << useEdgeTranslations << noboolalpha
                    << " |"
                    << "\n" << setw(FROSCH_INDENT) << " "
                    << "| " << left << setw(20) << "Edges " << " | " << setw(19) << " Rotations" << right
                    << " | " << setw(41) << boolalpha << useEdgeRotations << noboolalpha
                    << " |"
                    << "\n" << setw(FROSCH_INDENT) << " "
                    << "| " << left << setw(20) << "Faces " << " | " << setw(19) << " Translations" << right
                    << " | " << setw(41) << boolalpha << useFaceTranslations << noboolalpha
                    << " |"
                    << "\n" << setw(FROSCH_INDENT) << " "
                    << "| " << left << setw(20) << "Faces " << " | " << setw(19) << " Rotations" << right
                    << " | " << setw(41) << boolalpha << useFaceRotations << noboolalpha
                    << " |"
                    << "\n" << setw(FROSCH_INDENT) << " "
                    << setw(89) << "-----------------------------------------------------------------------------------------"
                    << endl;
                }
            }
        }
        return 0;
    }

    template<class SC,class LO,class GO,class NO>
    typename GDSWCoarseOperator<SC,LO,GO,NO>::XMapPtr GDSWCoarseOperator<SC,LO,GO,NO>::BuildRepeatedMapCoarseLevel(ConstXMapPtr &nodesMap,
                                                UN dofsPerNode,
                                                ConstXMapPtrVecPtr dofsMaps,
                                                UN partitionType)
    {
      FROSCH_ASSERT(false,"For GDSWCoarseOperator the ZoltanDual Option is not implemented!");

    }
}

#endif<|MERGE_RESOLUTION|>--- conflicted
+++ resolved
@@ -140,6 +140,7 @@
                                                     GOVecPtr dirichletBoundaryDofs,
                                                     ConstXMultiVectorPtr nodeList)
     {
+        FROSCH_TIMER_START_LEVELID(initializeTime,"GDSWCoarseOperator::initialize");
         buildCoarseSpace(dimension,dofsPerNode,repeatedNodesMap,repeatedDofMaps,dirichletBoundaryDofs,nodeList);
         this->assembleInterfaceCoarseSpace();
         this->buildCoarseSolveMap(this->AssembledInterfaceCoarseSpace_->getBasisMapUnique());
@@ -176,6 +177,15 @@
     string GDSWCoarseOperator<SC,LO,GO,NO>::description() const
     {
         return "GDSW Coarse Operator";
+    }
+
+    template<class SC,class LO,class GO,class NO>
+    typename GDSWCoarseOperator<SC,LO,GO,NO>::XMapPtr GDSWCoarseOperator<SC,LO,GO,NO>::BuildRepeatedMapCoarseLevel(ConstXMapPtr &nodesMap,
+                                                UN dofsPerNode,
+                                                ConstXMapPtrVecPtr dofsMaps,
+                                                UN partitionType)
+    {
+      FROSCH_ASSERT(false,"For GDSWCoarseOperator the ZoltanDual Option is not implemented!");
     }
 
     template <class SC,class LO,class GO,class NO>
@@ -318,20 +328,10 @@
         FROSCH_TIMER_START_LEVELID(resetCoarseSpaceBlockTime,"GDSWCoarseOperator::resetCoarseSpaceBlock");
         FROSCH_ASSERT(dofsMaps.size()==dofsPerNode,"dofsMaps.size()!=dofsPerNode");
         FROSCH_ASSERT(blockId<this->NumberOfBlocks_,"Block does not exist yet and can therefore not be reset.");
-<<<<<<< HEAD
-=======
+
         if (!this->DistributionList_->get("Type","linear").compare("ZoltanDual")) {
-          FROSCH_ASSERT(false,"RGDSWCoarseOperator:: Distribution Type ZoltanDual only works for IPOUHarmonicCoarseOperator");
-        }
-        if (this->Verbose_) {
-            cout << "\n\
-+--------------------+\n\
-| GDSWCoarseOperator |\n\
-|  Block " << blockId << "           |\n\
-+--------------------+\n";
-        }
-
->>>>>>> 11553d8a
+            FROSCH_ASSERT(false,"RGDSWCoarseOperator:: Distribution Type ZoltanDual only works for IPOUHarmonicCoarseOperator");
+        }
 
         // Process the parameter list
         stringstream blockIdStringstream;
@@ -591,16 +591,6 @@
         }
         return 0;
     }
-
-    template<class SC,class LO,class GO,class NO>
-    typename GDSWCoarseOperator<SC,LO,GO,NO>::XMapPtr GDSWCoarseOperator<SC,LO,GO,NO>::BuildRepeatedMapCoarseLevel(ConstXMapPtr &nodesMap,
-                                                UN dofsPerNode,
-                                                ConstXMapPtrVecPtr dofsMaps,
-                                                UN partitionType)
-    {
-      FROSCH_ASSERT(false,"For GDSWCoarseOperator the ZoltanDual Option is not implemented!");
-
-    }
 }
 
 #endif