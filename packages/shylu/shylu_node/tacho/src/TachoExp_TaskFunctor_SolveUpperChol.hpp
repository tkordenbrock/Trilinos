#ifndef __TACHOEXP_TASKFUNCTOR_SOLVE_UPPER_CHOL_HPP__
#define __TACHOEXP_TASKFUNCTOR_SOLVE_UPPER_CHOL_HPP__

/// \file TachoExp_TaskFunctor_FactorizeChol.hpp
/// \author Kyungjoo Kim (kyukim@sandia.gov)

#include "TachoExp_Util.hpp"

#include "TachoExp_CholSupernodes.hpp"
#include "TachoExp_CholSupernodes_Serial.hpp"

namespace Tacho {

  namespace Experimental {

    template<typename MatValueType, typename ExecSpace>
    struct TaskFunctor_SolveUpperChol {
    public:
      typedef ExecSpace exec_space;

      typedef Kokkos::TaskScheduler<exec_space> sched_type;
      typedef typename sched_type::member_type member_type;

      typedef Kokkos::MemoryPool<exec_space> memory_pool_type;

      typedef int value_type; // functor return type
      typedef Kokkos::Future<int,exec_space> future_type;

      typedef MatValueType mat_value_type; // matrix value type

      typedef SupernodeInfo<mat_value_type,exec_space> supernode_info_type;
      typedef typename supernode_info_type::supernode_type supernode_type;

      typedef Kokkos::pair<ordinal_type,ordinal_type> range_type;

    private:
      sched_type _sched;
      memory_pool_type _bufpool;

      supernode_info_type _info;
      ordinal_type _sid;

      //supernode_type _s;

    public:
      KOKKOS_INLINE_FUNCTION
      TaskFunctor_SolveUpperChol() = delete;

      KOKKOS_INLINE_FUNCTION
      TaskFunctor_SolveUpperChol(const sched_type &sched,
                                 const memory_pool_type &bufpool,
                                 const supernode_info_type &info,
                                 const ordinal_type sid)
        : _sched(sched),
          _bufpool(bufpool),
          _info(info),
          _sid(sid) {}
          //_s(info.supernodes(sid)) {}

      KOKKOS_INLINE_FUNCTION
      ordinal_type 
      solve_internal(member_type &member, const ordinal_type n, const bool final) {
        const ordinal_type nrhs = _info.x.dimension_1();
        const size_t bufsize = n*nrhs*sizeof(mat_value_type);

        mat_value_type* buf = NULL;
        Kokkos::single(Kokkos::PerTeam(member), [&](mat_value_type *&val) {        
            val = bufsize > 0 ? (mat_value_type*)_bufpool.allocate(bufsize) : NULL;
          }, buf);

        if (buf == NULL && bufsize)
          return -1;
        
        CholSupernodes<Algo::Workflow::Serial>
          ::solve_upper_recursive_serial(_sched, member, _info, _sid, final, buf, bufsize);

        Kokkos::single(Kokkos::PerTeam(member), [&]() {
            if (bufsize)
              _bufpool.deallocate(buf, bufsize);
          });
        
        return 0;
      }

      KOKKOS_INLINE_FUNCTION
      void operator()(member_type &member, value_type &r_val) {
<<<<<<< HEAD
        const auto &_s = _info.supernodes(_sid);
        if (_info.serial_thres_size > _s.max_decendant_supernode_size) {
          r_val = solve_internal(member, _s.max_decendant_schur_size, true);
          Kokkos::single(Kokkos::PerTeam(member), [&]() {
              if (r_val) 
                Kokkos::respawn(this, _sched, Kokkos::TaskPriority::Low);
            });
        } else {
          r_val = solve_internal(member, _s.n - _s.m, false);
          Kokkos::single(Kokkos::PerTeam(member), [&]() {
              if (r_val) {
                Kokkos::respawn(this, _sched, Kokkos::TaskPriority::Low);
              } else {
                // allocate dependence array to handle variable number of children schur contributions
                future_type dep[MaxDependenceSize]; /* 4 */
                
                // spawn children tasks and this (their parent) depends on the children tasks
                for (ordinal_type i=0;i<_s.nchildren;++i) {
                  // serialization for debugging
                  // auto f = Kokkos::task_spawn(Kokkos::TaskTeam(_sched, i > 0 ? dep[i-1] : future_type(), Kokkos::TaskPriority::Regular),
                  //                             TaskFunctor_SolveUpperChol(_sched, _bufpool, _info, _s.children[i]));
                  auto f = Kokkos::task_spawn(Kokkos::TaskTeam(_sched, Kokkos::TaskPriority::Regular),
                                              TaskFunctor_SolveUpperChol(_sched, _bufpool, _info, _s.children[i]));
                  TACHO_TEST_FOR_ABORT(f.is_null(), "task allocation fails");
                  dep[i] = f;
                }
=======
        if (get_team_rank(member) == 0) {

          if (_info.serial_thres_size > _s.max_decendant_supernode_size) {
            r_val = solve_internal(member, _s.max_decendant_schur_size, true);
            if (r_val) 
              Kokkos::respawn(this, _sched, Kokkos::TaskPriority::Low);
          } else {
            r_val = solve_internal(member, _s.n - _s.m, false);
            if (r_val) {
              Kokkos::respawn(this, _sched, Kokkos::TaskPriority::Low);
            } else {
              // spawn children tasks and this (their parent) depends on the children tasks
              for (ordinal_type i=0;i<_s.nchildren;++i) {
                auto f = Kokkos::task_spawn(Kokkos::TaskSingle(_sched, Kokkos::TaskPriority::Regular),
                                            TaskFunctor_SolveUpperChol(_sched, _bufpool, _info, _s.children[i]));
                TACHO_TEST_FOR_ABORT(f.is_null(), "task allocation fails");
>>>>>>> ce2ea1cc
              }
            });
        }
      }

    };
  }
}

#endif<|MERGE_RESOLUTION|>--- conflicted
+++ resolved
@@ -84,7 +84,6 @@
 
       KOKKOS_INLINE_FUNCTION
       void operator()(member_type &member, value_type &r_val) {
-<<<<<<< HEAD
         const auto &_s = _info.supernodes(_sid);
         if (_info.serial_thres_size > _s.max_decendant_supernode_size) {
           r_val = solve_internal(member, _s.max_decendant_schur_size, true);
@@ -98,37 +97,12 @@
               if (r_val) {
                 Kokkos::respawn(this, _sched, Kokkos::TaskPriority::Low);
               } else {
-                // allocate dependence array to handle variable number of children schur contributions
-                future_type dep[MaxDependenceSize]; /* 4 */
-                
                 // spawn children tasks and this (their parent) depends on the children tasks
                 for (ordinal_type i=0;i<_s.nchildren;++i) {
-                  // serialization for debugging
-                  // auto f = Kokkos::task_spawn(Kokkos::TaskTeam(_sched, i > 0 ? dep[i-1] : future_type(), Kokkos::TaskPriority::Regular),
-                  //                             TaskFunctor_SolveUpperChol(_sched, _bufpool, _info, _s.children[i]));
                   auto f = Kokkos::task_spawn(Kokkos::TaskTeam(_sched, Kokkos::TaskPriority::Regular),
                                               TaskFunctor_SolveUpperChol(_sched, _bufpool, _info, _s.children[i]));
                   TACHO_TEST_FOR_ABORT(f.is_null(), "task allocation fails");
-                  dep[i] = f;
                 }
-=======
-        if (get_team_rank(member) == 0) {
-
-          if (_info.serial_thres_size > _s.max_decendant_supernode_size) {
-            r_val = solve_internal(member, _s.max_decendant_schur_size, true);
-            if (r_val) 
-              Kokkos::respawn(this, _sched, Kokkos::TaskPriority::Low);
-          } else {
-            r_val = solve_internal(member, _s.n - _s.m, false);
-            if (r_val) {
-              Kokkos::respawn(this, _sched, Kokkos::TaskPriority::Low);
-            } else {
-              // spawn children tasks and this (their parent) depends on the children tasks
-              for (ordinal_type i=0;i<_s.nchildren;++i) {
-                auto f = Kokkos::task_spawn(Kokkos::TaskSingle(_sched, Kokkos::TaskPriority::Regular),
-                                            TaskFunctor_SolveUpperChol(_sched, _bufpool, _info, _s.children[i]));
-                TACHO_TEST_FOR_ABORT(f.is_null(), "task allocation fails");
->>>>>>> ce2ea1cc
               }
             });
         }
