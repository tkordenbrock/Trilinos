--- conflicted
+++ resolved
@@ -385,14 +385,9 @@
     SV y(y_rcp);
 
     // Check deriatives.
-<<<<<<< HEAD
-    obj.checkGradient(x,y,true);
-    obj.checkHessVec(x,y,true);
-
-=======
     obj.checkGradient(x,y,true,*outStream);
     obj.checkHessVec(x,y,true,*outStream);
->>>>>>> 0002fc79
+
     // Initialize Constraints
     RCP<vector> l_rcp = rcp( new vector(nt,-1.0) );
     RCP<vector> u_rcp = rcp( new vector(nt, 1.0) );
@@ -402,14 +397,10 @@
     ROL::BoundConstraint<RealT> icon(lo,up);
 
     // Primal dual active set.
-<<<<<<< HEAD
-    Teuchos::ParameterList parlist;
-
-=======
     std::string filename = "input.xml";
     Teuchos::RCP<Teuchos::ParameterList> parlist = Teuchos::rcp( new Teuchos::ParameterList() );
     Teuchos::updateParametersFromXmlFile( filename, Teuchos::Ptr<Teuchos::ParameterList>(&*parlist) );
->>>>>>> 0002fc79
+
     // Krylov parameters.
     parlist->sublist("General").sublist("Krylov").set("Absolute Tolerance",1.e-8);
     parlist->sublist("General").sublist("Krylov").set("Relative Tolerance",1.e-4);
@@ -436,22 +427,12 @@
     }
     file.close();
 
-<<<<<<< HEAD
-    // Projected Newtion.
-    std::string filename = "input.xml";
-    RCP<Teuchos::ParameterList> parlist_tr = rcp( new Teuchos::ParameterList() );
-    Teuchos::updateParametersFromXmlFile( filename, Teuchos::Ptr<Teuchos::ParameterList>(&*parlist_tr) );
-    // Define step.
-    ROL::TrustRegionStep<RealT> step_tr(*parlist_tr);
-    // Define algorithm.
-    ROL::DefaultAlgorithm<RealT> algo_tr(step_tr,status,false);
-=======
     // Projected Newton.
     // re-load parameters
     Teuchos::updateParametersFromXmlFile( filename, Teuchos::Ptr<Teuchos::ParameterList>(&*parlist) );
     // Set algorithm.
     algo = Teuchos::rcp(new ROL::Algorithm<RealT>("Trust Region",*parlist,false));
->>>>>>> 0002fc79
+
     // Run Algorithm
     y.zero();
     algo->run(y, obj, icon, true, *outStream);
