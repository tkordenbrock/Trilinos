// @HEADER
// ************************************************************************
//
//               Rapid Optimization Library (ROL) Package
//                 Copyright (2014) Sandia Corporation
//
// Under terms of Contract DE-AC04-94AL85000, there is a non-exclusive
// license for use of this work by or on behalf of the U.S. Government.
//
// Redistribution and use in source and binary forms, with or without
// modification, are permitted provided that the following conditions are
// met:
//
// 1. Redistributions of source code must retain the above copyright
// notice, this list of conditions and the following disclaimer.
//
// 2. Redistributions in binary form must reproduce the above copyright
// notice, this list of conditions and the following disclaimer in the
// documentation and/or other materials provided with the distribution.
//
// 3. Neither the name of the Corporation nor the names of the
// contributors may be used to endorse or promote products derived from
// this software without specific prior written permission.
//
// THIS SOFTWARE IS PROVIDED BY SANDIA CORPORATION "AS IS" AND ANY
// EXPRESS OR IMPLIED WARRANTIES, INCLUDING, BUT NOT LIMITED TO, THE
// IMPLIED WARRANTIES OF MERCHANTABILITY AND FITNESS FOR A PARTICULAR
// PURPOSE ARE DISCLAIMED. IN NO EVENT SHALL SANDIA CORPORATION OR THE
// CONTRIBUTORS BE LIABLE FOR ANY DIRECT, INDIRECT, INCIDENTAL, SPECIAL,
// EXEMPLARY, OR CONSEQUENTIAL DAMAGES (INCLUDING, BUT NOT LIMITED TO,
// PROCUREMENT OF SUBSTITUTE GOODS OR SERVICES; LOSS OF USE, DATA, OR
// PROFITS; OR BUSINESS INTERRUPTION) HOWEVER CAUSED AND ON ANY THEORY OF
// LIABILITY, WHETHER IN CONTRACT, STRICT LIABILITY, OR TORT (INCLUDING
// NEGLIGENCE OR OTHERWISE) ARISING IN ANY WAY OUT OF THE USE OF THIS
// SOFTWARE, EVEN IF ADVISED OF THE POSSIBILITY OF SUCH DAMAGE.
//
// Questions? Contact lead developers:
//              Drew Kouri   (dpkouri@sandia.gov) and
//              Denis Ridzal (dridzal@sandia.gov)
//
// ************************************************************************
// @HEADER

/*! \file  example_02.cpp
    \brief Shows how to solve a linear-quadratic parabolic control problem 
           with bound constraints.
*/

#include "ROL_Algorithm.hpp"
#include "ROL_TrustRegionStep.hpp"
#include "ROL_PrimalDualActiveSetStep.hpp"
#include "ROL_StatusTest.hpp"
#include "ROL_Types.hpp"
#include "Teuchos_oblackholestream.hpp"
#include "Teuchos_GlobalMPISession.hpp"
#include "Teuchos_XMLParameterListHelpers.hpp"
#include "Teuchos_LAPACK.hpp"

#include <iostream>
#include <algorithm>

#include "ROL_StdVector.hpp"
#include "ROL_Objective.hpp"
#include "ROL_BoundConstraint.hpp"

template<class Real>
class Objective_ParabolicControl : public ROL::Objective<Real> {

  typedef std::vector<Real>    vector;
  typedef ROL::Vector<Real>    V;
  typedef ROL::StdVector<Real> SV;

  typedef typename vector::size_type uint;

private:
  vector u0_;
  Real alpha_;
  uint nx_;
  uint nt_;
  Real T_;
  Real dx_;
  Real dt_;

/***************************************************************/
/********** BEGIN PRIVATE MEMBER FUNCTION DECLARATION **********/
/***************************************************************/

  Teuchos::RCP<const vector> getVector( const V& x ) {
    using Teuchos::dyn_cast;  using Teuchos::getConst;
    return dyn_cast<const SV>(getConst(x)).getVector();
  }

  Teuchos::RCP<vector> getVector( V& x ) {
    using Teuchos::dyn_cast;
    return dyn_cast<SV>(x).getVector();
  }


  void apply_mass(std::vector<Real> &Mu, const std::vector<Real> &u ) {
    Mu.resize(nx_,0.0);
    for (uint i=0; i<nx_; i++) {
      if ( i == 0 ) {
        Mu[i] = dx_/6.0*(2.0*u[i] + u[i+1]);
      }
      else if ( i == nx_-1 ) {
        Mu[i] = dx_/6.0*(u[i-1] + 2.0*u[i]);
      }
      else {
        Mu[i] = dx_/6.0*(u[i-1] + 4.0*u[i] + u[i+1]);
      }
    }
  }

  void compute_pde_jacobian(std::vector<Real> &d, std::vector<Real> &o, const std::vector<Real> &u) {
    // Get Diagonal and Off-Diagonal Entries of PDE Jacobian
    d.clear();
    d.resize(nx_,4.0*dx_/6.0 + dt_*2.0/dx_);
    d[0]     = dx_/3.0 + dt_/dx_;
    d[nx_-1] = dx_/3.0 + dt_/dx_ + dt_*4.0*std::pow(u[nx_-1],3.0);
    o.clear();
    o.resize(nx_-1,dx_/6.0 - dt_/dx_);
  }

  void compute_residual(std::vector<Real> &r, 
                  const std::vector<Real> &up, const std::vector<Real> &u, const Real z) {
    r.clear();
    r.resize(nx_,0.0);
    for (uint i=0; i<nx_; i++) {
      if ( i==0 ) {
        r[i] = dx_/6.0*(2.0*u[i]+u[i+1]) + dt_/dx_*(u[i]-u[i+1]);
        r[i]-= dx_/6.0*(2.0*up[i]+up[i+1]); // Contribution from previous state
      }
      else if ( i==nx_-1 ) {
        r[i] = dx_/6.0*(u[i-1]+2.0*u[i]) + dt_/dx_*(u[i]-u[i-1]);
        r[i]+= dt_*std::pow(u[i],4.0); // Stefan-Boltzmann boundary condition
        r[i]-= dx_/6.0*(2.0*up[i]+up[i-1]); // Contribution from previous state
        r[i]-= dt_*z; // Contribution from control
      }
      else {
        r[i] = dx_/6.0*(u[i-1]+4.0*u[i]+u[i+1]) + dt_/dx_*(2.0*u[i]-u[i-1]-u[i+1]);
        r[i]-= dx_/6.0*(up[i-1]+4.0*up[i]+up[i+1]); // Contribution from previous state
      }
    }
  }

  Real compute_norm(const std::vector<Real> &r) {
    Real norm = 0.0;
    for (uint i=0; i<r.size(); i++) {
      norm += r[i]*r[i];
    }
    return std::sqrt(norm);
  }

  void update(std::vector<Real> &u, const std::vector<Real> &s, const Real alpha=1.0) {
    for (uint i=0; i<u.size(); i++) {
      u[i] += alpha*s[i];
    }
  }

  void linear_solve(std::vector<Real> &u, std::vector<Real> &d, std::vector<Real> &o, 
              const std::vector<Real> &r) {
    u.assign(r.begin(),r.end());
    // Perform LDL factorization
    Teuchos::LAPACK<int,Real> lp;
    int info;
    int ldb  = nx_;
    int nhrs = 1;
    lp.PTTRF(nx_,&d[0],&o[0],&info);
    lp.PTTRS(nx_,nhrs,&d[0],&o[0],&u[0],ldb,&info);
  }

  void run_newton(std::vector<Real> &u, const std::vector<Real> &up, const Real z) {
    // Set initial guess
    u.assign(up.begin(),up.end());
    // Compute residual and residual norm
    vector r(u.size(),0.0);
    compute_residual(r,up,u,z);
    Real rnorm = compute_norm(r);
    // Define tolerances
    Real tol   = 1.e2*ROL::ROL_EPSILON;
    Real maxit = 100;
    // Initialize Jacobian storage
    vector d(nx_,0.0);
    vector o(nx_-1,0.0);

    // Iterate Newton's method
    Real alpha = 1.0, tmp = 0.0;
    vector s(nx_,0.0);
    vector utmp(nx_,0.0);
    for (uint i=0; i<maxit; i++) {
      //std::cout << i << "  " << rnorm << "\n";
      // Get Jacobian
      compute_pde_jacobian(d,o,u);
      // Solve Newton system
      linear_solve(s,d,o,r);
      // Perform line search
      tmp = rnorm;
      alpha = 1.0;
      utmp.assign(u.begin(),u.end());
      update(utmp,s,-alpha);
      compute_residual(r,up,utmp,z);
      rnorm = compute_norm(r); 
      while ( rnorm > (1.0-1.e-4*alpha)*tmp && alpha > std::sqrt(ROL::ROL_EPSILON) ) {
        alpha /= 2.0;
        utmp.assign(u.begin(),u.end());
        update(utmp,s,-alpha);
        compute_residual(r,up,utmp,z);
        rnorm = compute_norm(r); 
      }
      // Update iterate
      u.assign(utmp.begin(),utmp.end());
      if ( rnorm < tol ) {
        break;
      }
    }
  }
/*************************************************************/
/********** END PRIVATE MEMBER FUNCTION DECLARATION **********/
/*************************************************************/

public:

  Objective_ParabolicControl(Real alpha = 1.e-4, uint nx = 128, uint nt = 100, Real T = 1) 
    : alpha_(alpha), nx_(nx), nt_(nt), T_(T) {
    u0_.resize(nx_,0.0);
    dx_ = 1.0/((Real)nx-1.0);
    dt_ = T/((Real)nt-1.0);
  }

  void solve_state(std::vector<std::vector<Real> > &U, const std::vector<Real> &z) {
    // Initialize State Storage
    U.clear();
    U.resize(nt_+1);
    (U[0]).assign(u0_.begin(),u0_.end());
    vector up(u0_);
    vector u(u0_);
    // Time Step Using Implicit Euler
    for ( uint t = 0; t < nt_; t++ ) {
      run_newton(u,up,z[t]);
      (U[t+1]).assign(u.begin(),u.end());
      up.assign(u.begin(),u.end());
    }
  }

  void solve_adjoint(std::vector<std::vector<Real> > &P, const std::vector<std::vector<Real> > &U) {
    // Initialize State Storage
    P.clear();
    P.resize(nt_);
    // Time Step Using Implicit Euler
    vector p(nx_,0.0);
    vector d(nx_,0.0);
    vector r(nx_,0.0);
    vector o(nx_-1,0.0);
    for ( uint t = nt_; t > 0; t-- ) {
      // Get PDE Jacobian
      compute_pde_jacobian(d,o,U[t]);
      // Get Right Hand Side
      r.assign(nx_,0.0);
      if ( t==nt_ ) {
        vector diff(nx_,0.0);
        for (uint i=0; i<nx_; i++) {
          diff[i] = -((U[t])[i]-evaluate_target((Real)i*dx_));
        }
        apply_mass(r,diff);
      }
      else {
        apply_mass(r,P[t]);
      } 
      // Solve solve adjoint system at current time step
      linear_solve(p,d,o,r);
      // Update State Storage
      (P[t-1]).assign(p.begin(),p.end());
    }
  }

  void solve_state_sensitivity(std::vector<std::vector<Real> > &V, 
                         const std::vector<std::vector<Real> > &U, const std::vector<Real> &z) {
    // Initialize State Storage
    V.clear();
    V.resize(nt_);
    // Time Step Using Implicit Euler
    vector v(nx_,0.0);
    vector d(nx_,0.0);
    vector r(nx_,0.0);
    vector o(nx_-1,0.0);
    for ( uint t = 0; t < nt_; t++ ) {
      // Get PDE Jacobian
      compute_pde_jacobian(d,o,U[t+1]);
      // Get Right Hand Side
      if( t == 0 ) {
        r.assign(nx_,0.0);
        r[nx_-1] = dt_*z[t];
      }
      else {
        apply_mass(r,V[t-1]);
        r[nx_-1] += dt_*z[t];
      }
      // Solve solve adjoint system at current time step
      linear_solve(v,d,o,r);
      // Update State Storage
      (V[t]).assign(v.begin(),v.end());
    }
  }

  void solve_adjoint_sensitivity(std::vector<std::vector<Real> > &Q, 
                           const std::vector<std::vector<Real> > &U, const std::vector<std::vector<Real> > &P,
                           const std::vector<std::vector<Real> > &V, const std::vector<Real> &z) {
    // Initialize State Storage
    Q.clear();
    Q.resize(nt_);
    // Time Step Using Implicit Euler
    vector q(nx_,0.0);
    vector d(nx_,0.0);
    vector r(nx_,0.0);
    vector o(nx_-1,0.0);

    for ( uint t = nt_; t > 0; t-- ) {
      // Get PDE Jacobian
      compute_pde_jacobian(d,o,U[t]);
      // Get Right Hand Side
      if ( t == nt_ ) {
        vector tmp(nx_,0.0);
        r.assign(nx_,0.0);
        apply_mass(tmp,V[t-1]);
        update(r,tmp,-1.0);
      }
      else {
        apply_mass(r,Q[t]);
      }
      r[nx_-1]-=dt_*12.0*std::pow(U[t][nx_-1],2.0)*P[t-1][nx_-1]*V[t-1][nx_-1];
      // Solve Tridiagonal System Using LAPACK's SPD Tridiagonal Solver
      linear_solve(q,d,o,r);
      // Update State Storage
      (Q[t-1]).assign(q.begin(),q.end());
    }
  }

  Real evaluate_target(Real x) {
    Real val = 0.0;
    int example = 2;
    switch (example) {
      case 1:  val = ((x<0.5) ? 0.5 : 0.0); break;
      case 2:  val = 0.5; break;
      case 3:  val = 0.5*std::abs(std::sin(8.0*M_PI*x)); break;
      case 4:  val = 0.5*std::exp(-0.5*(x-0.5)*(x-0.5)); break;
    }
    return val;
  }

  Real value( const ROL::Vector<Real> &z, Real &tol ) {

    using Teuchos::RCP;
    RCP<const vector> zp = getVector(z);

    // SOLVE STATE EQUATION
    std::vector<vector> U;
    solve_state(U,*zp);
    // COMPUTE RESIDUAL
    Real val  = 0.0;
    Real res  = 0.0;
    Real res1 = 0.0;
    Real res2 = 0.0;
    Real res3 = 0.0;
    for (uint t=0; t<nt_; t++) {
      val += (*zp)[t]*(*zp)[t];
    }
    val *= 0.5*alpha_*dt_;

    for (uint i=0; i<nx_; i++) {
      if ( i == 0 ) {
        res1 = (U[nt_])[i]-evaluate_target((Real)i*dx_);
        res2 = (U[nt_])[i+1]-evaluate_target((Real)(i+1)*dx_);
        res  = dx_/6.0*(2.0*res1 + res2)*res1;
      }
      else if ( i == nx_-1 ) {
        res1 = (U[nt_])[i-1]-evaluate_target((Real)(i-1)*dx_);
        res2 = (U[nt_])[i]-evaluate_target((Real)i*dx_);
        res  = dx_/6.0*(res1 + 2.0*res2)*res2;
      }
      else {
        res1 = (U[nt_])[i-1]-evaluate_target((Real)(i-1)*dx_);
        res2 = (U[nt_])[i]-evaluate_target((Real)i*dx_);
        res3 = (U[nt_])[i+1]-evaluate_target((Real)(i+1)*dx_);
        res  = dx_/6.0*(res1 + 4.0*res2 + res3)*res2;
      }
      val += 0.5*res;
    }
    return val;
  }

  void gradient( ROL::Vector<Real> &g, const ROL::Vector<Real> &z, Real &tol ) {

    using Teuchos::RCP;
    RCP<const vector> zp = getVector(z);
    RCP<vector> gp = getVector(g);

    // SOLVE STATE EQUATION
    std::vector<vector> U;
    solve_state(U,*zp);
    // SOLVE ADJOINT EQUATION
    std::vector<vector> P;
    solve_adjoint(P,U);
    // COMPUTE GRADIENT
    for (uint t=0; t<nt_; t++) {
      (*gp)[t] = dt_*(alpha_*(*zp)[t] - (P[t])[nx_-1]);
    }
  }

  void hessVec( ROL::Vector<Real> &hv, const ROL::Vector<Real> &v, const ROL::Vector<Real> &z, Real &tol ) {

    using Teuchos::RCP;
    RCP<const vector> zp = getVector(z);
    RCP<const vector> vp = getVector(v);
    RCP<vector> hvp = getVector(hv);

    // SOLVE STATE EQUATION
    std::vector<vector> U;
    solve_state(U,*zp);
    // SOLVE ADJOINT EQUATION
    std::vector<vector> P;
    solve_adjoint(P,U);
    // SOLVE STATE SENSITIVITY EQUATION
    std::vector<vector> V;
    solve_state_sensitivity(V,U,*vp);
    // SOLVE ADJOINT SENSITIVITY EQUATION
    std::vector<vector> Q;
    solve_adjoint_sensitivity(Q,U,P,V,*vp);
    // COMPUTE HESSVEC
    for (uint t=0; t<nt_; t++) {
      (*hvp)[t] = dt_*(alpha_*(*vp)[t] - (Q[t])[nx_-1]);
    }
  }
};

typedef double RealT;

int main(int argc, char *argv[]) {

  typedef std::vector<RealT>     vector;
  typedef ROL::Vector<RealT>     V;
  typedef ROL::StdVector<RealT>  SV;

  typedef typename vector::size_type  uint;

  using Teuchos::RCP;  using Teuchos::rcp;

  Teuchos::GlobalMPISession mpiSession(&argc, &argv);

  // This little trick lets us print to std::cout only if a (dummy) command-line argument is provided.
  int iprint     = argc - 1;
  RCP<std::ostream> outStream;
  Teuchos::oblackholestream bhs; // outputs nothing
  if (iprint > 0)
    outStream = rcp(&std::cout, false);
  else
    outStream = rcp(&bhs, false);

  int errorFlag  = 0;

  // *** Example body.

  try {
    // Initialize objective function.
    uint nx     = 100;   // Set spatial discretization.
    uint nt     = 300;   // Set temporal discretization.
    RealT T     = 1.0;   // Set end time.
    RealT alpha = 1.e-3; // Set penalty parameter.
    Objective_ParabolicControl<RealT> obj(alpha,nx,nt,T);

    // Initialize iteration vectors.
    RCP<vector> x_rcp = rcp( new vector(nt, 1.0) );
    RCP<vector> y_rcp = rcp( new vector(nt, 0.0) );

    for (uint i=0; i<nt; i++) {
      (*x_rcp)[i] = (RealT)rand()/(RealT)RAND_MAX;
      (*y_rcp)[i] = (RealT)rand()/(RealT)RAND_MAX;
    }

    SV x(x_rcp);
    SV y(y_rcp);

    // Check deriatives.
<<<<<<< HEAD
    obj.checkGradient(x,y,true);
    obj.checkHessVec(x,y,true);

=======
    obj.checkGradient(x,y,true,*outStream);
    obj.checkHessVec(x,y,true,*outStream);
>>>>>>> 0002fc79
    // Initialize Constraints

    RCP<vector> l_rcp = rcp( new vector(nt,0.0) );
    RCP<vector> u_rcp = rcp( new vector(nt,1.0) );
    RCP<V> lo = rcp( new SV(l_rcp) );
    RCP<V> up = rcp( new SV(u_rcp) );

    ROL::BoundConstraint<RealT> icon(lo,up);

    // Primal dual active set.
    std::string filename = "input.xml";
    Teuchos::RCP<Teuchos::ParameterList> parlist = Teuchos::rcp( new Teuchos::ParameterList() );
    Teuchos::updateParametersFromXmlFile( filename, Teuchos::Ptr<Teuchos::ParameterList>(&*parlist) );
    // Krylov parameters.
    parlist->sublist("General").sublist("Krylov").set("Absolute Tolerance",1.e-8);
    parlist->sublist("General").sublist("Krylov").set("Relative Tolerance",1.e-4);
    parlist->sublist("General").sublist("Krylov").set("Iteration Limit",50);
    // PDAS parameters.
    parlist->sublist("Step").sublist("Primal Dual Active Set").set("Relative Step Tolerance",1.e-8);
    parlist->sublist("Step").sublist("Primal Dual Active Set").set("Relative Gradient Tolerance",1.e-6);
    parlist->sublist("Step").sublist("Primal Dual Active Set").set("Iteration Limit", 1);
    parlist->sublist("Step").sublist("Primal Dual Active Set").set("Dual Scaling",(alpha>0.0)?alpha:1.e-4);
    // Status test parameters.
    parlist->sublist("Status Test").set("Gradient Tolerance",1.e-12);
    parlist->sublist("Status Test").set("Step Tolerance",1.e-14);
    parlist->sublist("Status Test").set("Iteration Limit",100);
    // Define algorithm.
    Teuchos::RCP<ROL::Algorithm<RealT> > algo = Teuchos::rcp(new ROL::Algorithm<RealT>("Primal Dual Active Set",*parlist,false));
    // Run algorithm.
    x.zero();
    algo->run(x, obj, icon, true, *outStream);
    // Output control to file.
    std::ofstream file;
    file.open("control_PDAS.txt");

    for ( uint i = 0; i < nt; i++ ) {
      file << (*x_rcp)[i] << "\n";
    }
    file.close();

<<<<<<< HEAD
    // Projected Newtion.
    std::string filename = "input.xml";
    RCP<Teuchos::ParameterList> parlist_tr = rcp( new Teuchos::ParameterList() );
    Teuchos::updateParametersFromXmlFile( filename, Teuchos::Ptr<Teuchos::ParameterList>(&*parlist_tr) );
    // Define step.
    ROL::TrustRegionStep<RealT> step_tr(*parlist_tr);
    // Define algorithm.
    ROL::DefaultAlgorithm<RealT> algo_tr(step_tr,status,false);
=======
    // Projected Newton.
    // re-load parameters
    Teuchos::updateParametersFromXmlFile( filename, Teuchos::Ptr<Teuchos::ParameterList>(&*parlist) );
    // Set algorithm.
    algo = Teuchos::rcp(new ROL::Algorithm<RealT>("Trust Region",*parlist,false));
>>>>>>> 0002fc79
    // Run Algorithm
    y.zero();
    algo->run(y, obj, icon, true, *outStream);

    std::ofstream file_tr;
    file_tr.open("control_TR.txt");
    for ( uint i = 0; i < nt; i++ ) {
      file_tr << (*y_rcp)[i] << "\n";
    }
    file_tr.close();
   
    RCP<V> diff = x.clone();
    diff->set(x);
    diff->axpy(-1.0,y);
    RealT error = diff->norm()/std::sqrt((RealT)nt-1.0);
    *outStream << "\nError between PDAS solution and TR solution is " << error << "\n";
<<<<<<< HEAD
    errorFlag = ((error > std::sqrt(ROL::ROL_EPSILON)) ? 1 : 0);
#if 1
=======
    errorFlag = ((error > 1e2*std::sqrt(ROL::ROL_EPSILON)) ? 1 : 0);

>>>>>>> 0002fc79
    // Output state to file.
    std::vector<vector> U(nt);
    obj.solve_state(U,*y_rcp);
    std::ofstream file1;
    file1.open("state_tx.txt");
    for (uint t=0; t<nt; t++) {
      file1 << t*(T/(static_cast<RealT>(nt)-1.0)) << "  ";
      for (uint i=0; i<nx; i++) {
        file1 << (U[t])[i] << "  ";
      }
      file1 << "\n";
    }
    file1.close();
    std::ofstream file2;
    file2.open("state_xt.txt");
    for (uint i=0; i<nx; i++) {
      file2 << i*(1.0/(static_cast<RealT>(nx)-1.0)) << "  ";
      for (uint t=0; t<nt; t++) {
        file2 << (U[t])[i] << "  ";
      }
      file2 << "\n";
    }
    file2.close();
  }
  catch (std::logic_error err) {
    *outStream << err.what() << "\n";
    errorFlag = -1000;
  }; // end try

  if (errorFlag != 0)
    std::cout << "End Result: TEST FAILED\n";
  else
    std::cout << "End Result: TEST PASSED\n";

  return 0;

}
<|MERGE_RESOLUTION|>--- conflicted
+++ resolved
@@ -65,18 +65,11 @@
 
 template<class Real>
 class Objective_ParabolicControl : public ROL::Objective<Real> {
-
-  typedef std::vector<Real>    vector;
-  typedef ROL::Vector<Real>    V;
-  typedef ROL::StdVector<Real> SV;
-
-  typedef typename vector::size_type uint;
-
 private:
-  vector u0_;
+  std::vector<Real> u0_;
   Real alpha_;
-  uint nx_;
-  uint nt_;
+  int nx_;
+  int nt_;
   Real T_;
   Real dx_;
   Real dt_;
@@ -84,29 +77,17 @@
 /***************************************************************/
 /********** BEGIN PRIVATE MEMBER FUNCTION DECLARATION **********/
 /***************************************************************/
-
-  Teuchos::RCP<const vector> getVector( const V& x ) {
-    using Teuchos::dyn_cast;  using Teuchos::getConst;
-    return dyn_cast<const SV>(getConst(x)).getVector();
-  }
-
-  Teuchos::RCP<vector> getVector( V& x ) {
-    using Teuchos::dyn_cast;
-    return dyn_cast<SV>(x).getVector();
-  }
-
-
   void apply_mass(std::vector<Real> &Mu, const std::vector<Real> &u ) {
-    Mu.resize(nx_,0.0);
-    for (uint i=0; i<nx_; i++) {
+    Mu.resize(this->nx_,0.0);
+    for (int i=0; i<this->nx_; i++) {
       if ( i == 0 ) {
-        Mu[i] = dx_/6.0*(2.0*u[i] + u[i+1]);
-      }
-      else if ( i == nx_-1 ) {
-        Mu[i] = dx_/6.0*(u[i-1] + 2.0*u[i]);
+        Mu[i] = this->dx_/6.0*(2.0*u[i] + u[i+1]);
+      }
+      else if ( i == this->nx_-1 ) {
+        Mu[i] = this->dx_/6.0*(u[i-1] + 2.0*u[i]);
       }
       else {
-        Mu[i] = dx_/6.0*(u[i-1] + 4.0*u[i] + u[i+1]);
+        Mu[i] = this->dx_/6.0*(u[i-1] + 4.0*u[i] + u[i+1]);
       }
     }
   }
@@ -114,45 +95,45 @@
   void compute_pde_jacobian(std::vector<Real> &d, std::vector<Real> &o, const std::vector<Real> &u) {
     // Get Diagonal and Off-Diagonal Entries of PDE Jacobian
     d.clear();
-    d.resize(nx_,4.0*dx_/6.0 + dt_*2.0/dx_);
-    d[0]     = dx_/3.0 + dt_/dx_;
-    d[nx_-1] = dx_/3.0 + dt_/dx_ + dt_*4.0*std::pow(u[nx_-1],3.0);
+    d.resize(this->nx_,4.0*this->dx_/6.0 + this->dt_*2.0/this->dx_);
+    d[0]           = this->dx_/3.0 + this->dt_/this->dx_;
+    d[this->nx_-1] = this->dx_/3.0 + this->dt_/this->dx_ + this->dt_*4.0*std::pow(u[this->nx_-1],3.0);
     o.clear();
-    o.resize(nx_-1,dx_/6.0 - dt_/dx_);
+    o.resize(this->nx_-1,this->dx_/6.0 - this->dt_/this->dx_);
   }
 
   void compute_residual(std::vector<Real> &r, 
                   const std::vector<Real> &up, const std::vector<Real> &u, const Real z) {
     r.clear();
-    r.resize(nx_,0.0);
-    for (uint i=0; i<nx_; i++) {
+    r.resize(this->nx_,0.0);
+    for (int i=0; i<this->nx_; i++) {
       if ( i==0 ) {
-        r[i] = dx_/6.0*(2.0*u[i]+u[i+1]) + dt_/dx_*(u[i]-u[i+1]);
-        r[i]-= dx_/6.0*(2.0*up[i]+up[i+1]); // Contribution from previous state
-      }
-      else if ( i==nx_-1 ) {
-        r[i] = dx_/6.0*(u[i-1]+2.0*u[i]) + dt_/dx_*(u[i]-u[i-1]);
-        r[i]+= dt_*std::pow(u[i],4.0); // Stefan-Boltzmann boundary condition
-        r[i]-= dx_/6.0*(2.0*up[i]+up[i-1]); // Contribution from previous state
-        r[i]-= dt_*z; // Contribution from control
+        r[i] = this->dx_/6.0*(2.0*u[i]+u[i+1]) + this->dt_/this->dx_*(u[i]-u[i+1]);
+        r[i]-= this->dx_/6.0*(2.0*up[i]+up[i+1]); // Contribution from previous state
+      }
+      else if ( i==this->nx_-1 ) {
+        r[i] = this->dx_/6.0*(u[i-1]+2.0*u[i]) + this->dt_/this->dx_*(u[i]-u[i-1]);
+        r[i]+= this->dt_*std::pow(u[i],4.0); // Stefan-Boltzmann boundary condition
+        r[i]-= this->dx_/6.0*(2.0*up[i]+up[i-1]); // Contribution from previous state
+        r[i]-= this->dt_*z; // Contribution from control
       }
       else {
-        r[i] = dx_/6.0*(u[i-1]+4.0*u[i]+u[i+1]) + dt_/dx_*(2.0*u[i]-u[i-1]-u[i+1]);
-        r[i]-= dx_/6.0*(up[i-1]+4.0*up[i]+up[i+1]); // Contribution from previous state
+        r[i] = this->dx_/6.0*(u[i-1]+4.0*u[i]+u[i+1]) + this->dt_/this->dx_*(2.0*u[i]-u[i-1]-u[i+1]);
+        r[i]-= this->dx_/6.0*(up[i-1]+4.0*up[i]+up[i+1]); // Contribution from previous state
       }
     }
   }
 
   Real compute_norm(const std::vector<Real> &r) {
     Real norm = 0.0;
-    for (uint i=0; i<r.size(); i++) {
+    for (unsigned i=0; i<r.size(); i++) {
       norm += r[i]*r[i];
     }
     return std::sqrt(norm);
   }
 
   void update(std::vector<Real> &u, const std::vector<Real> &s, const Real alpha=1.0) {
-    for (uint i=0; i<u.size(); i++) {
+    for (unsigned i=0; i<u.size(); i++) {
       u[i] += alpha*s[i];
     }
   }
@@ -163,49 +144,48 @@
     // Perform LDL factorization
     Teuchos::LAPACK<int,Real> lp;
     int info;
-    int ldb  = nx_;
+    int ldb  = this->nx_;
     int nhrs = 1;
-    lp.PTTRF(nx_,&d[0],&o[0],&info);
-    lp.PTTRS(nx_,nhrs,&d[0],&o[0],&u[0],ldb,&info);
+    lp.PTTRF(this->nx_,&d[0],&o[0],&info);
+    lp.PTTRS(this->nx_,nhrs,&d[0],&o[0],&u[0],ldb,&info);
   }
 
   void run_newton(std::vector<Real> &u, const std::vector<Real> &up, const Real z) {
     // Set initial guess
     u.assign(up.begin(),up.end());
     // Compute residual and residual norm
-    vector r(u.size(),0.0);
-    compute_residual(r,up,u,z);
-    Real rnorm = compute_norm(r);
+    std::vector<Real> r(u.size(),0.0);
+    this->compute_residual(r,up,u,z);
+    Real rnorm = this->compute_norm(r);
     // Define tolerances
     Real tol   = 1.e2*ROL::ROL_EPSILON;
     Real maxit = 100;
     // Initialize Jacobian storage
-    vector d(nx_,0.0);
-    vector o(nx_-1,0.0);
-
+    std::vector<Real> d(this->nx_,0.0);
+    std::vector<Real> o(this->nx_-1,0.0);
     // Iterate Newton's method
     Real alpha = 1.0, tmp = 0.0;
-    vector s(nx_,0.0);
-    vector utmp(nx_,0.0);
-    for (uint i=0; i<maxit; i++) {
+    std::vector<Real> s(this->nx_,0.0);
+    std::vector<Real> utmp(this->nx_,0.0);
+    for (int i=0; i<maxit; i++) {
       //std::cout << i << "  " << rnorm << "\n";
       // Get Jacobian
-      compute_pde_jacobian(d,o,u);
+      this->compute_pde_jacobian(d,o,u);
       // Solve Newton system
-      linear_solve(s,d,o,r);
+      this->linear_solve(s,d,o,r);
       // Perform line search
       tmp = rnorm;
       alpha = 1.0;
       utmp.assign(u.begin(),u.end());
-      update(utmp,s,-alpha);
-      compute_residual(r,up,utmp,z);
-      rnorm = compute_norm(r); 
+      this->update(utmp,s,-alpha);
+      this->compute_residual(r,up,utmp,z);
+      rnorm = this->compute_norm(r); 
       while ( rnorm > (1.0-1.e-4*alpha)*tmp && alpha > std::sqrt(ROL::ROL_EPSILON) ) {
         alpha /= 2.0;
         utmp.assign(u.begin(),u.end());
-        update(utmp,s,-alpha);
-        compute_residual(r,up,utmp,z);
-        rnorm = compute_norm(r); 
+        this->update(utmp,s,-alpha);
+        this->compute_residual(r,up,utmp,z);
+        rnorm = this->compute_norm(r); 
       }
       // Update iterate
       u.assign(utmp.begin(),utmp.end());
@@ -220,9 +200,9 @@
 
 public:
 
-  Objective_ParabolicControl(Real alpha = 1.e-4, uint nx = 128, uint nt = 100, Real T = 1) 
+  Objective_ParabolicControl(Real alpha = 1.e-4, int nx = 128, int nt = 100, Real T = 1) 
     : alpha_(alpha), nx_(nx), nt_(nt), T_(T) {
-    u0_.resize(nx_,0.0);
+    u0_.resize(this->nx_,0.0);
     dx_ = 1.0/((Real)nx-1.0);
     dt_ = T/((Real)nt-1.0);
   }
@@ -230,13 +210,13 @@
   void solve_state(std::vector<std::vector<Real> > &U, const std::vector<Real> &z) {
     // Initialize State Storage
     U.clear();
-    U.resize(nt_+1);
-    (U[0]).assign(u0_.begin(),u0_.end());
-    vector up(u0_);
-    vector u(u0_);
+    U.resize(this->nt_+1);
+    (U[0]).assign(this->u0_.begin(),this->u0_.end());
+    std::vector<Real> up(this->u0_);
+    std::vector<Real> u(this->u0_);
     // Time Step Using Implicit Euler
-    for ( uint t = 0; t < nt_; t++ ) {
-      run_newton(u,up,z[t]);
+    for ( int t = 0; t < this->nt_; t++ ) {
+      this->run_newton(u,up,z[t]);
       (U[t+1]).assign(u.begin(),u.end());
       up.assign(u.begin(),u.end());
     }
@@ -245,29 +225,29 @@
   void solve_adjoint(std::vector<std::vector<Real> > &P, const std::vector<std::vector<Real> > &U) {
     // Initialize State Storage
     P.clear();
-    P.resize(nt_);
+    P.resize(this->nt_);
     // Time Step Using Implicit Euler
-    vector p(nx_,0.0);
-    vector d(nx_,0.0);
-    vector r(nx_,0.0);
-    vector o(nx_-1,0.0);
-    for ( uint t = nt_; t > 0; t-- ) {
+    std::vector<Real> p(this->nx_,0.0);
+    std::vector<Real> d(this->nx_,0.0);
+    std::vector<Real> r(this->nx_,0.0);
+    std::vector<Real> o(this->nx_-1,0.0);
+    for ( int t = this->nt_; t > 0; t-- ) {
       // Get PDE Jacobian
-      compute_pde_jacobian(d,o,U[t]);
+      this->compute_pde_jacobian(d,o,U[t]);
       // Get Right Hand Side
-      r.assign(nx_,0.0);
-      if ( t==nt_ ) {
-        vector diff(nx_,0.0);
-        for (uint i=0; i<nx_; i++) {
-          diff[i] = -((U[t])[i]-evaluate_target((Real)i*dx_));
+      r.assign(this->nx_,0.0);
+      if ( t==this->nt_ ) {
+        std::vector<Real> diff(this->nx_,0.0);
+        for (int i=0; i<this->nx_; i++) {
+          diff[i] = -((U[t])[i]-this->evaluate_target((Real)i*this->dx_));
         }
-        apply_mass(r,diff);
+        this->apply_mass(r,diff);
       }
       else {
-        apply_mass(r,P[t]);
+        this->apply_mass(r,P[t]);
       } 
       // Solve solve adjoint system at current time step
-      linear_solve(p,d,o,r);
+      this->linear_solve(p,d,o,r);
       // Update State Storage
       (P[t-1]).assign(p.begin(),p.end());
     }
@@ -277,26 +257,26 @@
                          const std::vector<std::vector<Real> > &U, const std::vector<Real> &z) {
     // Initialize State Storage
     V.clear();
-    V.resize(nt_);
+    V.resize(this->nt_);
     // Time Step Using Implicit Euler
-    vector v(nx_,0.0);
-    vector d(nx_,0.0);
-    vector r(nx_,0.0);
-    vector o(nx_-1,0.0);
-    for ( uint t = 0; t < nt_; t++ ) {
+    std::vector<Real> v(this->nx_,0.0);
+    std::vector<Real> d(this->nx_,0.0);
+    std::vector<Real> r(this->nx_,0.0);
+    std::vector<Real> o(this->nx_-1,0.0);
+    for ( int t = 0; t < this->nt_; t++ ) {
       // Get PDE Jacobian
-      compute_pde_jacobian(d,o,U[t+1]);
+      this->compute_pde_jacobian(d,o,U[t+1]);
       // Get Right Hand Side
       if( t == 0 ) {
-        r.assign(nx_,0.0);
-        r[nx_-1] = dt_*z[t];
+        r.assign(this->nx_,0.0);
+        r[this->nx_-1] = this->dt_*z[t];
       }
       else {
-        apply_mass(r,V[t-1]);
-        r[nx_-1] += dt_*z[t];
+        this->apply_mass(r,V[t-1]);
+        r[this->nx_-1] += this->dt_*z[t];
       }
       // Solve solve adjoint system at current time step
-      linear_solve(v,d,o,r);
+      this->linear_solve(v,d,o,r);
       // Update State Storage
       (V[t]).assign(v.begin(),v.end());
     }
@@ -307,29 +287,28 @@
                            const std::vector<std::vector<Real> > &V, const std::vector<Real> &z) {
     // Initialize State Storage
     Q.clear();
-    Q.resize(nt_);
+    Q.resize(this->nt_);
     // Time Step Using Implicit Euler
-    vector q(nx_,0.0);
-    vector d(nx_,0.0);
-    vector r(nx_,0.0);
-    vector o(nx_-1,0.0);
-
-    for ( uint t = nt_; t > 0; t-- ) {
+    std::vector<Real> q(this->nx_,0.0);
+    std::vector<Real> d(this->nx_,0.0);
+    std::vector<Real> r(this->nx_,0.0);
+    std::vector<Real> o(this->nx_-1,0.0);
+    for ( int t = this->nt_; t > 0; t-- ) {
       // Get PDE Jacobian
-      compute_pde_jacobian(d,o,U[t]);
+      this->compute_pde_jacobian(d,o,U[t]);
       // Get Right Hand Side
-      if ( t == nt_ ) {
-        vector tmp(nx_,0.0);
-        r.assign(nx_,0.0);
-        apply_mass(tmp,V[t-1]);
-        update(r,tmp,-1.0);
+      if ( t == this->nt_ ) {
+        std::vector<Real> tmp(this->nx_,0.0);
+        r.assign(this->nx_,0.0);
+        this->apply_mass(tmp,V[t-1]);
+        this->update(r,tmp,-1.0);
       }
       else {
-        apply_mass(r,Q[t]);
-      }
-      r[nx_-1]-=dt_*12.0*std::pow(U[t][nx_-1],2.0)*P[t-1][nx_-1]*V[t-1][nx_-1];
+        this->apply_mass(r,Q[t]);
+      }
+      r[this->nx_-1]-=this->dt_*12.0*std::pow(U[t][this->nx_-1],2.0)*P[t-1][this->nx_-1]*V[t-1][this->nx_-1];
       // Solve Tridiagonal System Using LAPACK's SPD Tridiagonal Solver
-      linear_solve(q,d,o,r);
+      this->linear_solve(q,d,o,r);
       // Update State Storage
       (Q[t-1]).assign(q.begin(),q.end());
     }
@@ -348,40 +327,38 @@
   }
 
   Real value( const ROL::Vector<Real> &z, Real &tol ) {
-
-    using Teuchos::RCP;
-    RCP<const vector> zp = getVector(z);
-
+    Teuchos::RCP<const std::vector<Real> > zp =
+      (Teuchos::dyn_cast<ROL::StdVector<Real> >(const_cast<ROL::Vector<Real> &>(z))).getVector();
     // SOLVE STATE EQUATION
-    std::vector<vector> U;
-    solve_state(U,*zp);
+    std::vector<std::vector<Real> > U;
+    this->solve_state(U,*zp);
     // COMPUTE RESIDUAL
     Real val  = 0.0;
     Real res  = 0.0;
     Real res1 = 0.0;
     Real res2 = 0.0;
     Real res3 = 0.0;
-    for (uint t=0; t<nt_; t++) {
+    for (int t=0; t<this->nt_; t++) {
       val += (*zp)[t]*(*zp)[t];
     }
-    val *= 0.5*alpha_*dt_;
-
-    for (uint i=0; i<nx_; i++) {
+    val *= 0.5*this->alpha_*this->dt_;
+
+    for (int i=0; i<this->nx_; i++) {
       if ( i == 0 ) {
-        res1 = (U[nt_])[i]-evaluate_target((Real)i*dx_);
-        res2 = (U[nt_])[i+1]-evaluate_target((Real)(i+1)*dx_);
-        res  = dx_/6.0*(2.0*res1 + res2)*res1;
-      }
-      else if ( i == nx_-1 ) {
-        res1 = (U[nt_])[i-1]-evaluate_target((Real)(i-1)*dx_);
-        res2 = (U[nt_])[i]-evaluate_target((Real)i*dx_);
-        res  = dx_/6.0*(res1 + 2.0*res2)*res2;
+        res1 = (U[this->nt_])[i]-evaluate_target((Real)i*this->dx_);
+        res2 = (U[this->nt_])[i+1]-evaluate_target((Real)(i+1)*this->dx_);
+        res  = this->dx_/6.0*(2.0*res1 + res2)*res1;
+      }
+      else if ( i == this->nx_-1 ) {
+        res1 = (U[this->nt_])[i-1]-evaluate_target((Real)(i-1)*this->dx_);
+        res2 = (U[this->nt_])[i]-evaluate_target((Real)i*this->dx_);
+        res  = this->dx_/6.0*(res1 + 2.0*res2)*res2;
       }
       else {
-        res1 = (U[nt_])[i-1]-evaluate_target((Real)(i-1)*dx_);
-        res2 = (U[nt_])[i]-evaluate_target((Real)i*dx_);
-        res3 = (U[nt_])[i+1]-evaluate_target((Real)(i+1)*dx_);
-        res  = dx_/6.0*(res1 + 4.0*res2 + res3)*res2;
+        res1 = (U[this->nt_])[i-1]-evaluate_target((Real)(i-1)*this->dx_);
+        res2 = (U[this->nt_])[i]-evaluate_target((Real)i*this->dx_);
+        res3 = (U[this->nt_])[i+1]-evaluate_target((Real)(i+1)*this->dx_);
+        res  = this->dx_/6.0*(res1 + 4.0*res2 + res3)*res2;
       }
       val += 0.5*res;
     }
@@ -389,71 +366,159 @@
   }
 
   void gradient( ROL::Vector<Real> &g, const ROL::Vector<Real> &z, Real &tol ) {
-
-    using Teuchos::RCP;
-    RCP<const vector> zp = getVector(z);
-    RCP<vector> gp = getVector(g);
-
+    Teuchos::RCP<const std::vector<Real> > zp =
+      (Teuchos::dyn_cast<ROL::StdVector<Real> >(const_cast<ROL::Vector<Real> &>(z))).getVector();
+    Teuchos::RCP<std::vector<Real> > gp =
+      Teuchos::rcp_const_cast<std::vector<Real> >((Teuchos::dyn_cast<ROL::StdVector<Real> >(g)).getVector());
     // SOLVE STATE EQUATION
-    std::vector<vector> U;
-    solve_state(U,*zp);
+    std::vector<std::vector<Real> > U;
+    this->solve_state(U,*zp);
     // SOLVE ADJOINT EQUATION
-    std::vector<vector> P;
-    solve_adjoint(P,U);
+    std::vector<std::vector<Real> > P;
+    this->solve_adjoint(P,U);
     // COMPUTE GRADIENT
-    for (uint t=0; t<nt_; t++) {
-      (*gp)[t] = dt_*(alpha_*(*zp)[t] - (P[t])[nx_-1]);
+    for (int t=0; t<this->nt_; t++) {
+      (*gp)[t] = this->dt_*(this->alpha_*(*zp)[t] - (P[t])[this->nx_-1]);
     }
   }
 
   void hessVec( ROL::Vector<Real> &hv, const ROL::Vector<Real> &v, const ROL::Vector<Real> &z, Real &tol ) {
-
-    using Teuchos::RCP;
-    RCP<const vector> zp = getVector(z);
-    RCP<const vector> vp = getVector(v);
-    RCP<vector> hvp = getVector(hv);
-
+    Teuchos::RCP<const std::vector<Real> > zp =
+      (Teuchos::dyn_cast<ROL::StdVector<Real> >(const_cast<ROL::Vector<Real> &>(z))).getVector();
+    Teuchos::RCP<const std::vector<Real> > vp =
+      (Teuchos::dyn_cast<ROL::StdVector<Real> >(const_cast<ROL::Vector<Real> &>(v))).getVector();
+    Teuchos::RCP<std::vector<Real> > hvp =
+      Teuchos::rcp_const_cast<std::vector<Real> >((Teuchos::dyn_cast<ROL::StdVector<Real> >(hv)).getVector());
     // SOLVE STATE EQUATION
-    std::vector<vector> U;
-    solve_state(U,*zp);
+    std::vector<std::vector<Real> > U;
+    this->solve_state(U,*zp);
     // SOLVE ADJOINT EQUATION
-    std::vector<vector> P;
-    solve_adjoint(P,U);
+    std::vector<std::vector<Real> > P;
+    this->solve_adjoint(P,U);
     // SOLVE STATE SENSITIVITY EQUATION
-    std::vector<vector> V;
-    solve_state_sensitivity(V,U,*vp);
+    std::vector<std::vector<Real> > V;
+    this->solve_state_sensitivity(V,U,*vp);
     // SOLVE ADJOINT SENSITIVITY EQUATION
-    std::vector<vector> Q;
-    solve_adjoint_sensitivity(Q,U,P,V,*vp);
+    std::vector<std::vector<Real> > Q;
+    this->solve_adjoint_sensitivity(Q,U,P,V,*vp);
     // COMPUTE HESSVEC
-    for (uint t=0; t<nt_; t++) {
-      (*hvp)[t] = dt_*(alpha_*(*vp)[t] - (Q[t])[nx_-1]);
+    for (int t=0; t<this->nt_; t++) {
+      (*hvp)[t] = this->dt_*(this->alpha_*(*vp)[t] - (Q[t])[this->nx_-1]);
     }
   }
 };
 
+template<class Real>
+class BoundConstraint_ParabolicControl : public ROL::BoundConstraint<Real> {
+private:
+  int dim_;
+  std::vector<Real> x_lo_;
+  std::vector<Real> x_up_;
+  Real min_diff_;
+public:
+  BoundConstraint_ParabolicControl(int dim) : dim_(dim), min_diff_(0.5) {
+    x_lo_.resize(dim_,0.0);
+    x_up_.resize(dim_,1.0);
+  }
+  bool isFeasible( const ROL::Vector<Real> &x ) {
+    Teuchos::RCP<const std::vector<Real> > ex =
+      (Teuchos::dyn_cast<ROL::StdVector<Real> >(const_cast<ROL::Vector<Real> &>(x))).getVector();
+    bool val = true;
+    int  cnt = 1;
+    for ( int i = 0; i < this->dim_; i++ ) {
+      if ( (*ex)[i] >= this->x_lo_[i] && (*ex)[i] <= this->x_up_[i] ) { cnt *= 1; }
+      else                                                            { cnt *= 0; }
+    }
+    if ( cnt == 0 ) { val = false; }
+    return val;
+  }
+  void project( ROL::Vector<Real> &x ) {
+    Teuchos::RCP<std::vector<Real> > ex =
+      Teuchos::rcp_const_cast<std::vector<Real> >((Teuchos::dyn_cast<ROL::StdVector<Real> >(x)).getVector());
+    for ( int i = 0; i < this->dim_; i++ ) {
+      (*ex)[i] = std::max(this->x_lo_[i],std::min(this->x_up_[i],(*ex)[i]));
+    }
+  }
+  void pruneLowerActive(ROL::Vector<Real> &v, const ROL::Vector<Real> &x, Real eps) {
+    Teuchos::RCP<const std::vector<Real> > ex =
+      (Teuchos::dyn_cast<ROL::StdVector<Real> >(const_cast<ROL::Vector<Real> &>(x))).getVector();
+    Teuchos::RCP<std::vector<Real> > ev =
+      Teuchos::rcp_const_cast<std::vector<Real> >((Teuchos::dyn_cast<ROL::StdVector<Real> >(v)).getVector());
+    Real epsn = std::min(eps,this->min_diff_);
+    for ( int i = 0; i < this->dim_; i++ ) {
+      if ( ((*ex)[i] <= this->x_lo_[i]+epsn) ) {
+        (*ev)[i] = 0.0;
+      }
+    }
+  }
+  void pruneUpperActive(ROL::Vector<Real> &v, const ROL::Vector<Real> &x, Real eps) {
+    Teuchos::RCP<const std::vector<Real> > ex =
+      (Teuchos::dyn_cast<ROL::StdVector<Real> >(const_cast<ROL::Vector<Real> &>(x))).getVector();
+    Teuchos::RCP<std::vector<Real> > ev =
+      Teuchos::rcp_const_cast<std::vector<Real> >((Teuchos::dyn_cast<ROL::StdVector<Real> >(v)).getVector());
+    Real epsn = std::min(eps,this->min_diff_);
+    for ( int i = 0; i < this->dim_; i++ ) {
+      if ( ((*ex)[i] >= this->x_up_[i]-epsn) ) {
+        (*ev)[i] = 0.0;
+      }
+    }
+  }
+  void pruneLowerActive(ROL::Vector<Real> &v, const ROL::Vector<Real> &g, const ROL::Vector<Real> &x, Real eps) {
+    Teuchos::RCP<const std::vector<Real> > ex =
+      (Teuchos::dyn_cast<ROL::StdVector<Real> >(const_cast<ROL::Vector<Real> &>(x))).getVector();
+    Teuchos::RCP<const std::vector<Real> > eg =
+      (Teuchos::dyn_cast<ROL::StdVector<Real> >(const_cast<ROL::Vector<Real> &>(g))).getVector();
+    Teuchos::RCP<std::vector<Real> > ev =
+      Teuchos::rcp_const_cast<std::vector<Real> >((Teuchos::dyn_cast<ROL::StdVector<Real> >(v)).getVector());
+    Real epsn = std::min(eps,this->min_diff_);
+    for ( int i = 0; i < this->dim_; i++ ) {
+      if ( ((*ex)[i] <= this->x_lo_[i]+epsn && (*eg)[i] > 0.0) ){
+        (*ev)[i] = 0.0;
+      }
+    }
+  }
+  void pruneUpperActive(ROL::Vector<Real> &v, const ROL::Vector<Real> &g, const ROL::Vector<Real> &x, Real eps) {
+    Teuchos::RCP<const std::vector<Real> > ex =
+      (Teuchos::dyn_cast<ROL::StdVector<Real> >(const_cast<ROL::Vector<Real> &>(x))).getVector();
+    Teuchos::RCP<const std::vector<Real> > eg =
+      (Teuchos::dyn_cast<ROL::StdVector<Real> >(const_cast<ROL::Vector<Real> &>(g))).getVector();
+    Teuchos::RCP<std::vector<Real> > ev =
+      Teuchos::rcp_const_cast<std::vector<Real> >((Teuchos::dyn_cast<ROL::StdVector<Real> >(v)).getVector());
+    Real epsn = std::min(eps,this->min_diff_);
+    for ( int i = 0; i < this->dim_; i++ ) {
+      if ( ((*ex)[i] >= this->x_up_[i]-epsn && (*eg)[i] < 0.0) ) {
+        (*ev)[i] = 0.0;
+      }
+    }
+  }
+  void setVectorToUpperBound( ROL::Vector<Real> &u ) {
+    Teuchos::RCP<std::vector<Real> > us = Teuchos::rcp( new std::vector<Real>(this->dim_,0.0) );
+    us->assign(this->x_up_.begin(),this->x_up_.end()); 
+    Teuchos::RCP<ROL::Vector<Real> > up = Teuchos::rcp( new ROL::StdVector<Real>(us) );
+    u.set(*up);
+  }
+  void setVectorToLowerBound( ROL::Vector<Real> &l ) {
+    Teuchos::RCP<std::vector<Real> > ls = Teuchos::rcp( new std::vector<Real>(this->dim_,0.0) );
+    ls->assign(this->x_lo_.begin(),this->x_lo_.end()); 
+    Teuchos::RCP<ROL::Vector<Real> > lp = Teuchos::rcp( new ROL::StdVector<Real>(ls) );
+    l.set(*lp);
+  }
+};
+
 typedef double RealT;
 
 int main(int argc, char *argv[]) {
-
-  typedef std::vector<RealT>     vector;
-  typedef ROL::Vector<RealT>     V;
-  typedef ROL::StdVector<RealT>  SV;
-
-  typedef typename vector::size_type  uint;
-
-  using Teuchos::RCP;  using Teuchos::rcp;
 
   Teuchos::GlobalMPISession mpiSession(&argc, &argv);
 
   // This little trick lets us print to std::cout only if a (dummy) command-line argument is provided.
   int iprint     = argc - 1;
-  RCP<std::ostream> outStream;
+  Teuchos::RCP<std::ostream> outStream;
   Teuchos::oblackholestream bhs; // outputs nothing
   if (iprint > 0)
-    outStream = rcp(&std::cout, false);
+    outStream = Teuchos::rcp(&std::cout, false);
   else
-    outStream = rcp(&bhs, false);
+    outStream = Teuchos::rcp(&bhs, false);
 
   int errorFlag  = 0;
 
@@ -461,41 +526,25 @@
 
   try {
     // Initialize objective function.
-    uint nx     = 100;   // Set spatial discretization.
-    uint nt     = 300;   // Set temporal discretization.
+    int nx      = 100;   // Set spatial discretization.
+    int nt      = 300;   // Set temporal discretization.
     RealT T     = 1.0;   // Set end time.
     RealT alpha = 1.e-3; // Set penalty parameter.
     Objective_ParabolicControl<RealT> obj(alpha,nx,nt,T);
-
     // Initialize iteration vectors.
-    RCP<vector> x_rcp = rcp( new vector(nt, 1.0) );
-    RCP<vector> y_rcp = rcp( new vector(nt, 0.0) );
-
-    for (uint i=0; i<nt; i++) {
+    Teuchos::RCP<std::vector<RealT> > x_rcp = Teuchos::rcp( new std::vector<RealT> (nt, 1.0) );
+    Teuchos::RCP<std::vector<RealT> > y_rcp = Teuchos::rcp( new std::vector<RealT> (nt, 0.0) );
+    for (int i=0; i<nt; i++) {
       (*x_rcp)[i] = (RealT)rand()/(RealT)RAND_MAX;
       (*y_rcp)[i] = (RealT)rand()/(RealT)RAND_MAX;
     }
-
-    SV x(x_rcp);
-    SV y(y_rcp);
-
+    ROL::StdVector<RealT> x(x_rcp);
+    ROL::StdVector<RealT> y(y_rcp);
     // Check deriatives.
-<<<<<<< HEAD
-    obj.checkGradient(x,y,true);
-    obj.checkHessVec(x,y,true);
-
-=======
     obj.checkGradient(x,y,true,*outStream);
     obj.checkHessVec(x,y,true,*outStream);
->>>>>>> 0002fc79
     // Initialize Constraints
-
-    RCP<vector> l_rcp = rcp( new vector(nt,0.0) );
-    RCP<vector> u_rcp = rcp( new vector(nt,1.0) );
-    RCP<V> lo = rcp( new SV(l_rcp) );
-    RCP<V> up = rcp( new SV(u_rcp) );
-
-    ROL::BoundConstraint<RealT> icon(lo,up);
+    BoundConstraint_ParabolicControl<RealT> icon(nt);
 
     // Primal dual active set.
     std::string filename = "input.xml";
@@ -522,59 +571,42 @@
     // Output control to file.
     std::ofstream file;
     file.open("control_PDAS.txt");
-
-    for ( uint i = 0; i < nt; i++ ) {
+    for ( unsigned i = 0; i < (unsigned)nt; i++ ) {
       file << (*x_rcp)[i] << "\n";
     }
     file.close();
 
-<<<<<<< HEAD
-    // Projected Newtion.
-    std::string filename = "input.xml";
-    RCP<Teuchos::ParameterList> parlist_tr = rcp( new Teuchos::ParameterList() );
-    Teuchos::updateParametersFromXmlFile( filename, Teuchos::Ptr<Teuchos::ParameterList>(&*parlist_tr) );
-    // Define step.
-    ROL::TrustRegionStep<RealT> step_tr(*parlist_tr);
-    // Define algorithm.
-    ROL::DefaultAlgorithm<RealT> algo_tr(step_tr,status,false);
-=======
     // Projected Newton.
     // re-load parameters
     Teuchos::updateParametersFromXmlFile( filename, Teuchos::Ptr<Teuchos::ParameterList>(&*parlist) );
     // Set algorithm.
     algo = Teuchos::rcp(new ROL::Algorithm<RealT>("Trust Region",*parlist,false));
->>>>>>> 0002fc79
     // Run Algorithm
     y.zero();
     algo->run(y, obj, icon, true, *outStream);
 
     std::ofstream file_tr;
     file_tr.open("control_TR.txt");
-    for ( uint i = 0; i < nt; i++ ) {
+    for ( unsigned i = 0; i < (unsigned)nt; i++ ) {
       file_tr << (*y_rcp)[i] << "\n";
     }
     file_tr.close();
    
-    RCP<V> diff = x.clone();
+    Teuchos::RCP<ROL::Vector<RealT> > diff = x.clone();
     diff->set(x);
     diff->axpy(-1.0,y);
     RealT error = diff->norm()/std::sqrt((RealT)nt-1.0);
     *outStream << "\nError between PDAS solution and TR solution is " << error << "\n";
-<<<<<<< HEAD
-    errorFlag = ((error > std::sqrt(ROL::ROL_EPSILON)) ? 1 : 0);
-#if 1
-=======
     errorFlag = ((error > 1e2*std::sqrt(ROL::ROL_EPSILON)) ? 1 : 0);
 
->>>>>>> 0002fc79
     // Output state to file.
-    std::vector<vector> U(nt);
+    std::vector<std::vector<RealT> > U(nt);
     obj.solve_state(U,*y_rcp);
     std::ofstream file1;
     file1.open("state_tx.txt");
-    for (uint t=0; t<nt; t++) {
-      file1 << t*(T/(static_cast<RealT>(nt)-1.0)) << "  ";
-      for (uint i=0; i<nx; i++) {
+    for (unsigned t=0; t<(unsigned)nt; t++) {
+      file1 << t*(T/((RealT)nt-1.0)) << "  ";
+      for (unsigned i=0; i<(unsigned)nx; i++) {
         file1 << (U[t])[i] << "  ";
       }
       file1 << "\n";
@@ -582,9 +614,9 @@
     file1.close();
     std::ofstream file2;
     file2.open("state_xt.txt");
-    for (uint i=0; i<nx; i++) {
-      file2 << i*(1.0/(static_cast<RealT>(nx)-1.0)) << "  ";
-      for (uint t=0; t<nt; t++) {
+    for (unsigned i=0; i<(unsigned)nx; i++) {
+      file2 << i*(1.0/((RealT)nx-1.0)) << "  ";
+      for (unsigned t=0; t<(unsigned)nt; t++) {
         file2 << (U[t])[i] << "  ";
       }
       file2 << "\n";
