// @HEADER
// ************************************************************************
//
//               Rapid Optimization Library (ROL) Package
//                 Copyright (2014) Sandia Corporation
//
// Under terms of Contract DE-AC04-94AL85000, there is a non-exclusive
// license for use of this work by or on behalf of the U.S. Government.
//
// Redistribution and use in source and binary forms, with or without
// modification, are permitted provided that the following conditions are
// met:
//
// 1. Redistributions of source code must retain the above copyright
// notice, this list of conditions and the following disclaimer.
//
// 2. Redistributions in binary form must reproduce the above copyright
// notice, this list of conditions and the following disclaimer in the
// documentation and/or other materials provided with the distribution.
//
// 3. Neither the name of the Corporation nor the names of the
// contributors may be used to endorse or promote products derived from
// this software without specific prior written permission.
//
// THIS SOFTWARE IS PROVIDED BY SANDIA CORPORATION "AS IS" AND ANY
// EXPRESS OR IMPLIED WARRANTIES, INCLUDING, BUT NOT LIMITED TO, THE
// IMPLIED WARRANTIES OF MERCHANTABILITY AND FITNESS FOR A PARTICULAR
// PURPOSE ARE DISCLAIMED. IN NO EVENT SHALL SANDIA CORPORATION OR THE
// CONTRIBUTORS BE LIABLE FOR ANY DIRECT, INDIRECT, INCIDENTAL, SPECIAL,
// EXEMPLARY, OR CONSEQUENTIAL DAMAGES (INCLUDING, BUT NOT LIMITED TO,
// PROCUREMENT OF SUBSTITUTE GOODS OR SERVICES; LOSS OF USE, DATA, OR
// PROFITS; OR BUSINESS INTERRUPTION) HOWEVER CAUSED AND ON ANY THEORY OF
// LIABILITY, WHETHER IN CONTRACT, STRICT LIABILITY, OR TORT (INCLUDING
// NEGLIGENCE OR OTHERWISE) ARISING IN ANY WAY OUT OF THE USE OF THIS
// SOFTWARE, EVEN IF ADVISED OF THE POSSIBILITY OF SUCH DAMAGE.
//
// Questions? Contact lead developers:
//              Drew Kouri   (dpkouri@sandia.gov) and
//              Denis Ridzal (dridzal@sandia.gov)
//
// ************************************************************************
// @HEADER

#ifndef ROL_OPTIMIZATIONSOLVER_HPP
#define ROL_OPTIMIZATIONSOLVER_HPP

#include "ROL_Algorithm.hpp"
#include "ROL_OptimizationProblem.hpp"
#include "ROL_CombinedStatusTest.hpp"

#include "ROL_Stream.hpp"

/** \class ROL::OptimizationSolver
    \brief Provides a simplified interface for solving a wide range of
           optimization problems
 */

namespace ROL {

template<class Real>
class OptimizationSolver {
private:

  ROL::Ptr<Algorithm<Real> >          algo_;
  ROL::Ptr<Step<Real> >               step_;
  ROL::Ptr<StatusTest<Real> >         status0_;
  ROL::Ptr<CombinedStatusTest<Real> > status_;
  ROL::Ptr<AlgorithmState<Real> >     state_;

  ROL::Ptr<Vector<Real> > x_;
  ROL::Ptr<Vector<Real> > g_;
  ROL::Ptr<Vector<Real> > l_;
  ROL::Ptr<Vector<Real> > c_;

  ROL::Ptr<Objective<Real> >       obj_;
  ROL::Ptr<BoundConstraint<Real> > bnd_;
  ROL::Ptr<Constraint<Real> >      con_;

  std::vector<std::string>  output_;

  EProblem problemType_;
  EStep stepType_;
  std::string stepname_;

  Real pen_;

public:

  /** \brief Constructor.
  
       @param[in] opt       the OptimizationProblem to be solved
       @param[in] parlist   algorithm and step input parameters

      ---
  */
  OptimizationSolver( OptimizationProblem<Real> &opt,
<<<<<<< HEAD
                      Teuchos::ParameterList &parlist ) {
=======
                      ROL::ParameterList &parlist ) {
>>>>>>> 327a32b2

    // Get optimization problem type: U, E, B, EB
    problemType_ = opt.getProblemType();

    // Initialize AlgorithmState
    state_ = ROL::makePtr<AlgorithmState<Real>>();

    // Get step name from parameterlist
    stepname_ = parlist.sublist("Step").get("Type","Last Type (Dummy)");
    stepType_ = StringToEStep(stepname_);

    // Set default algorithm if provided step is incompatible with problem type
    if ( !isCompatibleStep(problemType_, stepType_) ) {
      switch ( problemType_ ) {
        case TYPE_U:
          stepType_ = STEP_TRUSTREGION;          break;
        case TYPE_B:
          stepType_ = STEP_TRUSTREGION;          break;
        case TYPE_E:
          stepType_ = STEP_COMPOSITESTEP;        break;
        case TYPE_EB:
          stepType_ = STEP_AUGMENTEDLAGRANGIAN;  break;
        case TYPE_LAST:
        default:
          throw Exception::NotImplemented(">>> ROL::OptimizationSolver: Unknown problem type!");
      }
    }
    stepname_ = EStepToString(stepType_);

    // Build status test
    StatusTestFactory<Real> statusTestFactory;
    status0_ = statusTestFactory.getStatusTest(stepname_,parlist);
    status_  = ROL::makePtr<CombinedStatusTest<Real>>();

    // Get optimization vector and a vector for the gradient
    x_ = opt.getSolutionVector();
    g_ = x_->dual().clone();

    // Initialize Step
    StepFactory<Real> stepFactory;
    step_ = stepFactory.getStep(stepname_,parlist);

    // If there is an equality constraint, get the multiplier and create a constraint vector
    if( problemType_ == TYPE_E || problemType_ == TYPE_EB ) {
      l_ = opt.getMultiplierVector();
      c_ = l_->dual().clone();
    }

    // Create modified objectives if needed
    const Real one(1), ten(10);
    if( stepType_ == STEP_AUGMENTEDLAGRANGIAN ) {
      ROL::Ptr<Objective<Real> > raw_obj = opt.getObjective();
      con_ = opt.getConstraint();
      // TODO: Provide access to change initial penalty
      obj_ = ROL::makePtr<AugmentedLagrangian<Real>>(raw_obj,con_,*l_,1.0,*x_,*c_,parlist);
      bnd_ = opt.getBoundConstraint();
      pen_ = parlist.sublist("Step").sublist("Augmented Lagrangian").get("Initial Penalty Parameter",ten);
    }
    else if( stepType_ == STEP_MOREAUYOSIDAPENALTY ) {
      ROL::Ptr<Objective<Real> > raw_obj = opt.getObjective();
      bnd_ = opt.getBoundConstraint();
      con_ = opt.getConstraint();
      // TODO: Provide access to change initial penalty
      obj_ = ROL::makePtr<MoreauYosidaPenalty<Real>>(raw_obj,bnd_,*x_,parlist);
      pen_ = parlist.sublist("Step").sublist("Moreau-Yosida Penalty").get("Initial Penalty Parameter",ten);
    }
    else if( stepType_ == STEP_INTERIORPOINT ) {
      ROL::Ptr<Objective<Real> > raw_obj = opt.getObjective();
      bnd_ = opt.getBoundConstraint();
      con_ = opt.getConstraint();
      // TODO: Provide access to change initial penalty
      obj_ = ROL::makePtr<InteriorPoint::PenalizedObjective<Real>>(raw_obj,bnd_,*x_,parlist);
      pen_ = parlist.sublist("Step").sublist("Interior Point").get("Initial Barrier Parameter",ten);
    }
    else if( stepType_ == STEP_FLETCHER ) {
      ROL::Ptr<Objective<Real> > raw_obj = opt.getObjective();
      bnd_ = opt.getBoundConstraint();
      con_ = opt.getConstraint();
      if( bnd_->isActivated() ) {
        obj_ = ROL::makePtr<BoundFletcher<Real> >(raw_obj,con_,bnd_,*x_,*c_,parlist);
      }
      else {
        obj_ = ROL::makePtr<Fletcher<Real> >(raw_obj,con_,*x_,*c_,parlist);
      }
      pen_ = parlist.sublist("Step").sublist("Fletcher").get("Penalty Parameter",one);
    }
    else {
      obj_   = opt.getObjective();
      bnd_   = opt.getBoundConstraint();
      con_   = opt.getConstraint();
      if( stepType_ == STEP_TRUSTREGION ) {
        pen_ = parlist.sublist("Step").sublist("Trust Region").get("Initial Radius",ten);
      }
      else if( stepType_ == STEP_BUNDLE ) {
        pen_ = parlist.sublist("Step").sublist("Bundle").get("Initial Trust-Region Parameter",ten);
      }
    }
  }

  /** \brief Returns iteration history as a vector of strings.

      ---
  */
  std::vector<std::string> getOutput(void) const {
    return output_;
  }

  /** \brief Solve optimization problem with no iteration output.

      @param[in] status          is a user-defined StatusTest
      @param[in] combineStatus   if true, the user-defined StatusTest will be combined with the default StatusTest

      ---
  */
  int solve(const ROL::Ptr<StatusTest<Real> > &status = ROL::nullPtr,
            const bool combineStatus = true) {
    ROL::nullstream bhs;
    return solve(bhs,status,combineStatus);
  }

  /** \brief Solve optimization problem.

      @param[in] outStream       is the output stream to collect iteration history
      @param[in] status          is a user-defined StatusTest
      @param[in] combineStatus   if true, the user-defined StatusTest will be combined with the default StatusTest

      ---
  */
  int solve( std::ostream &outStream,
       const ROL::Ptr<StatusTest<Real> > &status = ROL::nullPtr,
       const bool combineStatus = true ) {
    // Build algorithm
    status_->reset();       // Clear previous status test
    status_->add(status0_); // Default StatusTest
    if (status != ROL::nullPtr) {
      if (!combineStatus) { // Use only user-defined StatusTest
        status_->reset();
      }
      status_->add(status); // Add user-defined StatusTest
    }
    algo_ = ROL::makePtr<Algorithm<Real>>( step_, status_, state_ );

    switch(problemType_) {
      case TYPE_U:
        output_ = algo_->run(*x_,*g_,*obj_,true,outStream);
      break;
      case TYPE_B:
        output_ = algo_->run(*x_,*g_,*obj_,*bnd_,true,outStream);
      break;
      case TYPE_E:
        output_ = algo_->run(*x_,*g_,*l_,*c_,*obj_,*con_,true,outStream);
      break;
      case TYPE_EB:
        output_ = algo_->run(*x_,*g_,*l_,*c_,*obj_,*con_,*bnd_,true,outStream);
      break;
      case TYPE_LAST:
        ROL_TEST_FOR_EXCEPTION(true,std::invalid_argument,
          "Error in OptimizationSolver::solve() : Unsupported problem type");
      break;
    }

    // TODO: Interrogate AlgorithmState and StatusTest to generate a return code
    //       that indicates why the solver has stopped

    // Return an integer code
    return 0;
  }

  /** \brief Return the AlgorithmState.

      ---
  */
  ROL::Ptr<const AlgorithmState<Real> > getAlgorithmState(void) const {
    return state_;
  }

  /** \brief Reset the AlgorithmState.

      This function does not reset the Step or the StepState.

      ---
  */
  void resetAlgorithmState(void) {
    state_ = ROL::makePtr<AlgorithmState<Real>>();
  }

  /** \brief Reset both Algorithm and Step.

      @param[in] resetAlgo   if true, then AlgorithmState will be reset

      This function will reset the AlgorithmState and reinitialize the
      Step.  This function does not permit changing the Step specified
      upon construction.  To change the Step, reinitialize the
      OptimizationSolver.

      ---
  */
  void reset(const bool resetAlgo = true) {
    // Reset AlgorithmState
    if (resetAlgo) {
      resetAlgorithmState();
    }
    // Reset StepState
    step_->reset(pen_);
    // Reset penalty objectives
    if( stepType_ == STEP_AUGMENTEDLAGRANGIAN ) {
      ROL::dynamicPtrCast<AugmentedLagrangian<Real> >(obj_)->reset(*l_,pen_);
    }
    else if( stepType_ == STEP_MOREAUYOSIDAPENALTY ) {
      ROL::dynamicPtrCast<MoreauYosidaPenalty<Real> >(obj_)->reset(pen_);
    }
    else if( stepType_ == STEP_INTERIORPOINT ) {
      ROL::dynamicPtrCast<InteriorPoint::PenalizedObjective<Real> >(obj_)->updatePenalty(pen_);
    }
  }

  /** \brief Grab step name (after check for consistency).

      @param[out] stepname   Name of step

      This function returns the algorithmic step name.

      ---
  */
  std::string getStepName(void) const {
    return stepname_;
  }

}; // class OptimizationSolver

} // namespace ROL

#endif // ROL_OPTIMIZATIONSOLVER_HPP

<|MERGE_RESOLUTION|>--- conflicted
+++ resolved
@@ -94,11 +94,7 @@
       ---
   */
   OptimizationSolver( OptimizationProblem<Real> &opt,
-<<<<<<< HEAD
-                      Teuchos::ParameterList &parlist ) {
-=======
                       ROL::ParameterList &parlist ) {
->>>>>>> 327a32b2
 
     // Get optimization problem type: U, E, B, EB
     problemType_ = opt.getProblemType();
