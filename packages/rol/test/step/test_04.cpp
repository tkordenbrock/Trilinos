--- conflicted
+++ resolved
@@ -49,11 +49,7 @@
 
 #include "ROL_GetTestProblems.hpp"
 #include "ROL_OptimizationSolver.hpp"
-<<<<<<< HEAD
-#include "Teuchos_oblackholestream.hpp"
-=======
 #include "ROL_Stream.hpp"
->>>>>>> eb7e6171
 #include "Teuchos_GlobalMPISession.hpp"
 
 
@@ -93,12 +89,8 @@
 
     for ( ROL::ETestOptProblem prob = ROL::TESTOPTPROBLEM_ROSENBROCK; prob < ROL::TESTOPTPROBLEM_LAST; prob++ ) { 
       // Get Objective Function
-<<<<<<< HEAD
-      ROL::Ptr<ROL::Vector<RealT> > x0, z;
-=======
       ROL::Ptr<ROL::Vector<RealT> > x0;
       std::vector<ROL::Ptr<ROL::Vector<RealT> > > z;
->>>>>>> eb7e6171
       ROL::Ptr<ROL::OptimizationProblem<RealT> > problem;
       ROL::GetTestProblem<RealT>(problem,x0,z,prob);
       if (problem->getProblemType() == ROL::TYPE_B) {
@@ -126,31 +118,19 @@
         }
         *outStream << std::endl << std::endl << ROL:: ETestOptProblemToString(prob)  << std::endl << std::endl;
 
-<<<<<<< HEAD
-        ROL::Ptr<ROL::Vector<RealT> > x = x0->clone();;
-
-=======
->>>>>>> eb7e6171
         // Get Dimension of Problem
         int dim = x0->dimension();
         parlist->sublist("General").sublist("Krylov").set("Iteration Limit", 2*dim);
 
         // Error Vector
-<<<<<<< HEAD
-        ROL::Ptr<ROL::Vector<RealT> > e = x0->clone();;
-=======
         ROL::Ptr<ROL::Vector<RealT> > e = x0->clone();
->>>>>>> eb7e6171
         e->zero();
 
         //ROL::ETrustRegion tr = ROL::TRUSTREGION_CAUCHYPOINT; 
         //ROL::ETrustRegion tr = ROL::TRUSTREGION_DOGLEG; 
         //ROL::ETrustRegion tr = ROL::TRUSTREGION_DOUBLEDOGLEG; 
         ROL::ETrustRegion tr = ROL::TRUSTREGION_TRUNCATEDCG; 
-<<<<<<< HEAD
-=======
         //ROL::ETrustRegion tr = ROL::TRUSTREGION_LINMORE; 
->>>>>>> eb7e6171
         parlist->sublist("Step").sublist("Trust Region").set("Subproblem Solver", ROL::ETrustRegionToString(tr));
         *outStream << std::endl << std::endl << ROL::ETrustRegionToString(tr) << std::endl << std::endl;
 
@@ -158,15 +138,6 @@
         ROL::OptimizationSolver<RealT> solver(*problem,*parlist);
 
         // Run Solver
-<<<<<<< HEAD
-        x->set(*x0);
-        solver.solve(*outStream);
-
-        // Compute Error
-        e->set(*x);
-        e->axpy(-1.0,*z);
-        *outStream << std::endl << "Norm of Error: " << e->norm() << std::endl;
-=======
         solver.solve(*outStream);
 
         // Compute Error
@@ -182,7 +153,6 @@
           }
         }
         *outStream << std::endl << "Norm of Error: " << err << std::endl;
->>>>>>> eb7e6171
       }
     }
   }
