--- conflicted
+++ resolved
@@ -112,23 +112,14 @@
     return result;
   }
 
-<<<<<<< HEAD
-  void setScalar(const Real C) {
-=======
   void setScalar(const Real C) override {
->>>>>>> eb7e6171
     for( Ordinal i=0; i<vec_->length(); ++i ) {
       (*vec_)(i) = C;
     }    
   }
 
-<<<<<<< HEAD
-  Ptr<Vector<Real>> clone() const { 
-    return makePtr<TeuchosVector>( vec_->length() );
-=======
   Teuchos::RCP<Vector<Real>> clone() const override { 
     return Teuchos::rcp( new TeuchosVector(vec_->length()) );
->>>>>>> eb7e6171
   }
 
   Teuchos::RCP<Vector<Real>> basis( int i ) const override {
