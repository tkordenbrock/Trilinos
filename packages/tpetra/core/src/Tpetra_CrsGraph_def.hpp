// @HEADER
// ***********************************************************************
//
//          Tpetra: Templated Linear Algebra Services Package
//                 Copyright (2008) Sandia Corporation
//
// Under the terms of Contract DE-AC04-94AL85000 with Sandia Corporation,
// the U.S. Government retains certain rights in this software.
//
// Redistribution and use in source and binary forms, with or without
// modification, are permitted provided that the following conditions are
// met:
//
// 1. Redistributions of source code must retain the above copyright
// notice, this list of conditions and the following disclaimer.
//
// 2. Redistributions in binary form must reproduce the above copyright
// notice, this list of conditions and the following disclaimer in the
// documentation and/or other materials provided with the distribution.
//
// 3. Neither the name of the Corporation nor the names of the
// contributors may be used to endorse or promote products derived from
// this software without specific prior written permission.
//
// THIS SOFTWARE IS PROVIDED BY SANDIA CORPORATION "AS IS" AND ANY
// EXPRESS OR IMPLIED WARRANTIES, INCLUDING, BUT NOT LIMITED TO, THE
// IMPLIED WARRANTIES OF MERCHANTABILITY AND FITNESS FOR A PARTICULAR
// PURPOSE ARE DISCLAIMED. IN NO EVENT SHALL SANDIA CORPORATION OR THE
// CONTRIBUTORS BE LIABLE FOR ANY DIRECT, INDIRECT, INCIDENTAL, SPECIAL,
// EXEMPLARY, OR CONSEQUENTIAL DAMAGES (INCLUDING, BUT NOT LIMITED TO,
// PROCUREMENT OF SUBSTITUTE GOODS OR SERVICES; LOSS OF USE, DATA, OR
// PROFITS; OR BUSINESS INTERRUPTION) HOWEVER CAUSED AND ON ANY THEORY OF
// LIABILITY, WHETHER IN CONTRACT, STRICT LIABILITY, OR TORT (INCLUDING
// NEGLIGENCE OR OTHERWISE) ARISING IN ANY WAY OUT OF THE USE OF THIS
// SOFTWARE, EVEN IF ADVISED OF THE POSSIBILITY OF SUCH DAMAGE.
//
// Questions? Contact Michael A. Heroux (maherou@sandia.gov)
//
// ************************************************************************
// @HEADER

#ifndef TPETRA_CRSGRAPH_DEF_HPP
#define TPETRA_CRSGRAPH_DEF_HPP

/// \file Tpetra_CrsGraph_def.hpp
/// \brief Definition of the Tpetra::CrsGraph class
///
/// If you want to use Tpetra::CrsGraph, include "Tpetra_CrsGraph.hpp"
/// (a file which CMake generates and installs for you).  If you only
/// want the declaration of Tpetra::CrsGraph, include
/// "Tpetra_CrsGraph_decl.hpp".

#include "Tpetra_Details_Behavior.hpp"
#include "Tpetra_Details_computeOffsets.hpp"
#include "Tpetra_Details_copyOffsets.hpp"
#include "Tpetra_Details_gathervPrint.hpp"
#include "Tpetra_Details_getGraphDiagOffsets.hpp"
#include "Tpetra_Details_makeColMap.hpp"
#include "Tpetra_Details_Profiling.hpp"
#include "Tpetra_Details_getEntryOnHost.hpp"
#include "Tpetra_Details_crsUtils.hpp"
#include "Tpetra_Distributor.hpp"
#include "Teuchos_SerialDenseMatrix.hpp"
#include "Tpetra_Vector.hpp"
#include "Tpetra_Import_Util.hpp"
#include "Tpetra_Import_Util2.hpp"
#include "Tpetra_Details_packCrsGraph.hpp"
#include "Tpetra_Details_unpackCrsGraphAndCombine.hpp"
#include "Tpetra_Details_determineLocalTriangularStructure.hpp"
#include <algorithm>
#include <limits>
#include <map>
#include <sstream>
#include <string>
#include <type_traits>
#include <utility>
#include <vector>

namespace Tpetra {
  namespace Details {
    namespace Impl {

      template<class LO, class GO, class DT, class OffsetType, class NumEntType>
      class ConvertColumnIndicesFromGlobalToLocal {
      public:
        ConvertColumnIndicesFromGlobalToLocal (const ::Kokkos::View<LO*, DT>& lclColInds,
                                               const ::Kokkos::View<const GO*, DT>& gblColInds,
                                               const ::Kokkos::View<const OffsetType*, DT>& ptr,
                                               const ::Tpetra::Details::LocalMap<LO, GO, DT>& lclColMap,
                                               const ::Kokkos::View<const NumEntType*, DT>& numRowEnt) :
          lclColInds_ (lclColInds),
          gblColInds_ (gblColInds),
          ptr_ (ptr),
          lclColMap_ (lclColMap),
          numRowEnt_ (numRowEnt)
        {}

        KOKKOS_FUNCTION void
        operator () (const LO& lclRow, OffsetType& curNumBad) const
        {
          const OffsetType offset = ptr_(lclRow);
          // NOTE (mfh 26 Jun 2016) It's always legal to cast the number
          // of entries in a row to LO, as long as the row doesn't have
          // too many duplicate entries.
          const LO numEnt = static_cast<LO> (numRowEnt_(lclRow));
          for (LO j = 0; j < numEnt; ++j) {
            const GO gid = gblColInds_(offset + j);
            const LO lid = lclColMap_.getLocalElement (gid);
            lclColInds_(offset + j) = lid;
            if (lid == ::Tpetra::Details::OrdinalTraits<LO>::invalid ()) {
              ++curNumBad;
            }
          }
        }

        static OffsetType
        run (const ::Kokkos::View<LO*, DT>& lclColInds,
             const ::Kokkos::View<const GO*, DT>& gblColInds,
             const ::Kokkos::View<const OffsetType*, DT>& ptr,
             const ::Tpetra::Details::LocalMap<LO, GO, DT>& lclColMap,
             const ::Kokkos::View<const NumEntType*, DT>& numRowEnt)
        {
          typedef ::Kokkos::RangePolicy<typename DT::execution_space, LO> range_type;
          typedef ConvertColumnIndicesFromGlobalToLocal<LO, GO, DT, OffsetType, NumEntType> functor_type;

          const LO lclNumRows = ptr.extent (0) == 0 ?
            static_cast<LO> (0) : static_cast<LO> (ptr.extent (0) - 1);
          OffsetType numBad = 0;
          // Count of "bad" column indices is a reduction over rows.
          ::Kokkos::parallel_reduce (range_type (0, lclNumRows),
                                     functor_type (lclColInds, gblColInds, ptr,
                                                   lclColMap, numRowEnt),
                                     numBad);
          return numBad;
        }

      private:
        ::Kokkos::View<LO*, DT> lclColInds_;
        ::Kokkos::View<const GO*, DT> gblColInds_;
        ::Kokkos::View<const OffsetType*, DT> ptr_;
        ::Tpetra::Details::LocalMap<LO, GO, DT> lclColMap_;
        ::Kokkos::View<const NumEntType*, DT> numRowEnt_;
      };

    } // namespace Impl

    /// \brief Convert a (StaticProfile) CrsGraph's global column
    ///   indices into local column indices.
    ///
    /// \param lclColInds [out] On output: The graph's local column
    ///   indices.  This may alias gblColInds, if LO == GO.
    /// \param gblColInds [in] On input: The graph's global column
    ///   indices.  This may alias lclColInds, if LO == GO.
    /// \param ptr [in] The graph's row offsets.
    /// \param lclColMap [in] "Local" (threaded-kernel-worthy) version
    ///   of the column Map.
    /// \param numRowEnt [in] Array with number of entries in each row.
    ///
    /// \return the number of "bad" global column indices (that don't
    ///   live in the column Map on the calling process).
    template<class LO, class GO, class DT, class OffsetType, class NumEntType>
    OffsetType
    convertColumnIndicesFromGlobalToLocal (const Kokkos::View<LO*, DT>& lclColInds,
                                           const Kokkos::View<const GO*, DT>& gblColInds,
                                           const Kokkos::View<const OffsetType*, DT>& ptr,
                                           const LocalMap<LO, GO, DT>& lclColMap,
                                           const Kokkos::View<const NumEntType*, DT>& numRowEnt)
    {
      using Impl::ConvertColumnIndicesFromGlobalToLocal;
      typedef ConvertColumnIndicesFromGlobalToLocal<LO, GO, DT, OffsetType, NumEntType> impl_type;
      return impl_type::run (lclColInds, gblColInds, ptr, lclColMap, numRowEnt);
    }

    template<class ViewType, class LO>
    class MaxDifference {
    public:
      MaxDifference (const ViewType& ptr) : ptr_ (ptr) {}

      KOKKOS_INLINE_FUNCTION void init (LO& dst) const {
        dst = 0;
      }

      KOKKOS_INLINE_FUNCTION void
      join (volatile LO& dst, const volatile LO& src) const
      {
        dst = (src > dst) ? src : dst;
      }

      KOKKOS_INLINE_FUNCTION void
      operator () (const LO lclRow, LO& maxNumEnt) const
      {
        const LO numEnt = static_cast<LO> (ptr_(lclRow+1) - ptr_(lclRow));
        maxNumEnt = (numEnt > maxNumEnt) ? numEnt : maxNumEnt;
      }
    private:
      typename ViewType::const_type ptr_;
    };

    template<class ViewType, class LO>
    typename ViewType::non_const_value_type
    maxDifference (const char kernelLabel[],
                   const ViewType& ptr,
                   const LO lclNumRows)
    {
      if (lclNumRows == 0) {
        // mfh 07 May 2018: Weirdly, I need this special case,
        // otherwise I get the wrong answer.
        return static_cast<LO> (0);
      }
      else {
        using execution_space = typename ViewType::execution_space;
        using range_type = Kokkos::RangePolicy<execution_space, LO>;
        LO theMaxNumEnt {0};
        Kokkos::parallel_reduce (kernelLabel,
                                 range_type (0, lclNumRows),
                                 MaxDifference<ViewType, LO> (ptr),
                                 theMaxNumEnt);
        return theMaxNumEnt;
      }
    }

  } // namespace Details

  template <class LocalOrdinal, class GlobalOrdinal, class Node>
  CrsGraph<LocalOrdinal, GlobalOrdinal, Node>::
  CrsGraph (const Teuchos::RCP<const map_type>& rowMap,
            const size_t maxNumEntriesPerRow,
            const ProfileType pftype,
            const Teuchos::RCP<Teuchos::ParameterList>& params) :
    dist_object_type (rowMap)
    , rowMap_ (rowMap)
    , nodeNumDiags_ (Teuchos::OrdinalTraits<size_t>::invalid ())
    , nodeMaxNumRowEntries_ (Teuchos::OrdinalTraits<size_t>::invalid ())
    , globalNumEntries_ (Teuchos::OrdinalTraits<global_size_t>::invalid ())
    , globalNumDiags_ (Teuchos::OrdinalTraits<global_size_t>::invalid ())
    , globalMaxNumRowEntries_ (Teuchos::OrdinalTraits<global_size_t>::invalid ())
    , pftype_ (pftype)
    , numAllocForAllRows_ (maxNumEntriesPerRow)
    , storageStatus_ (pftype == StaticProfile ?
                      ::Tpetra::Details::STORAGE_1D_UNPACKED :
                      ::Tpetra::Details::STORAGE_2D)
    , indicesAreAllocated_ (false)
    , indicesAreLocal_ (false)
    , indicesAreGlobal_ (false)
    , fillComplete_ (false)
    , lowerTriangular_ (false)
    , upperTriangular_ (false)
    , indicesAreSorted_ (true)
    , noRedundancies_ (true)
    , haveLocalConstants_ (false)
    , haveGlobalConstants_ (false)
    , sortGhostsAssociatedWithEachProcessor_ (true)
  {
    const char tfecfFuncName[] = "CrsGraph(rowMap,maxNumEntriesPerRow,"
      "pftype,params): ";
    staticAssertions ();
    TEUCHOS_TEST_FOR_EXCEPTION_CLASS_FUNC
      (maxNumEntriesPerRow == Teuchos::OrdinalTraits<size_t>::invalid (),
       std::invalid_argument, "The allocation hint maxNumEntriesPerRow must be "
       "a valid size_t value, which in this case means it must not be "
       "Teuchos::OrdinalTraits<size_t>::invalid().");
    resumeFill (params);
    checkInternalState ();
  }

  template <class LocalOrdinal, class GlobalOrdinal, class Node>
  CrsGraph<LocalOrdinal, GlobalOrdinal, Node>::
  CrsGraph (const Teuchos::RCP<const map_type>& rowMap,
            const Teuchos::RCP<const map_type>& colMap,
            const size_t maxNumEntriesPerRow,
            const ProfileType pftype,
            const Teuchos::RCP<Teuchos::ParameterList>& params) :
    dist_object_type (rowMap)
    , rowMap_ (rowMap)
    , colMap_ (colMap)
    , nodeNumDiags_ (Teuchos::OrdinalTraits<size_t>::invalid ())
    , nodeMaxNumRowEntries_ (Teuchos::OrdinalTraits<size_t>::invalid ())
    , globalNumEntries_ (Teuchos::OrdinalTraits<global_size_t>::invalid ())
    , globalNumDiags_ (Teuchos::OrdinalTraits<global_size_t>::invalid ())
    , globalMaxNumRowEntries_ (Teuchos::OrdinalTraits<global_size_t>::invalid ())
    , pftype_ (pftype)
    , numAllocForAllRows_ (maxNumEntriesPerRow)
    , storageStatus_ (pftype == StaticProfile ?
                      ::Tpetra::Details::STORAGE_1D_UNPACKED :
                      ::Tpetra::Details::STORAGE_2D)
    , indicesAreAllocated_ (false)
    , indicesAreLocal_ (false)
    , indicesAreGlobal_ (false)
    , fillComplete_ (false)
    , lowerTriangular_ (false)
    , upperTriangular_ (false)
    , indicesAreSorted_ (true)
    , noRedundancies_ (true)
    , haveLocalConstants_ (false)
    , haveGlobalConstants_ (false)
    , sortGhostsAssociatedWithEachProcessor_ (true)
  {
    const char tfecfFuncName[] = "CrsGraph(rowMap,colMap,maxNumEntriesPerRow,"
      "pftype,params): ";
    staticAssertions ();
    TEUCHOS_TEST_FOR_EXCEPTION_CLASS_FUNC(
      maxNumEntriesPerRow == Teuchos::OrdinalTraits<size_t>::invalid (),
      std::invalid_argument, "The allocation hint maxNumEntriesPerRow must be "
      "a valid size_t value, which in this case means it must not be "
      "Teuchos::OrdinalTraits<size_t>::invalid().");
    resumeFill (params);
    checkInternalState ();
  }

  template <class LocalOrdinal, class GlobalOrdinal, class Node>
  CrsGraph<LocalOrdinal, GlobalOrdinal, Node>::
  CrsGraph (const Teuchos::RCP<const map_type>& rowMap,
            const Teuchos::ArrayView<const size_t>& numEntPerRow,
            const ProfileType pftype,
            const Teuchos::RCP<Teuchos::ParameterList>& params) :
    dist_object_type (rowMap)
    , rowMap_ (rowMap)
    , nodeNumDiags_ (Teuchos::OrdinalTraits<size_t>::invalid ())
    , nodeMaxNumRowEntries_ (Teuchos::OrdinalTraits<size_t>::invalid ())
    , globalNumEntries_ (Teuchos::OrdinalTraits<global_size_t>::invalid ())
    , globalNumDiags_ (Teuchos::OrdinalTraits<global_size_t>::invalid ())
    , globalMaxNumRowEntries_ (Teuchos::OrdinalTraits<global_size_t>::invalid ())
    , pftype_ (pftype)
    , numAllocForAllRows_ (0)
    , storageStatus_ (pftype == StaticProfile ?
                      ::Tpetra::Details::STORAGE_1D_UNPACKED :
                      ::Tpetra::Details::STORAGE_2D)
    , indicesAreAllocated_ (false)
    , indicesAreLocal_ (false)
    , indicesAreGlobal_ (false)
    , fillComplete_ (false)
    , lowerTriangular_ (false)
    , upperTriangular_ (false)
    , indicesAreSorted_ (true)
    , noRedundancies_ (true)
    , haveLocalConstants_ (false)
    , haveGlobalConstants_ (false)
    , sortGhostsAssociatedWithEachProcessor_ (true)
  {
    const char tfecfFuncName[] = "CrsGraph(rowMap,numEntPerRow,pftype,params): ";
    staticAssertions ();

    const size_t lclNumRows = rowMap.is_null () ?
      static_cast<size_t> (0) : rowMap->getNodeNumElements ();
    TEUCHOS_TEST_FOR_EXCEPTION_CLASS_FUNC(
      static_cast<size_t> (numEntPerRow.size ()) != lclNumRows,
      std::invalid_argument, "numEntPerRow has length " << numEntPerRow.size ()
      << " != the local number of rows " << lclNumRows << " as specified by "
      "the input row Map.");

    const bool debug = ::Tpetra::Details::Behavior::debug ();
    if (debug) {
      for (size_t r = 0; r < lclNumRows; ++r) {
        const size_t curRowCount = numEntPerRow[r];
        TEUCHOS_TEST_FOR_EXCEPTION_CLASS_FUNC
          (curRowCount == Teuchos::OrdinalTraits<size_t>::invalid (),
           std::invalid_argument, "numEntPerRow(" << r << ") "
           "specifies an invalid number of entries "
           "(Teuchos::OrdinalTraits<size_t>::invalid()).");
      }
    }

    // Deep-copy the (host-accessible) input into k_numAllocPerRow_.
    // The latter is a const View, so we have to copy into a nonconst
    // View first, then assign.
    typedef decltype (k_numAllocPerRow_) out_view_type;
    typedef typename out_view_type::non_const_type nc_view_type;
    typedef Kokkos::View<const size_t*,
                         typename nc_view_type::array_layout,
                         Kokkos::HostSpace,
                         Kokkos::MemoryUnmanaged> in_view_type;
    in_view_type numAllocPerRowIn (numEntPerRow.getRawPtr (), lclNumRows);
    nc_view_type numAllocPerRowOut ("Tpetra::CrsGraph::numAllocPerRow",
                                    lclNumRows);
    Kokkos::deep_copy (numAllocPerRowOut, numAllocPerRowIn);
    k_numAllocPerRow_ = numAllocPerRowOut;

    resumeFill (params);
    checkInternalState ();
  }

#ifdef TPETRA_ENABLE_DEPRECATED_CODE
  template <class LocalOrdinal, class GlobalOrdinal, class Node>
  CrsGraph<LocalOrdinal, GlobalOrdinal, Node>::
  CrsGraph (const Teuchos::RCP<const map_type>& rowMap,
            const Teuchos::ArrayRCP<const size_t>& numEntPerRow,
            const ProfileType pftype,
            const Teuchos::RCP<Teuchos::ParameterList>& params) :
    dist_object_type (rowMap)
    , rowMap_ (rowMap)
    , nodeNumDiags_ (Teuchos::OrdinalTraits<size_t>::invalid ())
    , nodeMaxNumRowEntries_ (Teuchos::OrdinalTraits<size_t>::invalid ())
    , globalNumEntries_ (Teuchos::OrdinalTraits<global_size_t>::invalid ())
    , globalNumDiags_ (Teuchos::OrdinalTraits<global_size_t>::invalid ())
    , globalMaxNumRowEntries_ (Teuchos::OrdinalTraits<global_size_t>::invalid ())
    , pftype_ (pftype)
    , numAllocForAllRows_ (0)
    , storageStatus_ (pftype == StaticProfile ?
                      ::Tpetra::Details::STORAGE_1D_UNPACKED :
                      ::Tpetra::Details::STORAGE_2D)
    , indicesAreAllocated_ (false)
    , indicesAreLocal_ (false)
    , indicesAreGlobal_ (false)
    , fillComplete_ (false)
    , lowerTriangular_ (false)
    , upperTriangular_ (false)
    , indicesAreSorted_ (true)
    , noRedundancies_ (true)
    , haveLocalConstants_ (false)
    , haveGlobalConstants_ (false)
    , sortGhostsAssociatedWithEachProcessor_ (true)
  {
    const char tfecfFuncName[] = "CrsGraph(RCP<const Map>,"
      "ArrayRCP<const size_t>,ProfileType,RCP<ParameterList>): ";
    staticAssertions ();

    const size_t lclNumRows = rowMap.is_null () ?
      static_cast<size_t> (0) : rowMap->getNodeNumElements ();
    TEUCHOS_TEST_FOR_EXCEPTION_CLASS_FUNC(
      static_cast<size_t> (numEntPerRow.size ()) != lclNumRows,
      std::invalid_argument, "numEntPerRow has length " << numEntPerRow.size ()
      << " != the local number of rows " << lclNumRows << " as specified by "
      "the input row Map.");

    const bool debug = ::Tpetra::Details::Behavior::debug ();
    if (debug) {
      for (size_t r = 0; r < lclNumRows; ++r) {
        const size_t curRowCount = numEntPerRow[r];
        TEUCHOS_TEST_FOR_EXCEPTION_CLASS_FUNC
          (curRowCount == Teuchos::OrdinalTraits<size_t>::invalid (),
           std::invalid_argument, "numEntPerRow(" << r << ") "
           "specifies an invalid number of entries "
           "(Teuchos::OrdinalTraits<size_t>::invalid()).");
      }
    }

    // Deep-copy the (host-accessible) input into k_numAllocPerRow_.
    // The latter is a const View, so we have to copy into a nonconst
    // View first, then assign.
    typedef decltype (k_numAllocPerRow_) out_view_type;
    typedef typename out_view_type::non_const_type nc_view_type;
    typedef Kokkos::View<const size_t*,
                         typename nc_view_type::array_layout,
                         Kokkos::HostSpace,
                         Kokkos::MemoryUnmanaged> in_view_type;
    in_view_type numAllocPerRowIn (numEntPerRow.getRawPtr (), lclNumRows);
    nc_view_type numAllocPerRowOut ("Tpetra::CrsGraph::numAllocPerRow",
                                    lclNumRows);
    Kokkos::deep_copy (numAllocPerRowOut, numAllocPerRowIn);
    k_numAllocPerRow_ = numAllocPerRowOut;

    resumeFill (params);
    checkInternalState ();
  }
#endif // TPETRA_ENABLE_DEPRECATED_CODE


  template <class LocalOrdinal, class GlobalOrdinal, class Node>
  CrsGraph<LocalOrdinal, GlobalOrdinal, Node>::
  CrsGraph (const Teuchos::RCP<const map_type>& rowMap,
            const Kokkos::DualView<const size_t*, execution_space>& numEntPerRow,
            const ProfileType pftype,
            const Teuchos::RCP<Teuchos::ParameterList>& params) :
    dist_object_type (rowMap)
    , rowMap_ (rowMap)
    , nodeNumDiags_ (Teuchos::OrdinalTraits<size_t>::invalid ())
    , nodeMaxNumRowEntries_ (Teuchos::OrdinalTraits<size_t>::invalid ())
    , globalNumEntries_ (Teuchos::OrdinalTraits<global_size_t>::invalid ())
    , globalNumDiags_ (Teuchos::OrdinalTraits<global_size_t>::invalid ())
    , globalMaxNumRowEntries_ (Teuchos::OrdinalTraits<global_size_t>::invalid ())
    , pftype_ (pftype)
    , k_numAllocPerRow_ (numEntPerRow.h_view)
    , numAllocForAllRows_ (0)
    , storageStatus_ (pftype == StaticProfile ?
                      ::Tpetra::Details::STORAGE_1D_UNPACKED :
                      ::Tpetra::Details::STORAGE_2D)
    , indicesAreAllocated_ (false)
    , indicesAreLocal_ (false)
    , indicesAreGlobal_ (false)
    , fillComplete_ (false)
    , lowerTriangular_ (false)
    , upperTriangular_ (false)
    , indicesAreSorted_ (true)
    , noRedundancies_ (true)
    , haveLocalConstants_ (false)
    , haveGlobalConstants_ (false)
    , sortGhostsAssociatedWithEachProcessor_ (true)
  {
    const char tfecfFuncName[] = "CrsGraph(rowMap,numEntPerRow,pftype,params): ";
    staticAssertions ();

    const size_t lclNumRows = rowMap.is_null () ?
      static_cast<size_t> (0) : rowMap->getNodeNumElements ();
    TEUCHOS_TEST_FOR_EXCEPTION_CLASS_FUNC(
      static_cast<size_t> (numEntPerRow.extent (0)) != lclNumRows,
      std::invalid_argument, "numEntPerRow has length " <<
      numEntPerRow.extent (0) << " != the local number of rows " <<
      lclNumRows << " as specified by " "the input row Map.");

    const bool debug = ::Tpetra::Details::Behavior::debug ();
    if (debug) {
      for (size_t r = 0; r < lclNumRows; ++r) {
        const size_t curRowCount = numEntPerRow.h_view(r);
        TEUCHOS_TEST_FOR_EXCEPTION_CLASS_FUNC
          (curRowCount == Teuchos::OrdinalTraits<size_t>::invalid (),
           std::invalid_argument, "numEntPerRow(" << r << ") "
           "specifies an invalid number of entries "
           "(Teuchos::OrdinalTraits<size_t>::invalid()).");
      }
    }

    resumeFill (params);
    checkInternalState ();
  }


  template <class LocalOrdinal, class GlobalOrdinal, class Node>
  CrsGraph<LocalOrdinal, GlobalOrdinal, Node>::
  CrsGraph (const Teuchos::RCP<const map_type>& rowMap,
            const Teuchos::RCP<const map_type>& colMap,
            const Kokkos::DualView<const size_t*, execution_space>& numEntPerRow,
            const ProfileType pftype,
            const Teuchos::RCP<Teuchos::ParameterList>& params) :
    dist_object_type (rowMap)
    , rowMap_ (rowMap)
    , colMap_ (colMap)
    , nodeNumDiags_ (Teuchos::OrdinalTraits<size_t>::invalid ())
    , nodeMaxNumRowEntries_ (Teuchos::OrdinalTraits<size_t>::invalid ())
    , globalNumEntries_ (Teuchos::OrdinalTraits<global_size_t>::invalid ())
    , globalNumDiags_ (Teuchos::OrdinalTraits<global_size_t>::invalid ())
    , globalMaxNumRowEntries_ (Teuchos::OrdinalTraits<global_size_t>::invalid ())
    , pftype_ (pftype)
    , k_numAllocPerRow_ (numEntPerRow.h_view)
    , numAllocForAllRows_ (0)
    , storageStatus_ (pftype == StaticProfile ?
                      ::Tpetra::Details::STORAGE_1D_UNPACKED :
                      ::Tpetra::Details::STORAGE_2D)
    , indicesAreAllocated_ (false)
    , indicesAreLocal_ (false)
    , indicesAreGlobal_ (false)
    , fillComplete_ (false)
    , lowerTriangular_ (false)
    , upperTriangular_ (false)
    , indicesAreSorted_ (true)
    , noRedundancies_ (true)
    , haveLocalConstants_ (false)
    , haveGlobalConstants_ (false)
    , sortGhostsAssociatedWithEachProcessor_ (true)
  {
    const char tfecfFuncName[] = "CrsGraph(rowMap,colMap,numEntPerRow,pftype,params): ";
    staticAssertions ();

    const size_t lclNumRows = rowMap.is_null () ?
      static_cast<size_t> (0) : rowMap->getNodeNumElements ();
    TEUCHOS_TEST_FOR_EXCEPTION_CLASS_FUNC(
      static_cast<size_t> (numEntPerRow.extent (0)) != lclNumRows,
      std::invalid_argument, "numEntPerRow has length " <<
      numEntPerRow.extent (0) << " != the local number of rows " <<
      lclNumRows << " as specified by " "the input row Map.");

    const bool debug = ::Tpetra::Details::Behavior::debug ();
    if (debug) {
      for (size_t r = 0; r < lclNumRows; ++r) {
        const size_t curRowCount = numEntPerRow.h_view(r);
        TEUCHOS_TEST_FOR_EXCEPTION_CLASS_FUNC
          (curRowCount == Teuchos::OrdinalTraits<size_t>::invalid (),
           std::invalid_argument, "numEntPerRow(" << r << ") "
           "specifies an invalid number of entries "
           "(Teuchos::OrdinalTraits<size_t>::invalid()).");
      }
    }

    resumeFill (params);
    checkInternalState ();
  }


  template <class LocalOrdinal, class GlobalOrdinal, class Node>
  CrsGraph<LocalOrdinal, GlobalOrdinal, Node>::
  CrsGraph (const Teuchos::RCP<const map_type>& rowMap,
            const Teuchos::RCP<const map_type>& colMap,
            const Teuchos::ArrayView<const size_t>& numEntPerRow,
            const ProfileType pftype,
            const Teuchos::RCP<Teuchos::ParameterList>& params) :
    dist_object_type (rowMap)
    , rowMap_ (rowMap)
    , colMap_ (colMap)
    , nodeNumDiags_ (Teuchos::OrdinalTraits<size_t>::invalid ())
    , nodeMaxNumRowEntries_ (Teuchos::OrdinalTraits<size_t>::invalid ())
    , globalNumEntries_ (Teuchos::OrdinalTraits<global_size_t>::invalid ())
    , globalNumDiags_ (Teuchos::OrdinalTraits<global_size_t>::invalid ())
    , globalMaxNumRowEntries_ (Teuchos::OrdinalTraits<global_size_t>::invalid ())
    , pftype_ (pftype)
    , numAllocForAllRows_ (0)
    , storageStatus_ (pftype == StaticProfile ?
                      ::Tpetra::Details::STORAGE_1D_UNPACKED :
                      ::Tpetra::Details::STORAGE_2D)
    , indicesAreAllocated_ (false)
    , indicesAreLocal_ (false)
    , indicesAreGlobal_ (false)
    , fillComplete_ (false)
    , lowerTriangular_ (false)
    , upperTriangular_ (false)
    , indicesAreSorted_ (true)
    , noRedundancies_ (true)
    , haveLocalConstants_ (false)
    , haveGlobalConstants_ (false)
    , sortGhostsAssociatedWithEachProcessor_ (true)
  {
    const char tfecfFuncName[] = "CrsGraph(rowMap,colMap,numEntPerRow,pftype,"
      "params): ";
    staticAssertions ();

    const size_t lclNumRows = rowMap.is_null () ?
      static_cast<size_t> (0) : rowMap->getNodeNumElements ();
    TEUCHOS_TEST_FOR_EXCEPTION_CLASS_FUNC(
      static_cast<size_t> (numEntPerRow.size ()) != lclNumRows,
      std::invalid_argument, "numEntPerRow has length " << numEntPerRow.size ()
      << " != the local number of rows " << lclNumRows << " as specified by "
      "the input row Map.");

    const bool debug = ::Tpetra::Details::Behavior::debug ();
    if (debug) {
      for (size_t r = 0; r < lclNumRows; ++r) {
        const size_t curRowCount = numEntPerRow[r];
        TEUCHOS_TEST_FOR_EXCEPTION_CLASS_FUNC
          (curRowCount == Teuchos::OrdinalTraits<size_t>::invalid (),
           std::invalid_argument, "numEntPerRow(" << r << ") "
           "specifies an invalid number of entries "
           "(Teuchos::OrdinalTraits<size_t>::invalid()).");
      }
    }

    // Deep-copy the (host-accessible) input into k_numAllocPerRow_.
    // The latter is a const View, so we have to copy into a nonconst
    // View first, then assign.
    typedef decltype (k_numAllocPerRow_) out_view_type;
    typedef typename out_view_type::non_const_type nc_view_type;
    typedef Kokkos::View<const size_t*,
                         typename nc_view_type::array_layout,
                         Kokkos::HostSpace,
                         Kokkos::MemoryUnmanaged> in_view_type;
    in_view_type numAllocPerRowIn (numEntPerRow.getRawPtr (), lclNumRows);
    nc_view_type numAllocPerRowOut ("Tpetra::CrsGraph::numAllocPerRow",
                                    lclNumRows);
    Kokkos::deep_copy (numAllocPerRowOut, numAllocPerRowIn);
    k_numAllocPerRow_ = numAllocPerRowOut;

    resumeFill (params);
    checkInternalState ();
  }

#ifdef TPETRA_ENABLE_DEPRECATED_CODE
  template <class LocalOrdinal, class GlobalOrdinal, class Node>
  CrsGraph<LocalOrdinal, GlobalOrdinal, Node>::
  CrsGraph (const Teuchos::RCP<const map_type>& rowMap,
            const Teuchos::RCP<const map_type>& colMap,
            const Teuchos::ArrayRCP<const size_t>& numEntPerRow,
            const ProfileType pftype,
            const Teuchos::RCP<Teuchos::ParameterList>& params) :
    dist_object_type (rowMap)
    , rowMap_ (rowMap)
    , colMap_ (colMap)
    , nodeNumDiags_ (Teuchos::OrdinalTraits<size_t>::invalid ())
    , nodeMaxNumRowEntries_ (Teuchos::OrdinalTraits<size_t>::invalid ())
    , globalNumEntries_ (Teuchos::OrdinalTraits<global_size_t>::invalid ())
    , globalNumDiags_ (Teuchos::OrdinalTraits<global_size_t>::invalid ())
    , globalMaxNumRowEntries_ (Teuchos::OrdinalTraits<global_size_t>::invalid ())
    , pftype_ (pftype)
    , numAllocForAllRows_ (0)
    , storageStatus_ (pftype == StaticProfile ?
                      ::Tpetra::Details::STORAGE_1D_UNPACKED :
                      ::Tpetra::Details::STORAGE_2D)
    , indicesAreAllocated_ (false)
    , indicesAreLocal_ (false)
    , indicesAreGlobal_ (false)
    , fillComplete_ (false)
    , lowerTriangular_ (false)
    , upperTriangular_ (false)
    , indicesAreSorted_ (true)
    , noRedundancies_ (true)
    , haveLocalConstants_ (false)
    , haveGlobalConstants_ (false)
    , sortGhostsAssociatedWithEachProcessor_ (true)
  {
    const char tfecfFuncName[] = "CrsGraph(RCP<const Map>,RCP<const Map>,"
      "ArrayRCP<const size_t>,ProfileType,RCP<ParameterList>): ";
    staticAssertions ();

    const size_t lclNumRows = rowMap.is_null () ?
      static_cast<size_t> (0) : rowMap->getNodeNumElements ();
    TEUCHOS_TEST_FOR_EXCEPTION_CLASS_FUNC(
      static_cast<size_t> (numEntPerRow.size ()) != lclNumRows,
      std::invalid_argument, "numEntPerRow has length " << numEntPerRow.size ()
      << " != the local number of rows " << lclNumRows << " as specified by "
      "the input row Map.");

    const bool debug = ::Tpetra::Details::Behavior::debug ();
    if (debug) {
      for (size_t r = 0; r < lclNumRows; ++r) {
        const size_t curRowCount = numEntPerRow[r];
        TEUCHOS_TEST_FOR_EXCEPTION_CLASS_FUNC
          (curRowCount == Teuchos::OrdinalTraits<size_t>::invalid (),
           std::invalid_argument, "numEntPerRow(" << r << ") "
           "specifies an invalid number of entries "
           "(Teuchos::OrdinalTraits<size_t>::invalid()).");
      }
    }

    // Deep-copy the (host-accessible) input into k_numAllocPerRow_.
    // The latter is a const View, so we have to copy into a nonconst
    // View first, then assign.
    typedef decltype (k_numAllocPerRow_) out_view_type;
    typedef typename out_view_type::non_const_type nc_view_type;
    typedef Kokkos::View<const size_t*,
                         typename nc_view_type::array_layout,
                         Kokkos::HostSpace,
                         Kokkos::MemoryUnmanaged> in_view_type;
    in_view_type numAllocPerRowIn (numEntPerRow.getRawPtr (), lclNumRows);
    nc_view_type numAllocPerRowOut ("Tpetra::CrsGraph::numAllocPerRow",
                                    lclNumRows);
    Kokkos::deep_copy (numAllocPerRowOut, numAllocPerRowIn);
    k_numAllocPerRow_ = numAllocPerRowOut;

    resumeFill (params);
    checkInternalState ();
  }
#endif // TPETRA_ENABLE_DEPRECATED_CODE

  template <class LocalOrdinal, class GlobalOrdinal, class Node>
  CrsGraph<LocalOrdinal, GlobalOrdinal, Node>::
  CrsGraph (const Teuchos::RCP<const map_type>& rowMap,
            const Teuchos::RCP<const map_type>& colMap,
            const typename local_graph_type::row_map_type& rowPointers,
            const typename local_graph_type::entries_type::non_const_type& columnIndices,
            const Teuchos::RCP<Teuchos::ParameterList>& /* params */) :
    dist_object_type (rowMap)
    , rowMap_(rowMap)
    , colMap_(colMap)
    , nodeNumDiags_ (Teuchos::OrdinalTraits<size_t>::invalid ())
    , nodeMaxNumRowEntries_ (Teuchos::OrdinalTraits<size_t>::invalid ())
    , globalNumEntries_ (Teuchos::OrdinalTraits<global_size_t>::invalid ())
    , globalNumDiags_ (Teuchos::OrdinalTraits<global_size_t>::invalid ())
    , globalMaxNumRowEntries_ (Teuchos::OrdinalTraits<global_size_t>::invalid ())
    , pftype_(StaticProfile)
    , numAllocForAllRows_(0)
    , storageStatus_ (::Tpetra::Details::STORAGE_1D_PACKED)
    , indicesAreAllocated_(true)
    , indicesAreLocal_(true)
    , indicesAreGlobal_(false)
    , fillComplete_(false)
    , lowerTriangular_ (false)
    , upperTriangular_ (false)
    , indicesAreSorted_(true)
    , noRedundancies_(true)
    , haveLocalConstants_ (false)
    , haveGlobalConstants_ (false)
    , sortGhostsAssociatedWithEachProcessor_(true)
  {
    staticAssertions ();
    setAllIndices (rowPointers, columnIndices);
    checkInternalState ();
  }

  template <class LocalOrdinal, class GlobalOrdinal, class Node>
  CrsGraph<LocalOrdinal, GlobalOrdinal, Node>::
  CrsGraph (const Teuchos::RCP<const map_type>& rowMap,
            const Teuchos::RCP<const map_type>& colMap,
            const Teuchos::ArrayRCP<size_t>& rowPointers,
            const Teuchos::ArrayRCP<LocalOrdinal> & columnIndices,
            const Teuchos::RCP<Teuchos::ParameterList>& /* params */) :
    dist_object_type (rowMap)
    , rowMap_ (rowMap)
    , colMap_ (colMap)
    , nodeNumDiags_ (Teuchos::OrdinalTraits<size_t>::invalid ())
    , nodeMaxNumRowEntries_ (Teuchos::OrdinalTraits<size_t>::invalid ())
    , globalNumEntries_ (Teuchos::OrdinalTraits<global_size_t>::invalid ())
    , globalNumDiags_ (Teuchos::OrdinalTraits<global_size_t>::invalid ())
    , globalMaxNumRowEntries_ (Teuchos::OrdinalTraits<global_size_t>::invalid ())
    , pftype_ (StaticProfile)
    , numAllocForAllRows_ (0)
    , storageStatus_ (::Tpetra::Details::STORAGE_1D_PACKED)
    , indicesAreAllocated_ (true)
    , indicesAreLocal_ (true)
    , indicesAreGlobal_ (false)
    , fillComplete_ (false)
    , lowerTriangular_ (false)
    , upperTriangular_ (false)
    , indicesAreSorted_ (true)
    , noRedundancies_ (true)
    , haveLocalConstants_ (false)
    , haveGlobalConstants_ (false)
    , sortGhostsAssociatedWithEachProcessor_ (true)
  {
    staticAssertions ();
    setAllIndices (rowPointers, columnIndices);
    checkInternalState ();
  }

  template <class LocalOrdinal, class GlobalOrdinal, class Node>
  CrsGraph<LocalOrdinal, GlobalOrdinal, Node>::
  CrsGraph (const Teuchos::RCP<const map_type>& rowMap,
            const Teuchos::RCP<const map_type>& colMap,
            const local_graph_type& k_local_graph_,
            const Teuchos::RCP<Teuchos::ParameterList>& params)
    : CrsGraph (k_local_graph_,
                rowMap,
                colMap,
                Teuchos::null,
                Teuchos::null,
                params)
  {}

  template <class LocalOrdinal, class GlobalOrdinal, class Node>
  CrsGraph<LocalOrdinal, GlobalOrdinal, Node>::
  CrsGraph (const local_graph_type& k_local_graph_,
            const Teuchos::RCP<const map_type>& rowMap,
            const Teuchos::RCP<const map_type>& colMap,
            const Teuchos::RCP<const map_type>& domainMap,
            const Teuchos::RCP<const map_type>& rangeMap,
            const Teuchos::RCP<Teuchos::ParameterList>& params)
    : DistObject<GlobalOrdinal, LocalOrdinal, GlobalOrdinal, node_type> (rowMap)
    , rowMap_ (rowMap)
    , colMap_ (colMap)
    , lclGraph_ (k_local_graph_)
    , nodeNumDiags_ (Teuchos::OrdinalTraits<size_t>::invalid ())
    , nodeMaxNumRowEntries_ (Teuchos::OrdinalTraits<size_t>::invalid ())
    , globalNumEntries_ (Teuchos::OrdinalTraits<global_size_t>::invalid ())
    , globalNumDiags_ (Teuchos::OrdinalTraits<global_size_t>::invalid ())
    , globalMaxNumRowEntries_ (Teuchos::OrdinalTraits<global_size_t>::invalid ())
    , pftype_ (StaticProfile)
    , numAllocForAllRows_ (0)
    , storageStatus_ (::Tpetra::Details::STORAGE_1D_PACKED)
    , indicesAreAllocated_ (true)
    , indicesAreLocal_ (true)
    , indicesAreGlobal_ (false)
    , fillComplete_ (false)
    , lowerTriangular_ (false)
    , upperTriangular_ (false)
    , indicesAreSorted_ (true)
    , noRedundancies_ (true)
    , haveLocalConstants_ (false)
    , haveGlobalConstants_ (false)
    , sortGhostsAssociatedWithEachProcessor_ (true)
  {
    staticAssertions();
    const char tfecfFuncName[] = "CrsGraph(Kokkos::LocalStaticCrsGraph,Map,Map,Map,Map)";

    TEUCHOS_TEST_FOR_EXCEPTION_CLASS_FUNC(
      colMap.is_null (), std::runtime_error,
      ": The input column Map must be nonnull.");
    TEUCHOS_TEST_FOR_EXCEPTION_CLASS_FUNC(
      k_local_graph_.numRows () != rowMap->getNodeNumElements (),
      std::runtime_error,
      ": The input row Map and the input local graph need to have the same "
      "number of rows.  The row Map claims " << rowMap->getNodeNumElements ()
      << " row(s), but the local graph claims " << k_local_graph_.numRows ()
      << " row(s).");
    // NOTE (mfh 17 Mar 2014) getNodeNumRows() returns
    // rowMap_->getNodeNumElements(), but it doesn't have to.
    // TEUCHOS_TEST_FOR_EXCEPTION_CLASS_FUNC(
    //   k_local_graph_.numRows () != getNodeNumRows (), std::runtime_error,
    //   ": The input row Map and the input local graph need to have the same "
    //   "number of rows.  The row Map claims " << getNodeNumRows () << " row(s), "
    //   "but the local graph claims " << k_local_graph_.numRows () << " row(s).");
    TEUCHOS_TEST_FOR_EXCEPTION_CLASS_FUNC(
      k_lclInds1D_.extent (0) != 0 || k_gblInds1D_.extent (0) != 0, std::logic_error,
      ": cannot have 1D data structures allocated.");
    TEUCHOS_TEST_FOR_EXCEPTION_CLASS_FUNC(
      ! lclInds2D_.is_null () || ! gblInds2D_.is_null (), std::logic_error,
      ": cannot have 2D data structures allocated.");

    setDomainRangeMaps (domainMap.is_null() ? rowMap_ : domainMap,
                        rangeMap .is_null() ? rowMap_ : rangeMap);
    Teuchos::Array<int> remotePIDs (0); // unused output argument
    this->makeImportExport (remotePIDs, false);

    k_lclInds1D_ = lclGraph_.entries;
    k_rowPtrs_ = lclGraph_.row_map;

    const bool callComputeGlobalConstants = params.get () == nullptr ||
      params->get ("compute global constants", true);
    const bool computeLocalTriangularConstants = params.get () == nullptr ||
      params->get ("compute local triangular constants", true);

    if (callComputeGlobalConstants) {
      this->computeGlobalConstants (computeLocalTriangularConstants);
    }
    this->fillComplete_ = true;
    this->checkInternalState ();
  }

  template <class LocalOrdinal, class GlobalOrdinal, class Node>
  Teuchos::RCP<const Teuchos::ParameterList>
  CrsGraph<LocalOrdinal, GlobalOrdinal, Node>::
  getValidParameters () const
  {
    using Teuchos::RCP;
    using Teuchos::ParameterList;
    using Teuchos::parameterList;

    RCP<ParameterList> params = parameterList ("Tpetra::CrsGraph");

    // Make a sublist for the Import.
    RCP<ParameterList> importSublist = parameterList ("Import");

    // FIXME (mfh 02 Apr 2012) We should really have the Import and
    // Export objects fill in these lists.  However, we don't want to
    // create an Import or Export unless we need them.  For now, we
    // know that the Import and Export just pass the list directly to
    // their Distributor, so we can create a Distributor here
    // (Distributor's constructor is a lightweight operation) and have
    // it fill in the list.

    // Fill in Distributor default parameters by creating a
    // Distributor and asking it to do the work.
    Distributor distributor (rowMap_->getComm (), importSublist);
    params->set ("Import", *importSublist, "How the Import performs communication.");

    // Make a sublist for the Export.  For now, it's a clone of the
    // Import sublist.  It's not a shallow copy, though, since we
    // might like the Import to do communication differently than the
    // Export.
    params->set ("Export", *importSublist, "How the Export performs communication.");

    return params;
  }

  template <class LocalOrdinal, class GlobalOrdinal, class Node>
  void
  CrsGraph<LocalOrdinal, GlobalOrdinal, Node>::
  setParameterList (const Teuchos::RCP<Teuchos::ParameterList>& params)
  {
    Teuchos::RCP<const Teuchos::ParameterList> validParams =
      getValidParameters ();
    params->validateParametersAndSetDefaults (*validParams);
    this->setMyParamList (params);
  }

  template <class LocalOrdinal, class GlobalOrdinal, class Node>
  global_size_t
  CrsGraph<LocalOrdinal, GlobalOrdinal, Node>::
  getGlobalNumRows () const
  {
    return rowMap_->getGlobalNumElements ();
  }

  template <class LocalOrdinal, class GlobalOrdinal, class Node>
  global_size_t
  CrsGraph<LocalOrdinal, GlobalOrdinal, Node>::
  getGlobalNumCols () const
  {
    const char tfecfFuncName[] = "getGlobalNumCols: ";
    TEUCHOS_TEST_FOR_EXCEPTION_CLASS_FUNC(
      ! isFillComplete () || getDomainMap ().is_null (), std::runtime_error,
      "The graph does not have a domain Map.  You may not call this method in "
      "that case.");
    return getDomainMap ()->getGlobalNumElements ();
  }

  template <class LocalOrdinal, class GlobalOrdinal, class Node>
  size_t
  CrsGraph<LocalOrdinal, GlobalOrdinal, Node>::
  getNodeNumRows () const
  {
    return this->rowMap_.is_null () ?
      static_cast<size_t> (0) :
      this->rowMap_->getNodeNumElements ();
  }

  template <class LocalOrdinal, class GlobalOrdinal, class Node>
  size_t
  CrsGraph<LocalOrdinal, GlobalOrdinal, Node>::
  getNodeNumCols () const
  {
    const char tfecfFuncName[] = "getNodeNumCols: ";
    TEUCHOS_TEST_FOR_EXCEPTION_CLASS_FUNC(
      ! hasColMap (), std::runtime_error,
      "The graph does not have a column Map.  You may not call this method "
      "unless the graph has a column Map.  This requires either that a custom "
      "column Map was given to the constructor, or that fillComplete() has "
      "been called.");
    return colMap_.is_null () ? static_cast<size_t> (0) :
      colMap_->getNodeNumElements ();
  }

#ifdef TPETRA_ENABLE_DEPRECATED_CODE
  template <class LocalOrdinal, class GlobalOrdinal, class Node>
  global_size_t TPETRA_DEPRECATED
  CrsGraph<LocalOrdinal, GlobalOrdinal, Node>::
  getGlobalNumDiags () const
  {
    return this->getGlobalNumDiagsImpl ();
  }

  template <class LocalOrdinal, class GlobalOrdinal, class Node>
  size_t TPETRA_DEPRECATED
  CrsGraph<LocalOrdinal, GlobalOrdinal, Node>::
  getNodeNumDiags () const
  {
    return this->getNodeNumDiagsImpl ();
  }

  template <class LocalOrdinal, class GlobalOrdinal, class Node>
  global_size_t
  CrsGraph<LocalOrdinal, GlobalOrdinal, Node>::
  getGlobalNumDiagsImpl () const
  {
    const char tfecfFuncName[] = "getGlobalNumDiags: ";
    TEUCHOS_TEST_FOR_EXCEPTION_CLASS_FUNC
      (! this->haveGlobalConstants_, std::logic_error,
       "The graph does not have global constants computed, "
       "but the user has requested them.");

    return globalNumDiags_;
  }

  template <class LocalOrdinal, class GlobalOrdinal, class Node>
  size_t
  CrsGraph<LocalOrdinal, GlobalOrdinal, Node>::
  getNodeNumDiagsImpl () const
  {
    return nodeNumDiags_;
  }
#endif // TPETRA_ENABLE_DEPRECATED_CODE

#ifdef TPETRA_ENABLE_DEPRECATED_CODE
  template <class LocalOrdinal, class GlobalOrdinal, class Node>
  TPETRA_DEPRECATED
  Teuchos::RCP<Node>
  CrsGraph<LocalOrdinal, GlobalOrdinal, Node>::
  getNode () const
  {
    return rowMap_.is_null () ? Teuchos::null : rowMap_->getNode ();
  }
#endif // TPETRA_ENABLE_DEPRECATED_CODE

  template <class LocalOrdinal, class GlobalOrdinal, class Node>
  Teuchos::RCP<const typename CrsGraph<LocalOrdinal, GlobalOrdinal, Node>::map_type>
  CrsGraph<LocalOrdinal, GlobalOrdinal, Node>::
  getRowMap () const
  {
    return rowMap_;
  }

  template <class LocalOrdinal, class GlobalOrdinal, class Node>
  Teuchos::RCP<const typename CrsGraph<LocalOrdinal, GlobalOrdinal, Node>::map_type>
  CrsGraph<LocalOrdinal, GlobalOrdinal, Node>::
  getColMap () const
  {
    return colMap_;
  }

  template <class LocalOrdinal, class GlobalOrdinal, class Node>
  Teuchos::RCP<const typename CrsGraph<LocalOrdinal, GlobalOrdinal, Node>::map_type>
  CrsGraph<LocalOrdinal, GlobalOrdinal, Node>::
  getDomainMap () const
  {
    return domainMap_;
  }

  template <class LocalOrdinal, class GlobalOrdinal, class Node>
  Teuchos::RCP<const typename CrsGraph<LocalOrdinal, GlobalOrdinal, Node>::map_type>
  CrsGraph<LocalOrdinal, GlobalOrdinal, Node>::
  getRangeMap () const
  {
    return rangeMap_;
  }

  template <class LocalOrdinal, class GlobalOrdinal, class Node>
  Teuchos::RCP<const typename CrsGraph<LocalOrdinal, GlobalOrdinal, Node>::import_type>
  CrsGraph<LocalOrdinal, GlobalOrdinal, Node>::
  getImporter () const
  {
    return importer_;
  }

  template <class LocalOrdinal, class GlobalOrdinal, class Node>
  Teuchos::RCP<const typename CrsGraph<LocalOrdinal, GlobalOrdinal, Node>::export_type>
  CrsGraph<LocalOrdinal, GlobalOrdinal, Node>::
  getExporter () const
  {
    return exporter_;
  }

  template <class LocalOrdinal, class GlobalOrdinal, class Node>
  bool
  CrsGraph<LocalOrdinal, GlobalOrdinal, Node>::
  hasColMap () const
  {
    return ! colMap_.is_null ();
  }

  template <class LocalOrdinal, class GlobalOrdinal, class Node>
  bool
  CrsGraph<LocalOrdinal, GlobalOrdinal, Node>::
  isStorageOptimized () const
  {
    // FIXME (mfh 07 Aug 2014) Why wouldn't storage be optimized if
    // getNodeNumRows() is zero?

    const bool isOpt = indicesAreAllocated_ &&
      k_numRowEntries_.extent (0) == 0 &&
      getNodeNumRows () > 0;

    const char tfecfFuncName[] = "isStorageOptimized: ";
    TEUCHOS_TEST_FOR_EXCEPTION_CLASS_FUNC
      (isOpt && getProfileType () != StaticProfile, std::logic_error,
      "The matrix claims to have optimized storage, but getProfileType() "
      "returns DynamicProfile.  This should never happen.  Please report this "
      "bug to the Tpetra developers.");

    return isOpt;
  }

  template <class LocalOrdinal, class GlobalOrdinal, class Node>
  ProfileType
  CrsGraph<LocalOrdinal, GlobalOrdinal, Node>::
  getProfileType () const
  {
    return pftype_;
  }

  template <class LocalOrdinal, class GlobalOrdinal, class Node>
  global_size_t
  CrsGraph<LocalOrdinal, GlobalOrdinal, Node>::
  getGlobalNumEntries () const
  {
    const char tfecfFuncName[] = "getGlobalNumEntries: ";
    TEUCHOS_TEST_FOR_EXCEPTION_CLASS_FUNC
      (! this->haveGlobalConstants_, std::logic_error,
       "The graph does not have global constants computed, "
       "but the user has requested them.");

    return globalNumEntries_;
  }

  template <class LocalOrdinal, class GlobalOrdinal, class Node>
  size_t
  CrsGraph<LocalOrdinal, GlobalOrdinal, Node>::
  getNodeNumEntries () const
  {
    typedef LocalOrdinal LO;

    if (this->indicesAreAllocated_) {
      const LO lclNumRows = this->getNodeNumRows ();
      if (lclNumRows == 0) {
        return static_cast<size_t> (0);
      }
      else {
        // Avoid the "*this capture" issue by creating a local Kokkos::View.
        auto numEntPerRow = this->k_numRowEntries_;
        const LO numNumEntPerRow = numEntPerRow.extent (0);
        if (numNumEntPerRow == 0) {
          if (static_cast<LO> (this->lclGraph_.row_map.extent (0)) <
              static_cast<LO> (lclNumRows + 1)) {
            return static_cast<size_t> (0);
          }
          else {
            return ::Tpetra::Details::getEntryOnHost (this->lclGraph_.row_map, lclNumRows);
          }
        }
        else { // k_numRowEntries_ is populated
          // k_numRowEntries_ is actually be a host View, so we run
          // the sum in its native execution space.  This also means
          // that we can use explicit capture (which could perhaps
          // improve build time) instead of KOKKOS_LAMBDA, and avoid
          // any CUDA build issues with trying to run a __device__ -
          // only function on host.
          typedef typename num_row_entries_type::execution_space
            host_exec_space;
          typedef Kokkos::RangePolicy<host_exec_space, LO> range_type;

          const LO upperLoopBound = lclNumRows < numNumEntPerRow ?
            lclNumRows :
            numNumEntPerRow;
          size_t nodeNumEnt = 0;
          Kokkos::parallel_reduce ("Tpetra::CrsGraph::getNumNodeEntries",
                                   range_type (0, upperLoopBound),
                                   [=] (const LO& k, size_t& lclSum) {
                                     lclSum += numEntPerRow(k);
                                   }, nodeNumEnt);
          return nodeNumEnt;
        }
      }
    }
    else { // nothing allocated on this process, so no entries
      return static_cast<size_t> (0);
    }
  }

  template <class LocalOrdinal, class GlobalOrdinal, class Node>
  global_size_t
  CrsGraph<LocalOrdinal, GlobalOrdinal, Node>::
  getGlobalMaxNumRowEntries () const
  {
    const char tfecfFuncName[] = "getGlobalMaxNumRowEntries: ";
    TEUCHOS_TEST_FOR_EXCEPTION_CLASS_FUNC
      (! this->haveGlobalConstants_, std::logic_error,
       "The graph does not have global constants computed, "
       "but the user has requested them.");

    return globalMaxNumRowEntries_;
  }

  template <class LocalOrdinal, class GlobalOrdinal, class Node>
  size_t
  CrsGraph<LocalOrdinal, GlobalOrdinal, Node>::
  getNodeMaxNumRowEntries () const
  {
    return nodeMaxNumRowEntries_;
  }

  template <class LocalOrdinal, class GlobalOrdinal, class Node>
  bool
  CrsGraph<LocalOrdinal, GlobalOrdinal, Node>::
  isFillComplete () const
  {
    return fillComplete_;
  }

  template <class LocalOrdinal, class GlobalOrdinal, class Node>
  bool
  CrsGraph<LocalOrdinal, GlobalOrdinal, Node>::
  isFillActive () const
  {
    return ! fillComplete_;
  }

#ifdef TPETRA_ENABLE_DEPRECATED_CODE
  template <class LocalOrdinal, class GlobalOrdinal, class Node>
  bool TPETRA_DEPRECATED
  CrsGraph<LocalOrdinal, GlobalOrdinal, Node>::
  isLowerTriangular () const
  {
    return this->isLowerTriangularImpl ();
  }

  template <class LocalOrdinal, class GlobalOrdinal, class Node>
  bool TPETRA_DEPRECATED
  CrsGraph<LocalOrdinal, GlobalOrdinal, Node>::
  isUpperTriangular () const
  {
    return this->isUpperTriangularImpl ();
  }

  template <class LocalOrdinal, class GlobalOrdinal, class Node>
  bool
  CrsGraph<LocalOrdinal, GlobalOrdinal, Node>::
  isLowerTriangularImpl () const
  {
    return this->lowerTriangular_;
  }

  template <class LocalOrdinal, class GlobalOrdinal, class Node>
  bool
  CrsGraph<LocalOrdinal, GlobalOrdinal, Node>::
  isUpperTriangularImpl () const
  {
    return this->upperTriangular_;
  }
#endif // TPETRA_ENABLE_DEPRECATED_CODE

  template <class LocalOrdinal, class GlobalOrdinal, class Node>
  bool
  CrsGraph<LocalOrdinal, GlobalOrdinal, Node>::
  isLocallyIndexed () const
  {
    return indicesAreLocal_;
  }

  template <class LocalOrdinal, class GlobalOrdinal, class Node>
  bool
  CrsGraph<LocalOrdinal, GlobalOrdinal, Node>::
  isGloballyIndexed () const
  {
    return indicesAreGlobal_;
  }

  template <class LocalOrdinal, class GlobalOrdinal, class Node>
  size_t
  CrsGraph<LocalOrdinal, GlobalOrdinal, Node>::
  getNodeAllocationSize () const
  {
    typedef LocalOrdinal LO;

    if (this->indicesAreAllocated_) {
      const LO lclNumRows = this->getNodeNumRows ();
      if (lclNumRows == 0) {
        return static_cast<size_t> (0);
      }
      else if (this->storageStatus_ == ::Tpetra::Details::STORAGE_1D_PACKED) {
        if (static_cast<LO> (this->lclGraph_.row_map.extent (0)) <
            static_cast<LO> (lclNumRows + 1)) {
          return static_cast<size_t> (0);
        }
        else {
          return ::Tpetra::Details::getEntryOnHost (this->lclGraph_.row_map, lclNumRows);
        }
      }
      else if (this->storageStatus_ == ::Tpetra::Details::STORAGE_1D_UNPACKED) {
        if (this->k_rowPtrs_.extent (0) == 0) {
          return static_cast<size_t> (0);
        }
        else {
          return ::Tpetra::Details::getEntryOnHost (this->k_rowPtrs_, lclNumRows);
        }
      }
      else if (this->storageStatus_ == ::Tpetra::Details::STORAGE_2D) {
        size_t numAllocated = 0;
        if (this->isLocallyIndexed ()) {
          for (LocalOrdinal lclRow = 0; lclRow < lclNumRows; ++lclRow) {
            numAllocated += this->lclInds2D_[lclRow].size ();
          }
        }
        else if (this->isGloballyIndexed ()) {
          for (LocalOrdinal lclRow = 0; lclRow < lclNumRows; ++lclRow) {
            numAllocated += this->gblInds2D_[lclRow].size ();
          }
        }
        // Neither locally nor globally indexed, means no indices allocated.
        return numAllocated;
      }
      else {
        return static_cast<size_t> (0);
      }
    }
    else {
      return Tpetra::Details::OrdinalTraits<size_t>::invalid ();
    }
  }

  template <class LocalOrdinal, class GlobalOrdinal, class Node>
  Teuchos::RCP<const Teuchos::Comm<int> >
  CrsGraph<LocalOrdinal, GlobalOrdinal, Node>::
  getComm () const
  {
    return this->rowMap_.is_null () ? Teuchos::null : this->rowMap_->getComm ();
  }

  template <class LocalOrdinal, class GlobalOrdinal, class Node>
  GlobalOrdinal
  CrsGraph<LocalOrdinal, GlobalOrdinal, Node>::
  getIndexBase () const
  {
    return rowMap_->getIndexBase ();
  }

  template <class LocalOrdinal, class GlobalOrdinal, class Node>
  bool
  CrsGraph<LocalOrdinal, GlobalOrdinal, Node>::
  indicesAreAllocated () const
  {
    return indicesAreAllocated_;
  }

  template <class LocalOrdinal, class GlobalOrdinal, class Node>
  bool
  CrsGraph<LocalOrdinal, GlobalOrdinal, Node>::
  isSorted () const
  {
    return indicesAreSorted_;
  }

  template <class LocalOrdinal, class GlobalOrdinal, class Node>
  bool
  CrsGraph<LocalOrdinal, GlobalOrdinal, Node>::
  isMerged () const
  {
    return noRedundancies_;
  }

  template <class LocalOrdinal, class GlobalOrdinal, class Node>
  void
  CrsGraph<LocalOrdinal, GlobalOrdinal, Node>::
  setLocallyModified ()
  {
    // FIXME (mfh 07 May 2013) How do we know that the change
    // introduced a redundancy, or even that it invalidated the sorted
    // order of indices?  CrsGraph has always made this conservative
    // guess.  It could be a bit costly to check at insertion time,
    // though.
    indicesAreSorted_ = false;
    noRedundancies_ = false;

    // We've modified the graph, so we'll have to recompute local
    // constants like the number of diagonal entries on this process.
    haveLocalConstants_ = false;
  }

  template <class LocalOrdinal, class GlobalOrdinal, class Node>
  void
  CrsGraph<LocalOrdinal, GlobalOrdinal, Node>::
  allocateIndices (const ELocalGlobal lg)
  {
    using Teuchos::arcp;
    using Teuchos::Array;
    using Teuchos::ArrayRCP;
    typedef Teuchos::ArrayRCP<size_t>::size_type size_type;
    typedef typename local_graph_type::row_map_type::non_const_type
      non_const_row_map_type;
    typedef typename local_graph_type::entries_type::non_const_type
      lcl_col_inds_type;
    typedef Kokkos::View<GlobalOrdinal*,
      typename lcl_col_inds_type::array_layout,
      device_type> gbl_col_inds_type;
    const char tfecfFuncName[] = "allocateIndices: ";
    const char suffix[] = "  Please report this bug to the Tpetra developers.";

    // This is a protected function, only callable by us.  If it was
    // called incorrectly, it is our fault.  That's why the tests
    // below throw std::logic_error instead of std::invalid_argument.
    TEUCHOS_TEST_FOR_EXCEPTION_CLASS_FUNC
      (this->isLocallyIndexed () && lg == GlobalIndices, std::logic_error,
       "The graph is locally indexed, but Tpetra code is calling this method "
       "with lg=GlobalIndices." << suffix);
    TEUCHOS_TEST_FOR_EXCEPTION_CLASS_FUNC
      (this->isGloballyIndexed () && lg == LocalIndices, std::logic_error,
       "The graph is globally indexed, but Tpetra code is calling this method "
       "with lg=LocalIndices.  " << suffix);
    TEUCHOS_TEST_FOR_EXCEPTION_CLASS_FUNC
      (this->indicesAreAllocated (), std::logic_error, "The graph's indices "
       "are already allocated, but Tpetra is calling allocateIndices again."
       << suffix);
    const size_t numRows = this->getNodeNumRows ();

    if (this->getProfileType () == StaticProfile) {
      //
      //  STATIC ALLOCATION PROFILE
      //
      non_const_row_map_type k_rowPtrs ("Tpetra::CrsGraph::ptr", numRows + 1);

      if (this->k_numAllocPerRow_.extent (0) != 0) {
        // It's OK to throw std::invalid_argument here, because we
        // haven't incurred any side effects yet.  Throwing that
        // exception (and not, say, std::logic_error) implies that the
        // instance can recover.
        TEUCHOS_TEST_FOR_EXCEPTION_CLASS_FUNC
          (this->k_numAllocPerRow_.extent (0) != numRows,
           std::invalid_argument, "k_numAllocPerRow_ is allocated, that is, "
           "has nonzero length " << this->k_numAllocPerRow_.extent (0)
           << ", but its length != numRows = " << numRows << ".");

        // k_numAllocPerRow_ is a host View, but k_rowPtrs (the thing
        // we want to compute here) lives on device.  That's OK;
        // computeOffsetsFromCounts can handle this case.
        using ::Tpetra::Details::computeOffsetsFromCounts;

        // FIXME (mfh 27 Jun 2016) Currently, computeOffsetsFromCounts
        // doesn't attempt to check its input for "invalid" flag
        // values.  For now, we omit that feature of the sequential
        // code disabled below.
        computeOffsetsFromCounts (k_rowPtrs, k_numAllocPerRow_);
      }
      else {
        // It's OK to throw std::invalid_argument here, because we
        // haven't incurred any side effects yet.  Throwing that
        // exception (and not, say, std::logic_error) implies that the
        // instance can recover.
        TEUCHOS_TEST_FOR_EXCEPTION_CLASS_FUNC
          (this->numAllocForAllRows_ ==
           Tpetra::Details::OrdinalTraits<size_t>::invalid (),
           std::invalid_argument, "numAllocForAllRows_ has an invalid value, "
           "namely Tpetra::Details::OrdinalTraits<size_t>::invalid() = " <<
           Tpetra::Details::OrdinalTraits<size_t>::invalid () << ".");

        using ::Tpetra::Details::computeOffsetsFromConstantCount;
        computeOffsetsFromConstantCount (k_rowPtrs, this->numAllocForAllRows_);
      }

      // "Commit" the resulting row offsets.
      this->k_rowPtrs_ = k_rowPtrs;

      const size_type numInds = ::Tpetra::Details::getEntryOnHost (this->k_rowPtrs_, numRows);
      // const size_type numInds = static_cast<size_type> (this->k_rowPtrs_(numRows));
      if (lg == LocalIndices) {
        k_lclInds1D_ = lcl_col_inds_type ("Tpetra::CrsGraph::ind", numInds);
      }
      else {
        k_gblInds1D_ = gbl_col_inds_type ("Tpetra::CrsGraph::ind", numInds);
      }
      storageStatus_ = ::Tpetra::Details::STORAGE_1D_UNPACKED;
    }
    else {
      //
      //  DYNAMIC ALLOCATION PROFILE
      //
      const bool useNumAllocPerRow =
        (this->k_numAllocPerRow_.extent (0) != 0);

      if (lg == LocalIndices) {
        this->lclInds2D_ = arcp<Array<LocalOrdinal> > (numRows);
        for (size_t i = 0; i < numRows; ++i) {
          const size_t howMany = useNumAllocPerRow ?
            this->k_numAllocPerRow_(i) :
            this->numAllocForAllRows_;
          if (howMany > 0) {
            this->lclInds2D_[i].resize (howMany);
          }
        }
      }
      else { // allocate global indices
        this->gblInds2D_ = arcp<Array<GlobalOrdinal> > (numRows);
        for (size_t i = 0; i < numRows; ++i) {
          const size_t howMany = useNumAllocPerRow ?
            this->k_numAllocPerRow_(i) :
            this->numAllocForAllRows_;
          if (howMany > 0) {
            this->gblInds2D_[i].resize (howMany);
          }
        }
      }
      this->storageStatus_ = ::Tpetra::Details::STORAGE_2D;
    }

    this->indicesAreLocal_  = (lg == LocalIndices);
    this->indicesAreGlobal_ = (lg == GlobalIndices);

    if (numRows > 0) { // reallocate k_numRowEntries_ & fill w/ 0s
      using Kokkos::ViewAllocateWithoutInitializing;
      typedef decltype (k_numRowEntries_) row_ent_type;
      const char label[] = "Tpetra::CrsGraph::numRowEntries";

      row_ent_type numRowEnt (ViewAllocateWithoutInitializing (label), numRows);
      Kokkos::deep_copy (numRowEnt, static_cast<size_t> (0)); // fill w/ 0s
      this->k_numRowEntries_ = numRowEnt; // "commit" our allocation
    }

    // Once indices are allocated, CrsGraph needs to free this information.
    this->numAllocForAllRows_ = 0;
    this->k_numAllocPerRow_ = decltype (k_numAllocPerRow_) ();
    this->indicesAreAllocated_ = true;

    try {
      this->checkInternalState ();
    }
    catch (std::logic_error& e) {
      TEUCHOS_TEST_FOR_EXCEPTION_CLASS_FUNC
        (true, std::logic_error, "At end of allocateIndices, "
         "checkInternalState threw std::logic_error: "
         << e.what ());
    }
    catch (std::exception& e) {
      TEUCHOS_TEST_FOR_EXCEPTION_CLASS_FUNC
        (true, std::runtime_error, "At end of allocateIndices, "
         "checkInternalState threw std::exception: "
         << e.what ());
    }
    catch (...) {
      TEUCHOS_TEST_FOR_EXCEPTION_CLASS_FUNC
        (true, std::runtime_error, "At end of allocateIndices, "
         "checkInternalState threw an exception "
         "not a subclass of std::exception.");
    }
  }

  template <class LocalOrdinal, class GlobalOrdinal, class Node>
  Teuchos::ArrayView<const LocalOrdinal>
  CrsGraph<LocalOrdinal, GlobalOrdinal, Node>::
  getLocalView (const RowInfo& rowinfo) const
  {
    using Kokkos::subview;
    typedef LocalOrdinal LO;
    typedef Kokkos::View<const LO*, execution_space,
      Kokkos::MemoryUnmanaged> row_view_type;

    if (rowinfo.allocSize == 0) {
      return Teuchos::ArrayView<const LO> ();
    }
    else { // nothing in the row to view
      if (k_lclInds1D_.extent (0) != 0) { // 1-D storage
        const size_t start = rowinfo.offset1D;
        const size_t len = rowinfo.allocSize;
        const std::pair<size_t, size_t> rng (start, start + len);
        // mfh 23 Nov 2015: Don't just create a subview of
        // k_lclInds1D_ directly, because that first creates a
        // _managed_ subview, then returns an unmanaged version of
        // that.  That touches the reference count, which costs
        // performance in a measurable way.
        row_view_type rowView = subview (row_view_type (k_lclInds1D_), rng);
        const LO* const rowViewRaw = (len == 0) ? nullptr : rowView.data ();
        return Teuchos::ArrayView<const LO> (rowViewRaw, len, Teuchos::RCP_DISABLE_NODE_LOOKUP);
      }
      else if (! lclInds2D_[rowinfo.localRow].empty ()) { // 2-D storage
        return lclInds2D_[rowinfo.localRow] ();
      }
      else {
        return Teuchos::ArrayView<const LO> (); // nothing in the row to view
      }
    }
  }

  template <class LocalOrdinal, class GlobalOrdinal, class Node>
  LocalOrdinal
  CrsGraph<LocalOrdinal, GlobalOrdinal, Node>::
  getLocalViewRawConst (const LocalOrdinal*& lclInds,
                        LocalOrdinal& capacity,
                        const RowInfo& rowInfo) const
  {
    lclInds = nullptr;
    capacity = 0;
#ifdef HAVE_TPETRA_DEBUG
    constexpr bool debug = true;
#else
    constexpr bool debug = false;
#endif // HAVE_TPETRA_DEBUG

    if (rowInfo.allocSize != 0) {
      if (k_lclInds1D_.extent (0) != 0) { // 1-D storage
        if (debug) {
          if (rowInfo.offset1D + rowInfo.allocSize >
              static_cast<size_t> (k_lclInds1D_.extent (0))) {
            return static_cast<LocalOrdinal> (-1);
          }
        }
        lclInds = &k_lclInds1D_[rowInfo.offset1D];
        capacity = rowInfo.allocSize;
      }
      else { // 2-D storage
        if (debug) {
          if (rowInfo.localRow >= static_cast<size_t> (lclInds2D_.size ())) {
            return static_cast<LocalOrdinal> (-1);
          }
        }
        // Use a const reference so we don't touch the ArrayRCP's ref
        // count, since ArrayRCP's ref count is not thread safe.
        const auto& curRow = lclInds2D_[rowInfo.localRow];
        if (! curRow.empty ()) {
          lclInds = curRow.getRawPtr ();
          capacity = curRow.size ();
        }
      }
    }
    return static_cast<LocalOrdinal> (0);
  }

  template <class LocalOrdinal, class GlobalOrdinal, class Node>
  Teuchos::ArrayView<LocalOrdinal>
  CrsGraph<LocalOrdinal, GlobalOrdinal, Node>::
  getLocalViewNonConst (const RowInfo& rowinfo)
  {
    using Kokkos::subview;
    typedef LocalOrdinal LO;
    typedef Kokkos::View<LO*, execution_space,
      Kokkos::MemoryUnmanaged> row_view_type;

    if (rowinfo.allocSize == 0) { // nothing in the row to view
      return Teuchos::ArrayView<LO> ();
    }
    else {
      if (k_lclInds1D_.extent (0) != 0) { // 1-D storage
        const size_t start = rowinfo.offset1D;
        const size_t len = rowinfo.allocSize;
        const std::pair<size_t, size_t> rng (start, start + len);
        // mfh 23 Nov 2015: Don't just create a subview of
        // k_lclInds1D_ directly, because that first creates a
        // _managed_ subview, then returns an unmanaged version of
        // that.  That touches the reference count, which costs
        // performance in a measurable way.
        row_view_type rowView = subview (row_view_type (k_lclInds1D_), rng);
        LO* const rowViewRaw = (len == 0) ? nullptr : rowView.data ();
        return Teuchos::ArrayView<LO> (rowViewRaw, len, Teuchos::RCP_DISABLE_NODE_LOOKUP);
      }
      else if (! lclInds2D_[rowinfo.localRow].empty ()) { // 2-D storage
        return lclInds2D_[rowinfo.localRow] ();
      }
      else {
        return Teuchos::ArrayView<LO> (); // nothing in the row to view
      }
    }
  }


  template <class LocalOrdinal, class GlobalOrdinal, class Node>
  Kokkos::View<const LocalOrdinal*,
               typename CrsGraph<LocalOrdinal, GlobalOrdinal, Node>::execution_space,
               Kokkos::MemoryUnmanaged>
  CrsGraph<LocalOrdinal, GlobalOrdinal, Node>::
  getLocalKokkosRowView (const RowInfo& rowInfo) const
  {
    typedef LocalOrdinal LO;
    typedef Kokkos::View<const LO*, execution_space,
      Kokkos::MemoryUnmanaged> row_view_type;

    if (rowInfo.allocSize == 0) {
      return row_view_type ();
    }
    else { // nothing in the row to view
      if (k_lclInds1D_.extent (0) != 0) { // 1-D storage
        const size_t start = rowInfo.offset1D;
        const size_t len = rowInfo.allocSize;
        const std::pair<size_t, size_t> rng (start, start + len);
        // mfh 23 Nov 2015: Don't just create a subview of
        // k_lclInds1D_ directly, because that first creates a
        // _managed_ subview, then returns an unmanaged version of
        // that.  That touches the reference count, which costs
        // performance in a measurable way.
        return Kokkos::subview (row_view_type (k_lclInds1D_), rng);
      }
      else if (! this->lclInds2D_[rowInfo.localRow].empty ()) { // 2-D storage
        // Use a reference, so that I don't touch the
        // Teuchos::ArrayView reference count in a debug build.  (It
        // has no reference count in a release build.)  This ensures
        // thread safety.
        //
        // lclInds2D_ lives on host, so this code does not assume UVM.
        Teuchos::Array<LO>& lclInds = this->lclInds2D_[rowInfo.localRow];
        return row_view_type (lclInds.getRawPtr (), lclInds.size ());
      }
      else {
        return row_view_type (); // nothing in the row to view
      }
    }
  }


  template <class LocalOrdinal, class GlobalOrdinal, class Node>
  Kokkos::View<LocalOrdinal*,
               typename CrsGraph<LocalOrdinal, GlobalOrdinal, Node>::execution_space,
               Kokkos::MemoryUnmanaged>
  CrsGraph<LocalOrdinal, GlobalOrdinal, Node>::
  getLocalKokkosRowViewNonConst (const RowInfo& rowInfo)
  {
    typedef LocalOrdinal LO;
    typedef Kokkos::View<LO*, execution_space,
      Kokkos::MemoryUnmanaged> row_view_type;

    if (rowInfo.allocSize == 0) {
      return row_view_type ();
    }
    else { // nothing in the row to view
      if (k_lclInds1D_.extent (0) != 0) { // 1-D storage
        const size_t start = rowInfo.offset1D;
        const size_t len = rowInfo.allocSize;
        const std::pair<size_t, size_t> rng (start, start + len);
        // mfh 23 Nov 2015: Don't just create a subview of
        // k_lclInds1D_ directly, because that first creates a
        // _managed_ subview, then returns an unmanaged version of
        // that.  That touches the reference count, which costs
        // performance in a measurable way.
        return Kokkos::subview (row_view_type (this->k_lclInds1D_), rng);
      }
      else if (! this->lclInds2D_[rowInfo.localRow].empty ()) { // 2-D storage
        // Use a reference, so that I don't touch the
        // Teuchos::ArrayView reference count in a debug build.  (It
        // has no reference count in a release build.)  This ensures
        // thread safety.
        //
        // lclInds2D_ lives on host, so this code does not assume UVM.
        Teuchos::Array<LO>& cols = this->lclInds2D_[rowInfo.localRow];
        LO* const colsRaw = cols.getRawPtr ();
        return row_view_type (colsRaw, cols.size ());
      }
      else {
        return row_view_type (); // nothing in the row to view
      }
    }
  }


  template <class LocalOrdinal, class GlobalOrdinal, class Node>
  Kokkos::View<const GlobalOrdinal*,
               typename CrsGraph<LocalOrdinal, GlobalOrdinal, Node>::execution_space,
               Kokkos::MemoryUnmanaged>
  CrsGraph<LocalOrdinal, GlobalOrdinal, Node>::
  getGlobalKokkosRowView (const RowInfo& rowinfo) const
  {
    typedef GlobalOrdinal GO;
    typedef Kokkos::View<const GO*, execution_space,
      Kokkos::MemoryUnmanaged> row_view_type;

    if (rowinfo.allocSize == 0) {
      return row_view_type ();
    }
    else { // nothing in the row to view
      if (this->k_gblInds1D_.extent (0) != 0) { // 1-D storage
        const size_t start = rowinfo.offset1D;
        const size_t len = rowinfo.allocSize;
        const std::pair<size_t, size_t> rng (start, start + len);
        // mfh 23 Nov 2015: Don't just create a subview of
        // k_gblInds1D_ directly, because that first creates a
        // _managed_ subview, then returns an unmanaged version of
        // that.  That touches the reference count, which costs
        // performance in a measurable way.
        return Kokkos::subview (row_view_type (this->k_gblInds1D_), rng);
      }
      else if (! this->gblInds2D_[rowinfo.localRow].empty ()) { // 2-D storage
        // Use a reference, so that I don't touch the
        // Teuchos::ArrayView reference count in a debug build.  (It
        // has no reference count in a release build.)  This ensures
        // thread safety.
        //
        // gblInds2D_ lives on host, so this code does not assume UVM.
        Teuchos::Array<GO>& cols = this->gblInds2D_[rowinfo.localRow];
        return row_view_type (cols.getRawPtr (), cols.size ());
      }
      else {
        return row_view_type (); // nothing in the row to view
      }
    }
  }


  template <class LocalOrdinal, class GlobalOrdinal, class Node>
  Teuchos::ArrayView<const GlobalOrdinal>
  CrsGraph<LocalOrdinal, GlobalOrdinal, Node>::
  getGlobalView (const RowInfo& rowinfo) const
  {
    Teuchos::ArrayView<const GlobalOrdinal> view;
    if (rowinfo.allocSize > 0) {
      if (k_gblInds1D_.extent (0) != 0) {
        auto rng = std::make_pair (rowinfo.offset1D,
                                   rowinfo.offset1D + rowinfo.allocSize);
        // mfh 23 Nov 2015: Don't just create a subview of
        // k_gblInds1D_ directly, because that first creates a
        // _managed_ subview, then returns an unmanaged version of
        // that.  That touches the reference count, which costs
        // performance in a measurable way.
        Kokkos::View<const GlobalOrdinal*, execution_space,
          Kokkos::MemoryUnmanaged> k_gblInds1D_unmanaged = k_gblInds1D_;
        view = Kokkos::Compat::getConstArrayView (Kokkos::subview (k_gblInds1D_unmanaged, rng));
      }
      else if (! gblInds2D_[rowinfo.localRow].empty()) {
        view = gblInds2D_[rowinfo.localRow] ();
      }
    }
    return view;
  }


  template <class LocalOrdinal, class GlobalOrdinal, class Node>
  LocalOrdinal
  CrsGraph<LocalOrdinal, GlobalOrdinal, Node>::
  getGlobalViewRawConst (const GlobalOrdinal*& gblInds,
                         LocalOrdinal& capacity,
                         const RowInfo& rowInfo) const
  {
    gblInds = nullptr;
    capacity = 0;
#ifdef HAVE_TPETRA_DEBUG
    constexpr bool debug = true;
#else
    constexpr bool debug = false;
#endif // HAVE_TPETRA_DEBUG

    if (rowInfo.allocSize != 0) {
      if (k_gblInds1D_.extent (0) != 0) { // 1-D storage
        if (debug) {
          if (rowInfo.offset1D + rowInfo.allocSize >
              static_cast<size_t> (k_gblInds1D_.extent (0))) {
            return static_cast<LocalOrdinal> (-1);
          }
        }
        gblInds = &k_gblInds1D_[rowInfo.offset1D];
        capacity = rowInfo.allocSize;
      }
      else {
        if (debug) {
          if (rowInfo.localRow >= static_cast<size_t> (gblInds2D_.size ())) {
            return static_cast<LocalOrdinal> (-1);
          }
        }
        const auto& curRow = gblInds2D_[rowInfo.localRow];
        if (! curRow.empty ()) {
          gblInds = curRow.getRawPtr ();
          capacity = curRow.size ();
        }
      }
    }
    return static_cast<LocalOrdinal> (0);
  }


  template <class LocalOrdinal, class GlobalOrdinal, class Node>
  Teuchos::ArrayView<GlobalOrdinal>
  CrsGraph<LocalOrdinal, GlobalOrdinal, Node>::
  getGlobalViewNonConst (const RowInfo& rowinfo)
  {
    Teuchos::ArrayView<GlobalOrdinal> view;
    if (rowinfo.allocSize > 0) {
      if (k_gblInds1D_.extent (0) != 0) {
        auto rng = std::make_pair (rowinfo.offset1D,
                                   rowinfo.offset1D + rowinfo.allocSize);
        // mfh 23 Nov 2015: Don't just create a subview of
        // k_gblInds1D_ directly, because that first creates a
        // _managed_ subview, then returns an unmanaged version of
        // that.  That touches the reference count, which costs
        // performance in a measurable way.
        Kokkos::View<GlobalOrdinal*, execution_space,
          Kokkos::MemoryUnmanaged> k_gblInds1D_unmanaged = k_gblInds1D_;
        view = Kokkos::Compat::getArrayView (Kokkos::subview (k_gblInds1D_unmanaged, rng));
      }
      else if (! gblInds2D_[rowinfo.localRow].empty()) {
        view = gblInds2D_[rowinfo.localRow] ();
      }
    }
    return view;
  }


  template <class LocalOrdinal, class GlobalOrdinal, class Node>
  RowInfo
  CrsGraph<LocalOrdinal, GlobalOrdinal, Node>::
  getRowInfo (const LocalOrdinal myRow) const
  {
    const size_t STINV = Teuchos::OrdinalTraits<size_t>::invalid ();
    RowInfo ret;
    if (this->rowMap_.is_null () || ! this->rowMap_->isNodeLocalElement (myRow)) {
      ret.localRow = STINV;
      ret.allocSize = 0;
      ret.numEntries = 0;
      ret.offset1D = STINV;
      return ret;
    }

    ret.localRow = static_cast<size_t> (myRow);
    if (this->indicesAreAllocated ()) {
      if (this->getProfileType () == StaticProfile) {
        // Offsets tell us the allocation size in this case.
        if (this->k_rowPtrs_.extent (0) == 0) {
          ret.offset1D  = 0;
          ret.allocSize = 0;
        }
        else {
          ret.offset1D  = this->k_rowPtrs_(myRow);
          ret.allocSize = this->k_rowPtrs_(myRow+1) - this->k_rowPtrs_(myRow);
        }

        ret.numEntries = (this->k_numRowEntries_.extent (0) == 0) ?
          ret.allocSize :
          this->k_numRowEntries_(myRow);
      }
      else { // DynamicProfile
        ret.offset1D = STINV;
        if (this->isLocallyIndexed ()) {
          ret.allocSize = (this->lclInds2D_.size () == 0) ?
            size_t (0) :
            this->lclInds2D_[myRow].size ();
        }
        else if (this->isGloballyIndexed ()) {
          ret.allocSize = (this->gblInds2D_.size () == 0) ?
            size_t (0) :
            this->gblInds2D_[myRow].size ();
        }
        else { // neither locally nor globally indexed means no indices alloc'd
          ret.allocSize = 0;
        }

        ret.numEntries = (this->k_numRowEntries_.extent (0) == 0) ?
          size_t (0) :
          this->k_numRowEntries_(myRow);
      }
    }
    else { // haven't performed allocation yet; probably won't hit this code
      // FIXME (mfh 07 Aug 2014) We want graph's constructors to
      // allocate, rather than doing lazy allocation at first insert.
      // This will make k_numAllocPerRow_ obsolete.
      ret.allocSize = (this->k_numAllocPerRow_.extent (0) != 0) ?
        this->k_numAllocPerRow_(myRow) : // this is a host View
        this->numAllocForAllRows_;
      ret.numEntries = 0;
      ret.offset1D = STINV;
    }

    return ret;
  }


  template <class LocalOrdinal, class GlobalOrdinal, class Node>
  RowInfo
  CrsGraph<LocalOrdinal, GlobalOrdinal, Node>::
  getRowInfoFromGlobalRowIndex (const GlobalOrdinal gblRow) const
  {
    const size_t STINV = Teuchos::OrdinalTraits<size_t>::invalid ();
    RowInfo ret;
    if (this->rowMap_.is_null ()) {
      ret.localRow = STINV;
      ret.allocSize = 0;
      ret.numEntries = 0;
      ret.offset1D = STINV;
      return ret;
    }
    const LocalOrdinal myRow = this->rowMap_->getLocalElement (gblRow);
    if (myRow == Teuchos::OrdinalTraits<LocalOrdinal>::invalid ()) {
      ret.localRow = STINV;
      ret.allocSize = 0;
      ret.numEntries = 0;
      ret.offset1D = STINV;
      return ret;
    }

    ret.localRow = static_cast<size_t> (myRow);
    if (this->indicesAreAllocated ()) {
      // graph data structures have the info that we need
      //
      // if static graph, offsets tell us the allocation size
      if (this->getProfileType() == StaticProfile) {
        if (this->k_rowPtrs_.extent (0) == 0) {
          ret.offset1D  = 0;
          ret.allocSize = 0;
        }
        else {
          ret.offset1D  = this->k_rowPtrs_(myRow);
          ret.allocSize = this->k_rowPtrs_(myRow+1) - this->k_rowPtrs_(myRow);
        }

        ret.numEntries = (this->k_numRowEntries_.extent (0) == 0) ?
          ret.allocSize :
          this->k_numRowEntries_(myRow);
      }
      else { // DynamicProfile
        ret.offset1D = STINV;
        if (this->isLocallyIndexed ()) {
          ret.allocSize = (this->lclInds2D_.size () == 0) ?
            size_t (0) :
            this->lclInds2D_[myRow].size ();
        }
        else {
          ret.allocSize = (this->gblInds2D_.size () == 0) ?
            size_t (0) :
            this->gblInds2D_[myRow].size ();
        }

        ret.numEntries = (this->k_numRowEntries_.extent (0) == 0) ?
          size_t (0) :
          this->k_numRowEntries_(myRow);
      }
    }
    else { // haven't performed allocation yet; probably won't hit this code
      // FIXME (mfh 07 Aug 2014) We want graph's constructors to
      // allocate, rather than doing lazy allocation at first insert.
      // This will make k_numAllocPerRow_ obsolete.
      ret.allocSize = (this->k_numAllocPerRow_.extent (0) != 0) ?
        this->k_numAllocPerRow_(myRow) : // this is a host View
        this->numAllocForAllRows_;
      ret.numEntries = 0;
      ret.offset1D = STINV;
    }

    return ret;
  }


  template <class LocalOrdinal, class GlobalOrdinal, class Node>
  void
  CrsGraph<LocalOrdinal, GlobalOrdinal, Node>::
  staticAssertions () const
  {
    using Teuchos::OrdinalTraits;
    typedef LocalOrdinal LO;
    typedef GlobalOrdinal GO;
    typedef global_size_t GST;

    // Assumption: sizeof(GlobalOrdinal) >= sizeof(LocalOrdinal):
    //     This is so that we can store local indices in the memory
    //     formerly occupied by global indices.
    static_assert (sizeof (GlobalOrdinal) >= sizeof (LocalOrdinal),
                   "Tpetra::CrsGraph: sizeof(GlobalOrdinal) must be >= sizeof(LocalOrdinal).");
    // Assumption: max(size_t) >= max(LocalOrdinal)
    //     This is so that we can represent any LocalOrdinal as a size_t.
    static_assert (sizeof (size_t) >= sizeof (LocalOrdinal),
                   "Tpetra::CrsGraph: sizeof(size_t) must be >= sizeof(LocalOrdinal).");
    static_assert (sizeof(GST) >= sizeof(size_t),
                   "Tpetra::CrsGraph: sizeof(Tpetra::global_size_t) must be >= sizeof(size_t).");

    // FIXME (mfh 30 Sep 2015) We're not using
    // Teuchos::CompileTimeAssert any more.  Can we do these checks
    // with static_assert?

    // can't call max() with CompileTimeAssert, because it isn't a
    // constant expression; will need to make this a runtime check
    const char msg[] = "Tpetra::CrsGraph: Object cannot be created with the "
      "given template arguments: size assumptions are not valid.";
    TEUCHOS_TEST_FOR_EXCEPTION(
      static_cast<size_t> (Teuchos::OrdinalTraits<LO>::max ()) > Teuchos::OrdinalTraits<size_t>::max (),
      std::runtime_error, msg);
    TEUCHOS_TEST_FOR_EXCEPTION(
      static_cast<GST> (Teuchos::OrdinalTraits<LO>::max ()) > static_cast<GST> (Teuchos::OrdinalTraits<GO>::max ()),
      std::runtime_error, msg);
    TEUCHOS_TEST_FOR_EXCEPTION(
      static_cast<size_t> (Teuchos::OrdinalTraits<GO>::max ()) > Teuchos::OrdinalTraits<GST>::max(),
      std::runtime_error, msg);
    TEUCHOS_TEST_FOR_EXCEPTION(
      Teuchos::OrdinalTraits<size_t>::max () > Teuchos::OrdinalTraits<GST>::max (),
      std::runtime_error, msg);
  }


  template <class LocalOrdinal, class GlobalOrdinal, class Node>
  size_t
  CrsGraph<LocalOrdinal, GlobalOrdinal, Node>::
  insertIndices (RowInfo& rowinfo,
                 const SLocalGlobalViews &newInds,
                 const ELocalGlobal lg,
                 const ELocalGlobal I)
  {
    using Teuchos::ArrayView;
    typedef LocalOrdinal LO;
    typedef GlobalOrdinal GO;
    const char tfecfFuncName[] = "insertIndices: ";
#ifdef HAVE_TPETRA_DEBUG
    constexpr bool debug = true;
#else
    constexpr bool debug = false;
#endif // HAVE_TPETRA_DEBUG

    size_t oldNumEnt = 0;
    if (debug) {
      TEUCHOS_TEST_FOR_EXCEPTION_CLASS_FUNC
        (lg != GlobalIndices && lg != LocalIndices, std::invalid_argument,
         "lg must be either GlobalIndices or LocalIndices.");
      oldNumEnt = this->getNumEntriesInLocalRow (rowinfo.localRow);
    }

    size_t numNewInds = 0;
    if (lg == GlobalIndices) { // input indices are global
      ArrayView<const GO> new_ginds = newInds.ginds;
      numNewInds = new_ginds.size();
      if (I == GlobalIndices) { // store global indices
        ArrayView<GO> gind_view = this->getGlobalViewNonConst (rowinfo);
        if (debug) {
          TEUCHOS_TEST_FOR_EXCEPTION_CLASS_FUNC
            (static_cast<size_t> (gind_view.size ()) <
             rowinfo.numEntries + numNewInds, std::logic_error,
             "gind_view.size() = " << gind_view.size ()
             << " < rowinfo.numEntries (= " << rowinfo.numEntries
             << ") + numNewInds (= " << numNewInds << ").");
        }
        GO* const gblColInds_out = gind_view.getRawPtr () + rowinfo.numEntries;
        for (size_t k = 0; k < numNewInds; ++k) {
          gblColInds_out[k] = new_ginds[k];
        }
      }
      else if (I == LocalIndices) { // store local indices
        ArrayView<LO> lind_view = this->getLocalViewNonConst (rowinfo);
        if (debug) {
          TEUCHOS_TEST_FOR_EXCEPTION_CLASS_FUNC
            (static_cast<size_t> (lind_view.size ()) <
             rowinfo.numEntries + numNewInds, std::logic_error,
             "lind_view.size() = " << lind_view.size ()
             << " < rowinfo.numEntries (= " << rowinfo.numEntries
             << ") + numNewInds (= " << numNewInds << ").");
        }
        LO* const lclColInds_out = lind_view.getRawPtr () + rowinfo.numEntries;
        for (size_t k = 0; k < numNewInds; ++k) {
          lclColInds_out[k] = colMap_->getLocalElement (new_ginds[k]);
        }
      }
    }
    else if (lg == LocalIndices) { // input indices are local
      ArrayView<const LO> new_linds = newInds.linds;
      numNewInds = new_linds.size();
      if (I == LocalIndices) { // store local indices
        ArrayView<LO> lind_view = this->getLocalViewNonConst (rowinfo);
        if (debug) {
          TEUCHOS_TEST_FOR_EXCEPTION_CLASS_FUNC
            (static_cast<size_t> (lind_view.size ()) <
             rowinfo.numEntries + numNewInds, std::logic_error,
             "lind_view.size() = " << lind_view.size ()
             << " < rowinfo.numEntries (= " << rowinfo.numEntries
             << ") + numNewInds (= " << numNewInds << ").");
        }
        LO* const lclColInds_out = lind_view.getRawPtr () + rowinfo.numEntries;
        for (size_t k = 0; k < numNewInds; ++k) {
          lclColInds_out[k] = new_linds[k];
        }
      }
      else if (I == GlobalIndices) {
        TEUCHOS_TEST_FOR_EXCEPTION_CLASS_FUNC
          (true, std::logic_error, "The case where the input indices are local "
           "and the indices to write are global (lg=LocalIndices, I="
           "GlobalIndices) is not implemented, because it does not make sense."
           << std::endl << "If you have correct local column indices, that "
           "means the graph has a column Map.  In that case, you should be "
           "storing local indices.");
      }
    }

    rowinfo.numEntries += numNewInds;
    this->k_numRowEntries_(rowinfo.localRow) += numNewInds;
    this->setLocallyModified ();

    if (debug) {
      const size_t chkNewNumEnt =
        this->getNumEntriesInLocalRow (rowinfo.localRow);
      TEUCHOS_TEST_FOR_EXCEPTION_CLASS_FUNC
        (chkNewNumEnt != oldNumEnt + numNewInds, std::logic_error,
         "chkNewNumEnt = " << chkNewNumEnt
         << " != oldNumEnt (= " << oldNumEnt
         << ") + numNewInds (= " << numNewInds << ").");
    }

    return numNewInds;
  }

  template <class LocalOrdinal, class GlobalOrdinal, class Node>
  size_t
  CrsGraph<LocalOrdinal, GlobalOrdinal, Node>::
  insertGlobalIndicesImpl (const LocalOrdinal lclRow,
                           const GlobalOrdinal inputGblColInds[],
                           const size_t numInputInds)
  {
    return this->insertGlobalIndicesImpl (this->getRowInfo (lclRow),
                                          inputGblColInds, numInputInds);
  }

  template <class LocalOrdinal, class GlobalOrdinal, class Node>
  size_t
  CrsGraph<LocalOrdinal, GlobalOrdinal, Node>::
  insertGlobalIndicesImpl (const RowInfo& rowInfo,
                           const GlobalOrdinal inputGblColInds[],
                           const size_t numInputInds,
                           std::function<void(const size_t, const size_t, const size_t)> fun)
  {
    using Kokkos::View;
    using Kokkos::subview;
    using Kokkos::MemoryUnmanaged;
    using LO = LocalOrdinal;
    using GO = GlobalOrdinal;
    const char tfecfFuncName[] = "insertGlobalIndicesImpl: ";
#ifdef HAVE_TPETRA_DEBUG
    constexpr bool debug = true;
#else
    constexpr bool debug = false;
#endif // HAVE_TPETRA_DEBUG

    const LO lclRow = static_cast<LO> (rowInfo.localRow);

    if (this->getProfileType () == StaticProfile) {
      auto numEntries = rowInfo.numEntries;
      using inp_view_type = View<const GO*, execution_space, MemoryUnmanaged>;
      inp_view_type inputInds(inputGblColInds, numInputInds);
      size_t numInserted = Details::insertCrsIndices(lclRow, k_rowPtrs_,
        this->k_gblInds1D_, numEntries, inputInds, fun);
      TEUCHOS_TEST_FOR_EXCEPTION_CLASS_FUNC(
          numInserted == Teuchos::OrdinalTraits<size_t>::invalid(),
          std::runtime_error,
          "There is not enough capacity to insert indices in to row " << lclRow <<
          ". The upper bound on the number of entries in this row must be increased to "
          "accommodate one or more of the new indices.");
      this->k_numRowEntries_(lclRow) += numInserted;
      this->setLocallyModified();
      return numInserted;
    }
    else {
      // NOTE (DYNAMICPROFILE_REMOVAL) remove block
      size_t newNumEntries = rowInfo.numEntries + numInputInds; // preliminary
      if (newNumEntries > rowInfo.allocSize) {
        // update allocation, doubling size to reduce # reallocations
        size_t newAllocSize = 2*rowInfo.allocSize;
        if (newAllocSize < newNumEntries) {
          newAllocSize = newNumEntries;
        }
        this->gblInds2D_[lclRow].resize (newAllocSize);
      } // newNumEntries > rowInfo.allocSize

      // Copy new indices at end of global index array
      GO* const whereToPutGblColInds =
        this->gblInds2D_[lclRow].getRawPtr () + rowInfo.numEntries;
      for (size_t k_new = 0; k_new < numInputInds; ++k_new) {
        whereToPutGblColInds[k_new] = inputGblColInds[k_new];
      }
      this->k_numRowEntries_(lclRow) += numInputInds;
      this->setLocallyModified ();

      if (debug) {
        const size_t chkNewNumEntries = this->getNumEntriesInLocalRow (lclRow);
        TEUCHOS_TEST_FOR_EXCEPTION_CLASS_FUNC
          (chkNewNumEntries != newNumEntries, std::logic_error,
           "getNumEntriesInLocalRow(lclRow=" << lclRow << ") = "
           << chkNewNumEntries << " != newNumEntries = " << newNumEntries
           << ".  Please report this bug to the Tpetra developers.");
      }
      return numInputInds;
    }
  }


  template <class LocalOrdinal, class GlobalOrdinal, class Node>
  void
  CrsGraph<LocalOrdinal, GlobalOrdinal, Node>::
  insertLocalIndicesImpl (const LocalOrdinal myRow,
                          const Teuchos::ArrayView<const LocalOrdinal>& indices,
                          std::function<void(const size_t, const size_t, const size_t)> fun)
  {
    using Kokkos::MemoryUnmanaged;
    using Kokkos::subview;
    using Kokkos::View;
    using LO = LocalOrdinal;
    const char tfecfFuncName[] = "insertLocallIndicesImpl: ";

    const RowInfo rowInfo = this->getRowInfo(myRow);

    size_t numNewInds = 0;
    size_t newNumEntries = 0;

    if (this->getProfileType () == StaticProfile) {
      auto numEntries = rowInfo.numEntries;
      // Note: Teuchos::ArrayViews are in HostSpace
      using inp_view_type = View<const LO*, Kokkos::HostSpace, MemoryUnmanaged>;
      inp_view_type inputInds(indices.getRawPtr(), indices.size());
      auto numInserted = Details::insertCrsIndices(myRow, k_rowPtrs_,
        this->k_lclInds1D_, numEntries, inputInds, fun);
      TEUCHOS_TEST_FOR_EXCEPTION_CLASS_FUNC(
          numInserted == Teuchos::OrdinalTraits<size_t>::invalid(),
          std::runtime_error,
          "There is not enough capacity to insert indices in to row " << myRow <<
          ". The upper bound on the number of entries in this row must be increased to "
          "accommodate one or more of the new indices.");
      numNewInds = numInserted;
      newNumEntries = rowInfo.numEntries + numNewInds;
    }
    else {
      // NOTE (DYNAMICPROFILE_REMOVAL) remove block
      numNewInds = indices.size();
      newNumEntries = rowInfo.numEntries + numNewInds;
      if (newNumEntries > rowInfo.allocSize) {
        // update allocation, doubling size to reduce number of reallocations
        size_t newAllocSize = 2*rowInfo.allocSize;
        if (newAllocSize < newNumEntries) {
          newAllocSize = newNumEntries;
        }
        this->lclInds2D_[myRow].resize(newAllocSize);
      }
      std::copy (indices.begin (), indices.end (),
                 this->lclInds2D_[myRow].begin () + rowInfo.numEntries);
    }

    this->k_numRowEntries_(myRow) += numNewInds;
    this->setLocallyModified ();

#ifdef HAVE_TPETRA_DEBUG
    constexpr bool debug = true;
#else
    constexpr bool debug = false;
#endif // HAVE_TPETRA_DEBUG

    if (debug) {
      const size_t chkNewNumEntries = this->getNumEntriesInLocalRow (myRow);
      TEUCHOS_TEST_FOR_EXCEPTION_CLASS_FUNC
        (chkNewNumEntries != newNumEntries, std::logic_error,
         "getNumEntriesInLocalRow(" << myRow << ") = " << chkNewNumEntries
         << " != newNumEntries = " << newNumEntries
         << ".  Please report this bug to the Tpetra developers.");
    }
  }


  template <class LocalOrdinal, class GlobalOrdinal, class Node>
  size_t
  CrsGraph<LocalOrdinal, GlobalOrdinal, Node>::
  findLocalIndices(const RowInfo& rowInfo,
                   const Teuchos::ArrayView<const LocalOrdinal>& indices,
                   std::function<void(const size_t, const size_t, const size_t)> fun) const
  {
    const char tfecfFuncName[] = "findLocalIndices: ";
    TEUCHOS_TEST_FOR_EXCEPTION_CLASS_FUNC(
        this->getProfileType() != StaticProfile,
        std::runtime_error,
        "findLocalIndices requires the graph have StaticProfile");

    using LO = LocalOrdinal;
    using Kokkos::View;
    using Kokkos::MemoryUnmanaged;
    using inp_view_type = View<const LO*, execution_space, MemoryUnmanaged>;
    inp_view_type inputInds(indices.getRawPtr(), indices.size());

    size_t numFound = 0;
    LO lclRow = rowInfo.localRow;
    if (this->isLocallyIndexed())
    {
      numFound = Details::findCrsIndices(lclRow, k_rowPtrs_,
        this->k_lclInds1D_, inputInds, fun);
    }
    else if (this->isGloballyIndexed())
    {
      if (this->colMap_.is_null())
        return Teuchos::OrdinalTraits<size_t>::invalid();
      const auto& colMap = *(this->colMap_);
      auto map = [&](LO const lclInd){return colMap.getGlobalElement(lclInd);};
      numFound = Details::findCrsIndices(lclRow, k_rowPtrs_,
        this->k_gblInds1D_, inputInds, map, fun);
    }
    return numFound;
  }


  template <class LocalOrdinal, class GlobalOrdinal, class Node>
  size_t
  CrsGraph<LocalOrdinal, GlobalOrdinal, Node>::
  findGlobalIndices(const RowInfo& rowInfo,
                    const Teuchos::ArrayView<const GlobalOrdinal>& indices,
                    std::function<void(const size_t, const size_t, const size_t)> fun) const
  {
    const char tfecfFuncName[] = "findGlobalIndices: ";
    TEUCHOS_TEST_FOR_EXCEPTION_CLASS_FUNC(
        this->getProfileType() != StaticProfile,
        std::runtime_error,
        "findLocalIndices requires the graph have StaticProfile");

    using GO = GlobalOrdinal;
    using Kokkos::View;
    using Kokkos::MemoryUnmanaged;
    auto invalidCount = Teuchos::OrdinalTraits<size_t>::invalid();

    using inp_view_type = View<const GO*, execution_space, MemoryUnmanaged>;
    inp_view_type inputInds(indices.getRawPtr(), indices.size());

    size_t numFound = 0;
    LocalOrdinal lclRow = rowInfo.localRow;
    if (this->isLocallyIndexed())
    {
      if (this->colMap_.is_null())
        return invalidCount;
      const auto& colMap = *(this->colMap_);
      auto map = [&](GO const gblInd){return colMap.getLocalElement(gblInd);};
      numFound = Details::findCrsIndices(lclRow, k_rowPtrs_,
        this->k_lclInds1D_, inputInds, map, fun);
    }
    else if (this->isGloballyIndexed())
    {
      numFound = Details::findCrsIndices(lclRow, k_rowPtrs_,
        this->k_gblInds1D_, inputInds, fun);
    }
    return numFound;
  }


  template <class LocalOrdinal, class GlobalOrdinal, class Node>
  size_t
  CrsGraph<LocalOrdinal, GlobalOrdinal, Node>::
  sortAndMergeRowIndices (const RowInfo& rowInfo,
                          const bool sorted,
                          const bool merged)
  {
    const size_t origNumEnt = rowInfo.numEntries;
    if (origNumEnt != Tpetra::Details::OrdinalTraits<size_t>::invalid () &&
        origNumEnt != 0) {
      auto lclColInds = this->getLocalKokkosRowViewNonConst (rowInfo);

      LocalOrdinal* const lclColIndsRaw = lclColInds.data ();
      if (! sorted) {
        // FIXME (mfh 08 May 2017) This assumes CUDA UVM.
        std::sort (lclColIndsRaw, lclColIndsRaw + origNumEnt);
      }

      if (! merged) {
        LocalOrdinal* const beg = lclColIndsRaw;
        LocalOrdinal* const end = beg + rowInfo.numEntries;
        // FIXME (mfh 08 May 2017) This assumes CUDA UVM.
        LocalOrdinal* const newend = std::unique (beg, end);
        const size_t newNumEnt = newend - beg;

        // NOTE (mfh 08 May 2017) This is a host View, so it does not assume UVM.
        this->k_numRowEntries_(rowInfo.localRow) = newNumEnt;
        return origNumEnt - newNumEnt; // the number of duplicates in the row
      }
      else {
        return static_cast<size_t> (0); // assume no duplicates
      }
    }
    else {
      return static_cast<size_t> (0); // no entries in the row
    }
  }


  template <class LocalOrdinal, class GlobalOrdinal, class Node>
  void
  CrsGraph<LocalOrdinal, GlobalOrdinal, Node>::
  setDomainRangeMaps (const Teuchos::RCP<const map_type>& domainMap,
                      const Teuchos::RCP<const map_type>& rangeMap)
  {
    // simple pointer comparison for equality
    if (domainMap_ != domainMap) {
      domainMap_ = domainMap;
      importer_ = Teuchos::null;
    }
    if (rangeMap_ != rangeMap) {
      rangeMap_  = rangeMap;
      exporter_ = Teuchos::null;
    }
  }


  template <class LocalOrdinal, class GlobalOrdinal, class Node>
  void
  CrsGraph<LocalOrdinal, GlobalOrdinal, Node>::
  clearGlobalConstants ()
  {
    globalNumEntries_       = Teuchos::OrdinalTraits<global_size_t>::invalid ();
    globalNumDiags_         = Teuchos::OrdinalTraits<global_size_t>::invalid ();
    globalMaxNumRowEntries_ = Teuchos::OrdinalTraits<global_size_t>::invalid ();
    haveGlobalConstants_    = false;
  }


  template <class LocalOrdinal, class GlobalOrdinal, class Node>
  void
  CrsGraph<LocalOrdinal, GlobalOrdinal, Node>::
  checkInternalState () const
  {
    const bool debug = ::Tpetra::Details::Behavior::debug ();
    if (debug) {
      const char tfecfFuncName[] = "checkInternalState: ";
      const char suffix[] = "  Please report this bug to the Tpetra developers.";

      const global_size_t GSTI = Teuchos::OrdinalTraits<global_size_t>::invalid ();
      //const size_t         STI = Teuchos::OrdinalTraits<size_t>::invalid (); // unused
      // check the internal state of this data structure
      // this is called by numerous state-changing methods, in a debug build, to ensure that the object
      // always remains in a valid state

      TEUCHOS_TEST_FOR_EXCEPTION_CLASS_FUNC
        (this->rowMap_.is_null (), std::logic_error,
         "Row Map is null." << suffix);
      // This may access the row Map, so we need to check first (above)
      // whether the row Map is null.
      const LocalOrdinal lclNumRows =
        static_cast<LocalOrdinal> (this->getNodeNumRows ());

      TEUCHOS_TEST_FOR_EXCEPTION_CLASS_FUNC
        (this->isFillActive () == this->isFillComplete (), std::logic_error,
         "Graph cannot be both fill active and fill complete." << suffix);
      TEUCHOS_TEST_FOR_EXCEPTION_CLASS_FUNC
        (this->isFillComplete () &&
         (this->colMap_.is_null () ||
          this->rangeMap_.is_null () ||
          this->domainMap_.is_null ()),
         std::logic_error,
         "Graph is full complete, but at least one of {column, range, domain} "
         "Map is null." << suffix);
      TEUCHOS_TEST_FOR_EXCEPTION_CLASS_FUNC
        (this->isStorageOptimized () && ! this->indicesAreAllocated (),
         std::logic_error, "Storage is optimized, but indices are not "
         "allocated, not even trivially." << suffix);
      TEUCHOS_TEST_FOR_EXCEPTION_CLASS_FUNC
        (this->indicesAreAllocated_ &&
         (this->storageStatus_ == ::Tpetra::Details::STORAGE_1D_PACKED ||
          this->storageStatus_ == ::Tpetra::Details::STORAGE_1D_UNPACKED) &&
         this->pftype_ != StaticProfile, std::logic_error,
         "Graph claims to have allocated indices and 1-D storage "
         "(either packed or unpacked), but also claims to be DynamicProfile.");
      TEUCHOS_TEST_FOR_EXCEPTION_CLASS_FUNC
        (this->indicesAreAllocated_ &&
         this->storageStatus_ == ::Tpetra::Details::STORAGE_2D &&
         this->pftype_ == StaticProfile, std::logic_error,
         "Graph claims to have allocated indices and 2-D storage, "
         "but also claims to be StaticProfile.");
      TEUCHOS_TEST_FOR_EXCEPTION_CLASS_FUNC
        (this->indicesAreAllocated_ &&
         this->storageStatus_ == ::Tpetra::Details::STORAGE_2D &&
         this->isLocallyIndexed () &&
         static_cast<LocalOrdinal> (this->lclInds2D_.size ()) != lclNumRows,
         std::logic_error,
         "Graph claims to have allocated indices, be locally indexed, and have "
         "2-D storage, but lclInds2D_.size() = " << this->lclInds2D_.size ()
         << " != getNodeNumRows() = " << lclNumRows << ".");
      TEUCHOS_TEST_FOR_EXCEPTION_CLASS_FUNC
        (this->indicesAreAllocated_ &&
         this->storageStatus_ == ::Tpetra::Details::STORAGE_2D &&
         this->isGloballyIndexed () &&
         static_cast<LocalOrdinal> (this->gblInds2D_.size ()) != lclNumRows,
         std::logic_error,
         "Graph claims to have allocated indices, be globally indexed, and have "
         "2-D storage, but gblInds2D_.size() = " << this->gblInds2D_.size ()
         << " != getNodeNumRows() = " << lclNumRows << ".");

      size_t nodeAllocSize = 0;
      try {
        nodeAllocSize = this->getNodeAllocationSize ();
      }
      catch (std::logic_error& e) {
        TEUCHOS_TEST_FOR_EXCEPTION_CLASS_FUNC
          (true, std::runtime_error, "getNodeAllocationSize threw "
           "std::logic_error: " << e.what ());
      }
      catch (std::exception& e) {
        TEUCHOS_TEST_FOR_EXCEPTION_CLASS_FUNC
          (true, std::runtime_error, "getNodeAllocationSize threw an "
           "std::exception: " << e.what ());
      }
      catch (...) {
        TEUCHOS_TEST_FOR_EXCEPTION_CLASS_FUNC
          (true, std::runtime_error, "getNodeAllocationSize threw an exception "
           "not a subclass of std::exception.");
      }

      TEUCHOS_TEST_FOR_EXCEPTION_CLASS_FUNC
        (this->isStorageOptimized () &&
         nodeAllocSize != this->getNodeNumEntries (),
         std::logic_error, "Storage is optimized, but "
         "this->getNodeAllocationSize() = " << nodeAllocSize
         << " != this->getNodeNumEntries() = " << this->getNodeNumEntries ()
         << "." << suffix);
      TEUCHOS_TEST_FOR_EXCEPTION_CLASS_FUNC
        (! this->haveGlobalConstants_ &&
         (this->globalNumEntries_ != GSTI ||
          this->globalMaxNumRowEntries_ != GSTI),
         std::logic_error, "Graph claims not to have global constants, but "
         "some of the global constants are not marked as invalid." << suffix);
      TEUCHOS_TEST_FOR_EXCEPTION_CLASS_FUNC
        (this->haveGlobalConstants_ &&
         (this->globalNumEntries_ == GSTI ||
          this->globalMaxNumRowEntries_ == GSTI),
         std::logic_error, "Graph claims to have global constants, but "
         "some of them are marked as invalid." << suffix);
      TEUCHOS_TEST_FOR_EXCEPTION_CLASS_FUNC
        (this->haveGlobalConstants_ &&
         (this->globalNumEntries_ < this->getNodeNumEntries () ||
          this->globalMaxNumRowEntries_ < this->nodeMaxNumRowEntries_),
         std::logic_error, "Graph claims to have global constants, and "
         "all of the values of the global constants are valid, but "
         "some of the local constants are greater than "
         "their corresponding global constants." << suffix);
      TEUCHOS_TEST_FOR_EXCEPTION_CLASS_FUNC
        (this->indicesAreAllocated () &&
         (this->numAllocForAllRows_ != 0 ||
          this->k_numAllocPerRow_.extent (0) != 0),
         std::logic_error, "The graph claims that its indices are allocated, but "
         "either numAllocForAllRows_ (= " << this->numAllocForAllRows_ << ") is "
         "nonzero, or k_numAllocPerRow_ has nonzero dimension.  In other words, "
         "the graph is supposed to release its \"allocation specifications\" "
         "when it allocates its indices." << suffix);
      TEUCHOS_TEST_FOR_EXCEPTION_CLASS_FUNC
        (this->isStorageOptimized () && this->pftype_ != StaticProfile,
         std::logic_error,
         "Storage is optimized, but graph is not StaticProfile." << suffix);
      TEUCHOS_TEST_FOR_EXCEPTION_CLASS_FUNC
        (this->isGloballyIndexed () &&
         this->k_rowPtrs_.extent (0) != 0 &&
         (static_cast<size_t> (this->k_rowPtrs_.extent (0)) != static_cast<size_t> (lclNumRows + 1) ||
          this->k_rowPtrs_(lclNumRows) != static_cast<size_t> (this->k_gblInds1D_.extent (0))),
         std::logic_error, "If k_rowPtrs_ has nonzero size and "
         "the graph is globally indexed, then "
         "k_rowPtrs_ must have N+1 rows, and "
         "k_rowPtrs_(N) must equal k_gblInds1D_.extent(0)." << suffix);
      TEUCHOS_TEST_FOR_EXCEPTION_CLASS_FUNC
        (this->isLocallyIndexed () &&
         this->k_rowPtrs_.extent (0) != 0 &&
         (static_cast<size_t> (k_rowPtrs_.extent (0)) != static_cast<size_t> (lclNumRows + 1) ||
          this->k_rowPtrs_(lclNumRows) != static_cast<size_t> (this->k_lclInds1D_.extent (0))),
         std::logic_error, "If k_rowPtrs_ has nonzero size and "
         "the graph is locally indexed, then "
         "k_rowPtrs_ must have N+1 rows, and "
         "k_rowPtrs_(N) must equal k_lclInds1D_.extent(0)." << suffix);

      if (this->pftype_ != StaticProfile) {
        TEUCHOS_TEST_FOR_EXCEPTION_CLASS_FUNC
          (this->indicesAreAllocated () &&
           this->getNodeNumRows () > 0 &&
           this->lclInds2D_.is_null () &&
           this->gblInds2D_.is_null (),
           std::logic_error, "Graph has DynamicProfile, indices are allocated, and "
           "the calling process has nonzero rows, but 2-D column index storage "
           "(whether local or global) is not present." << suffix);
        TEUCHOS_TEST_FOR_EXCEPTION_CLASS_FUNC
          (this->indicesAreAllocated () &&
           this->getNodeNumRows () > 0 &&
           this->k_numRowEntries_.extent (0) == 0,
           std::logic_error, "Graph has DynamicProfile, indices are allocated, and "
           "the calling process has nonzero rows, but k_numRowEntries_ is not "
           "present." << suffix);
        TEUCHOS_TEST_FOR_EXCEPTION_CLASS_FUNC
          (this->k_lclInds1D_.extent (0) != 0 ||
           this->k_gblInds1D_.extent (0) != 0,
           std::logic_error, "Graph has DynamicProfile, but "
           "1-D allocations are present." << suffix);
        TEUCHOS_TEST_FOR_EXCEPTION_CLASS_FUNC
          (this->k_rowPtrs_.extent (0) != 0,
           std::logic_error, "Graph has DynamicProfile, but "
           "row offsets are present." << suffix);
      }
      else if (this->pftype_ == StaticProfile) {
        TEUCHOS_TEST_FOR_EXCEPTION_CLASS_FUNC
          (this->indicesAreAllocated () &&
           nodeAllocSize > 0 &&
           this->k_lclInds1D_.extent (0) == 0 &&
           this->k_gblInds1D_.extent (0) == 0,
           std::logic_error, "Graph has StaticProfile and is allocated "
           "nonnontrivally, but 1-D allocations are not present." << suffix);
        TEUCHOS_TEST_FOR_EXCEPTION_CLASS_FUNC
          (this->lclInds2D_ != Teuchos::null || this->gblInds2D_ != Teuchos::null,
           std::logic_error, "Graph has StaticProfile, but 2-D allocations are "
           "present." << suffix);
      }

      TEUCHOS_TEST_FOR_EXCEPTION_CLASS_FUNC
        (! this->indicesAreAllocated () &&
         ((this->k_rowPtrs_.extent (0) != 0 ||
           this->k_numRowEntries_.extent (0) != 0) ||
          this->k_lclInds1D_.extent (0) != 0 ||
          this->lclInds2D_ != Teuchos::null ||
          this->k_gblInds1D_.extent (0) != 0 ||
          this->gblInds2D_ != Teuchos::null),
         std::logic_error, "If indices are not allocated, "
         "then none of the buffers should be." << suffix);
      // indices may be local or global only if they are allocated
      // (numAllocated is redundant; could simply be indicesAreLocal_ ||
      // indicesAreGlobal_)
      TEUCHOS_TEST_FOR_EXCEPTION_CLASS_FUNC
        ((this->indicesAreLocal_ || this->indicesAreGlobal_) &&
         ! this->indicesAreAllocated_,
         std::logic_error, "Indices may be local or global only if they are "
         "allocated." << suffix);
      TEUCHOS_TEST_FOR_EXCEPTION_CLASS_FUNC
        (this->indicesAreLocal_ && this->indicesAreGlobal_,
         std::logic_error, "Indices may not be both local and global." << suffix);
      TEUCHOS_TEST_FOR_EXCEPTION_CLASS_FUNC
        (this->indicesAreLocal_ &&
         (this->k_gblInds1D_.extent (0) != 0 || ! this->gblInds2D_.is_null ()),
         std::logic_error, "Indices are local, but either "
         "k_gblInds1D_.extent(0) (= "
         << this->k_gblInds1D_.extent (0) << ") != 0, or "
         "gblInds2D_ is not null.  In other words, if indices are local, "
         "then global allocations should not be present." << suffix);
      TEUCHOS_TEST_FOR_EXCEPTION_CLASS_FUNC
        (this->indicesAreGlobal_ &&
         (this->k_lclInds1D_.extent (0) != 0 ||
          ! this->lclInds2D_.is_null ()),
         std::logic_error, "Indices are global, but either "
         "k_lclInds1D_.extent(0) (= "
         << this->k_lclInds1D_.extent (0) << ") != 0, or "
         "lclInds2D_ is not null.  In other words, if indices are global, "
         "then local allocations should not be present." << suffix);
      TEUCHOS_TEST_FOR_EXCEPTION_CLASS_FUNC
        (this->indicesAreLocal_ &&
         nodeAllocSize > 0 &&
         this->k_lclInds1D_.extent (0) == 0 &&
         this->getNodeNumRows () > 0 &&
         this->lclInds2D_.is_null (),
         std::logic_error, "Indices are local, getNodeAllocationSize() = "
         << nodeAllocSize << " > 0, k_lclInds1D_.extent(0) = 0, "
         "getNodeNumRows() = " << this->getNodeNumRows () << " > 0, and "
         "lclInds2D_ is null." << suffix);
      TEUCHOS_TEST_FOR_EXCEPTION_CLASS_FUNC
        (this->indicesAreGlobal_ &&
         nodeAllocSize > 0 &&
         this->k_gblInds1D_.extent (0) == 0 &&
         this->getNodeNumRows () > 0 &&
         this->gblInds2D_.is_null (),
         std::logic_error, "Indices are global, getNodeAllocationSize() = "
         << nodeAllocSize << " > 0, k_gblInds1D_.extent(0) = 0, "
         "getNodeNumRows() = " << this->getNodeNumRows () << " > 0, and "
         "gblInds2D_ is null." << suffix);
      // check the actual allocations
      if (this->indicesAreAllocated () &&
          this->pftype_ == StaticProfile &&
          this->k_rowPtrs_.extent (0) != 0) {
        TEUCHOS_TEST_FOR_EXCEPTION_CLASS_FUNC
          (static_cast<size_t> (this->k_rowPtrs_.extent (0)) !=
           this->getNodeNumRows () + 1,
           std::logic_error, "Graph is StaticProfile, indices are allocated, and "
           "k_rowPtrs_ has nonzero length, but k_rowPtrs_.extent(0) = "
           << this->k_rowPtrs_.extent (0) << " != getNodeNumRows()+1 = "
           << (this->getNodeNumRows () + 1) << "." << suffix);
        const size_t actualNumAllocated =
          ::Tpetra::Details::getEntryOnHost (this->k_rowPtrs_, this->getNodeNumRows ());
        TEUCHOS_TEST_FOR_EXCEPTION_CLASS_FUNC
          (this->isLocallyIndexed () &&
           static_cast<size_t> (this->k_lclInds1D_.extent (0)) != actualNumAllocated,
           std::logic_error, "Graph is StaticProfile and locally indexed, "
           "indices are allocated, and k_rowPtrs_ has nonzero length, but "
           "k_lclInds1D_.extent(0) = " << this->k_lclInds1D_.extent (0)
           << " != actualNumAllocated = " << actualNumAllocated << suffix);
        TEUCHOS_TEST_FOR_EXCEPTION_CLASS_FUNC
          (this->isGloballyIndexed () &&
           static_cast<size_t> (this->k_gblInds1D_.extent (0)) != actualNumAllocated,
           std::logic_error, "Graph is StaticProfile and globally indexed, "
           "indices are allocated, and k_rowPtrs_ has nonzero length, but "
           "k_gblInds1D_.extent(0) = " << this->k_gblInds1D_.extent (0)
           << " != actualNumAllocated = " << actualNumAllocated << suffix);
      }
    }
  }


  template <class LocalOrdinal, class GlobalOrdinal, class Node>
  size_t
  CrsGraph<LocalOrdinal, GlobalOrdinal, Node>::
  getNumEntriesInGlobalRow (GlobalOrdinal globalRow) const
  {
    const RowInfo rowInfo = this->getRowInfoFromGlobalRowIndex (globalRow);
    if (rowInfo.localRow == Teuchos::OrdinalTraits<size_t>::invalid ()) {
      return Teuchos::OrdinalTraits<size_t>::invalid ();
    }
    else {
      return rowInfo.numEntries;
    }
  }


  template <class LocalOrdinal, class GlobalOrdinal, class Node>
  size_t
  CrsGraph<LocalOrdinal, GlobalOrdinal, Node>::
  getNumEntriesInLocalRow (LocalOrdinal localRow) const
  {
    const RowInfo rowInfo = this->getRowInfo (localRow);
    if (rowInfo.localRow == Teuchos::OrdinalTraits<size_t>::invalid ()) {
      return Teuchos::OrdinalTraits<size_t>::invalid ();
    }
    else {
      return rowInfo.numEntries;
    }
  }


  template <class LocalOrdinal, class GlobalOrdinal, class Node>
  size_t
  CrsGraph<LocalOrdinal, GlobalOrdinal, Node>::
  getNumAllocatedEntriesInGlobalRow (GlobalOrdinal globalRow) const
  {
    const RowInfo rowInfo = this->getRowInfoFromGlobalRowIndex (globalRow);
    if (rowInfo.localRow == Teuchos::OrdinalTraits<size_t>::invalid ()) {
      return Teuchos::OrdinalTraits<size_t>::invalid ();
    }
    else {
      return rowInfo.allocSize;
    }
  }


  template <class LocalOrdinal, class GlobalOrdinal, class Node>
  size_t
  CrsGraph<LocalOrdinal, GlobalOrdinal, Node>::
  getNumAllocatedEntriesInLocalRow (LocalOrdinal localRow) const
  {
    const RowInfo rowInfo = this->getRowInfo (localRow);
    if (rowInfo.localRow == Teuchos::OrdinalTraits<size_t>::invalid ()) {
      return Teuchos::OrdinalTraits<size_t>::invalid ();
    }
    else {
      return rowInfo.allocSize;
    }
  }


  template <class LocalOrdinal, class GlobalOrdinal, class Node>
  Teuchos::ArrayRCP<const size_t>
  CrsGraph<LocalOrdinal, GlobalOrdinal, Node>::
  getNodeRowPtrs () const
  {
    using Kokkos::ViewAllocateWithoutInitializing;
    using Kokkos::create_mirror_view;
    using Teuchos::ArrayRCP;
    typedef typename local_graph_type::row_map_type row_map_type;
    typedef typename row_map_type::non_const_value_type row_offset_type;
    const char prefix[] = "Tpetra::CrsGraph::getNodeRowPtrs: ";
    const char suffix[] = "  Please report this bug to the Tpetra developers.";
    const bool debug = ::Tpetra::Details::Behavior::debug ();

    const size_t size = k_rowPtrs_.extent (0);
    constexpr bool same = std::is_same<size_t, row_offset_type>::value;

    if (size == 0) {
      return ArrayRCP<const size_t> ();
    }

    ArrayRCP<const row_offset_type> ptr_rot;
    ArrayRCP<const size_t> ptr_st;
    if (same) { // size_t == row_offset_type
      // NOTE (mfh 22 Mar 2015) In a debug build of Kokkos, the result
      // of create_mirror_view might actually be a new allocation.
      // This helps with debugging when there are two memory spaces.
      typename row_map_type::HostMirror ptr_h = create_mirror_view (k_rowPtrs_);
      Kokkos::deep_copy (ptr_h, k_rowPtrs_);
      if (debug) {
        TEUCHOS_TEST_FOR_EXCEPTION
          (ptr_h.extent (0) != k_rowPtrs_.extent (0), std::logic_error,
           prefix << "size_t == row_offset_type, but ptr_h.extent(0) = "
           << ptr_h.extent (0) << " != k_rowPtrs_.extent(0) = "
           << k_rowPtrs_.extent (0) << ".");
        TEUCHOS_TEST_FOR_EXCEPTION
          (same && size != 0 && k_rowPtrs_.data () == nullptr, std::logic_error,
           prefix << "size_t == row_offset_type and k_rowPtrs_.extent(0) = "
           << size << " != 0, but k_rowPtrs_.data() == nullptr." << suffix);
        TEUCHOS_TEST_FOR_EXCEPTION
          (same && size != 0 && ptr_h.data () == nullptr, std::logic_error,
           prefix << "size_t == row_offset_type and k_rowPtrs_.extent(0) = "
           << size << " != 0, but create_mirror_view(k_rowPtrs_).data() "
           "== nullptr." << suffix);
      }
      ptr_rot = Kokkos::Compat::persistingView (ptr_h);
    }
    else { // size_t != row_offset_type
      typedef Kokkos::View<size_t*, device_type> ret_view_type;
      ret_view_type ptr_d (ViewAllocateWithoutInitializing ("ptr"), size);
      ::Tpetra::Details::copyOffsets (ptr_d, k_rowPtrs_);
      typename ret_view_type::HostMirror ptr_h = create_mirror_view (ptr_d);
      Kokkos::deep_copy (ptr_h, ptr_d);
      ptr_st = Kokkos::Compat::persistingView (ptr_h);
    }
    if (debug) {
      TEUCHOS_TEST_FOR_EXCEPTION
        (same && size != 0 && ptr_rot.is_null (), std::logic_error,
         prefix << "size_t == row_offset_type and size = " << size
         << " != 0, but ptr_rot is null." << suffix);
      TEUCHOS_TEST_FOR_EXCEPTION
        (! same && size != 0 && ptr_st.is_null (), std::logic_error,
         prefix << "size_t != row_offset_type and size = " << size
         << " != 0, but ptr_st is null." << suffix);
    }

    // If size_t == row_offset_type, return a persisting host view of
    // k_rowPtrs_.  Otherwise, return a size_t host copy of k_rowPtrs_.
    ArrayRCP<const size_t> retval =
      Kokkos::Impl::if_c<same,
        ArrayRCP<const row_offset_type>,
        ArrayRCP<const size_t> >::select (ptr_rot, ptr_st);
    if (debug) {
      TEUCHOS_TEST_FOR_EXCEPTION
        (size != 0 && retval.is_null (), std::logic_error,
         prefix << "size = " << size << " != 0, but retval is null." << suffix);
    }
    return retval;
  }


  template <class LocalOrdinal, class GlobalOrdinal, class Node>
  Teuchos::ArrayRCP<const LocalOrdinal>
  CrsGraph<LocalOrdinal, GlobalOrdinal, Node>::
  getNodePackedIndices () const
  {
    return Kokkos::Compat::persistingView (k_lclInds1D_);
  }


  template <class LocalOrdinal, class GlobalOrdinal, class Node>
  void
  CrsGraph<LocalOrdinal, GlobalOrdinal, Node>::
  getLocalRowCopy (LocalOrdinal localRow,
                   const Teuchos::ArrayView<LocalOrdinal>&indices,
                   size_t& numEntries) const
  {
    using Teuchos::ArrayView;
    typedef LocalOrdinal LO;
    typedef GlobalOrdinal GO;
    const char tfecfFuncName[] = "getLocalRowCopy: ";

    TEUCHOS_TEST_FOR_EXCEPTION(
      isGloballyIndexed () && ! hasColMap (), std::runtime_error,
      "Tpetra::CrsGraph::getLocalRowCopy: The graph is globally indexed and "
      "does not have a column Map yet.  That means we don't have local indices "
      "for columns yet, so it doesn't make sense to call this method.  If the "
      "graph doesn't have a column Map yet, you should call fillComplete on "
      "it first.");

    // This does the right thing (reports an empty row) if the input
    // row is invalid.
    const RowInfo rowinfo = this->getRowInfo (localRow);
    // No side effects on error.
    const size_t theNumEntries = rowinfo.numEntries;
    TEUCHOS_TEST_FOR_EXCEPTION_CLASS_FUNC
      (static_cast<size_t> (indices.size ()) < theNumEntries, std::runtime_error,
       "Specified storage (size==" << indices.size () << ") does not suffice "
       "to hold all " << theNumEntries << " entry/ies for this row.");
    numEntries = theNumEntries;

    if (rowinfo.localRow != Teuchos::OrdinalTraits<size_t>::invalid ()) {
      if (isLocallyIndexed ()) {
        ArrayView<const LO> lview = getLocalView (rowinfo);
        for (size_t j = 0; j < theNumEntries; ++j) {
          indices[j] = lview[j];
        }
      }
      else if (isGloballyIndexed ()) {
        ArrayView<const GO> gview = getGlobalView (rowinfo);
        for (size_t j = 0; j < theNumEntries; ++j) {
          indices[j] = colMap_->getLocalElement (gview[j]);
        }
      }
    }
  }


  template <class LocalOrdinal, class GlobalOrdinal, class Node>
  void
  CrsGraph<LocalOrdinal, GlobalOrdinal, Node>::
  getGlobalRowCopy (GlobalOrdinal globalRow,
                    const Teuchos::ArrayView<GlobalOrdinal>& indices,
                    size_t& numEntries) const
  {
    using Teuchos::ArrayView;
    const char tfecfFuncName[] = "getGlobalRowCopy: ";

    // This does the right thing (reports an empty row) if the input
    // row is invalid.
    const RowInfo rowinfo = getRowInfoFromGlobalRowIndex (globalRow);
    const size_t theNumEntries = rowinfo.numEntries;
    TEUCHOS_TEST_FOR_EXCEPTION_CLASS_FUNC(
      static_cast<size_t> (indices.size ()) < theNumEntries, std::runtime_error,
      "Specified storage (size==" << indices.size () << ") does not suffice "
      "to hold all " << theNumEntries << " entry/ies for this row.");
    numEntries = theNumEntries; // first side effect

    if (rowinfo.localRow != Teuchos::OrdinalTraits<size_t>::invalid ()) {
      if (isLocallyIndexed ()) {
        ArrayView<const LocalOrdinal> lview = getLocalView (rowinfo);
        for (size_t j = 0; j < theNumEntries; ++j) {
          indices[j] = colMap_->getGlobalElement (lview[j]);
        }
      }
      else if (isGloballyIndexed ()) {
        ArrayView<const GlobalOrdinal> gview = getGlobalView (rowinfo);
        for (size_t j = 0; j < theNumEntries; ++j) {
          indices[j] = gview[j];
        }
      }
    }
  }


  template <class LocalOrdinal, class GlobalOrdinal, class Node>
  void
  CrsGraph<LocalOrdinal, GlobalOrdinal, Node>::
  getLocalRowView (const LocalOrdinal localRow,
                   Teuchos::ArrayView<const LocalOrdinal>& indices) const
  {
    const char tfecfFuncName[] = "getLocalRowView: ";
#ifdef HAVE_TPETRA_DEBUG
    constexpr bool debug = true;
#else
    constexpr bool debug = false;
#endif // HAVE_TPETRA_DEBUG

    TEUCHOS_TEST_FOR_EXCEPTION_CLASS_FUNC
      (isGloballyIndexed (), std::runtime_error, "The graph's indices are "
       "currently stored as global indices, so we cannot return a view with "
       "local column indices, whether or not the graph has a column Map.  If "
       "the graph _does_ have a column Map, use getLocalRowCopy() instead.");

    // This does the right thing (reports an empty row) if the input
    // row is invalid.
    const RowInfo rowInfo = getRowInfo (localRow);
    indices = Teuchos::null;
    if (rowInfo.localRow != Teuchos::OrdinalTraits<size_t>::invalid () &&
        rowInfo.numEntries > 0) {
      indices = this->getLocalView (rowInfo);
      // getLocalView returns a view of the _entire_ row, including
      // any extra space at the end (which 1-D unpacked storage
      // might have, for example).  That's why we have to take a
      // subview of the returned view.
      indices = indices (0, rowInfo.numEntries);
    }

    if (debug) {
      TEUCHOS_TEST_FOR_EXCEPTION_CLASS_FUNC
        (static_cast<size_t> (indices.size ()) !=
         getNumEntriesInLocalRow (localRow), std::logic_error, "indices.size() "
         "= " << indices.size () << " != getNumEntriesInLocalRow(localRow=" <<
         localRow << ") = " << getNumEntriesInLocalRow (localRow) <<
         ".  Please report this bug to the Tpetra developers.");
    }
  }


  template <class LocalOrdinal, class GlobalOrdinal, class Node>
  void
  CrsGraph<LocalOrdinal, GlobalOrdinal, Node>::
  getGlobalRowView (const GlobalOrdinal globalRow,
                    Teuchos::ArrayView<const GlobalOrdinal>& indices) const
  {
    const char tfecfFuncName[] = "getGlobalRowView: ";
#ifdef HAVE_TPETRA_DEBUG
    constexpr bool debug = true;
#else
    constexpr bool debug = false;
#endif // HAVE_TPETRA_DEBUG

    TEUCHOS_TEST_FOR_EXCEPTION_CLASS_FUNC
      (isLocallyIndexed (), std::runtime_error, "The graph's indices are "
       "currently stored as local indices, so we cannot return a view with "
       "global column indices.  Use getGlobalRowCopy() instead.");

    // This does the right thing (reports an empty row) if the input
    // row is invalid.
    const RowInfo rowInfo = getRowInfoFromGlobalRowIndex (globalRow);
    indices = Teuchos::null;
    if (rowInfo.localRow != Teuchos::OrdinalTraits<size_t>::invalid () &&
        rowInfo.numEntries > 0) {
      indices = (this->getGlobalView (rowInfo)) (0, rowInfo.numEntries);
    }

    if (debug) {
      TEUCHOS_TEST_FOR_EXCEPTION_CLASS_FUNC
        (static_cast<size_t> (indices.size ()) !=
         getNumEntriesInGlobalRow (globalRow),
         std::logic_error, "indices.size() = " << indices.size ()
         << " != getNumEntriesInGlobalRow(globalRow=" << globalRow << ") = "
         << getNumEntriesInGlobalRow (globalRow)
         << ".  Please report this bug to the Tpetra developers.");
    }
  }


  template <class LocalOrdinal, class GlobalOrdinal, class Node>
  void
  CrsGraph<LocalOrdinal, GlobalOrdinal, Node>::
  insertLocalIndices (const LocalOrdinal localRow,
                      const Teuchos::ArrayView<const LocalOrdinal>& indices)
  {
    const char tfecfFuncName[] = "insertLocalIndices: ";

    TEUCHOS_TEST_FOR_EXCEPTION_CLASS_FUNC
      (! isFillActive (), std::runtime_error, "Fill must be active.");
    TEUCHOS_TEST_FOR_EXCEPTION_CLASS_FUNC
      (isGloballyIndexed (), std::runtime_error,
       "Graph indices are global; use insertGlobalIndices().");
    TEUCHOS_TEST_FOR_EXCEPTION_CLASS_FUNC
      (! hasColMap (), std::runtime_error,
       "Cannot insert local indices without a column Map.");
    TEUCHOS_TEST_FOR_EXCEPTION_CLASS_FUNC
      (! rowMap_->isNodeLocalElement (localRow), std::runtime_error,
       "Local row index " << localRow << " is not in the row Map "
       "on the calling process.");
    if (! indicesAreAllocated ()) {
      allocateIndices (LocalIndices);
    }

#ifdef HAVE_TPETRA_DEBUG
    constexpr bool debug = true;
#else
    constexpr bool debug = false;
#endif // HAVE_TPETRA_DEBUG

    if (debug) {
      // In debug mode, if the graph has a column Map, test whether any
      // of the given column indices are not in the column Map.  Keep
      // track of the invalid column indices so we can tell the user
      // about them.
      if (hasColMap ()) {
        using Teuchos::Array;
        using Teuchos::toString;
        using std::endl;
        typedef typename Teuchos::ArrayView<const LocalOrdinal>::size_type size_type;

        const map_type& colMap = *colMap_;
        Array<LocalOrdinal> badColInds;
        bool allInColMap = true;
        for (size_type k = 0; k < indices.size (); ++k) {
          if (! colMap.isNodeLocalElement (indices[k])) {
            allInColMap = false;
            badColInds.push_back (indices[k]);
          }
        }
        if (! allInColMap) {
          std::ostringstream os;
          os << "Tpetra::CrsGraph::insertLocalIndices: You attempted to insert "
            "entries in owned row " << localRow << ", at the following column "
            "indices: " << toString (indices) << "." << endl;
          os << "Of those, the following indices are not in the column Map on "
            "this process: " << toString (badColInds) << "." << endl << "Since "
            "the graph has a column Map already, it is invalid to insert entries "
            "at those locations.";
          TEUCHOS_TEST_FOR_EXCEPTION(! allInColMap, std::invalid_argument, os.str ());
        }
      }
    }

    insertLocalIndicesImpl (localRow, indices);

    if (debug) {
      TEUCHOS_TEST_FOR_EXCEPTION_CLASS_FUNC
        (! indicesAreAllocated () || ! isLocallyIndexed (), std::logic_error,
         "At the end of insertLocalIndices, ! indicesAreAllocated() || "
         "! isLocallyIndexed() is true.  Please report this bug to the "
         "Tpetra developers.");
    }
  }

  template <class LocalOrdinal, class GlobalOrdinal, class Node>
  void
  CrsGraph<LocalOrdinal, GlobalOrdinal, Node>::
  insertLocalIndices (const LocalOrdinal localRow,
                      const LocalOrdinal numEnt,
                      const LocalOrdinal inds[])
  {
    Teuchos::ArrayView<const LocalOrdinal> indsT (inds, numEnt);
    this->insertLocalIndices (localRow, indsT);
  }


  template <class LocalOrdinal, class GlobalOrdinal, class Node>
  void
  CrsGraph<LocalOrdinal, GlobalOrdinal, Node>::
  insertGlobalIndices (const GlobalOrdinal gblRow,
                       const LocalOrdinal numInputInds,
                       const GlobalOrdinal inputGblColInds[])
  {
    typedef LocalOrdinal LO;
    const char tfecfFuncName[] = "insertGlobalIndices: ";
#ifdef HAVE_TPETRA_DEBUG
    constexpr bool debug = true;
#else
    constexpr bool debug = false;
#endif // HAVE_TPETRA_DEBUG

    TEUCHOS_TEST_FOR_EXCEPTION_CLASS_FUNC
      (this->isLocallyIndexed (), std::runtime_error,
      "graph indices are local; use insertLocalIndices().");
    // This can't really be satisfied for now, because if we are
    // fillComplete(), then we are local.  In the future, this may
    // change.  However, the rule that modification require active
    // fill will not change.
    TEUCHOS_TEST_FOR_EXCEPTION_CLASS_FUNC
      (! this->isFillActive (), std::runtime_error,
      "You are not allowed to call this method if fill is not active.  "
      "If fillComplete has been called, you must first call resumeFill "
      "before you may insert indices.");
    if (! this->indicesAreAllocated ()) {
      this->allocateIndices (GlobalIndices);
    }
    const LO lclRow = this->rowMap_->getLocalElement (gblRow);
    if (lclRow != Tpetra::Details::OrdinalTraits<LO>::invalid ()) {
      if (debug) {
        if (this->hasColMap ()) {
          using std::endl;
          const map_type& colMap = * (this->colMap_);
          // In a debug build, keep track of the nonowned ("bad") column
          // indices, so that we can display them in the exception
          // message.  In a release build, just ditch the loop early if
          // we encounter a nonowned column index.
          std::vector<GlobalOrdinal> badColInds;
          bool allInColMap = true;
          for (LO k = 0; k < numInputInds; ++k) {
            if (! colMap.isNodeGlobalElement (inputGblColInds[k])) {
              allInColMap = false;
              badColInds.push_back (inputGblColInds[k]);
            }
          }
          if (! allInColMap) {
            std::ostringstream os;
            os << "You attempted to insert entries in owned row " << gblRow
               << ", at the following column indices: [";
            for (LO k = 0; k < numInputInds; ++k) {
              os << inputGblColInds[k];
              if (k + static_cast<LO> (1) < numInputInds) {
                os << ",";
              }
            }
            os << "]." << endl << "Of those, the following indices are not in "
              "the column Map on this process: [";
            for (size_t k = 0; k < badColInds.size (); ++k) {
              os << badColInds[k];
              if (k + size_t (1) < badColInds.size ()) {
                os << ",";
              }
            }
            os << "]." << endl << "Since the matrix has a column Map already, "
              "it is invalid to insert entries at those locations.";
            TEUCHOS_TEST_FOR_EXCEPTION_CLASS_FUNC
              (true, std::invalid_argument, os.str ());
          }
        }
      } // debug
      this->insertGlobalIndicesImpl (lclRow, inputGblColInds, numInputInds);
    }
    else { // a nonlocal row
      this->insertGlobalIndicesIntoNonownedRows (gblRow, inputGblColInds,
                                                 numInputInds);
    }
  }


  template <class LocalOrdinal, class GlobalOrdinal, class Node>
  void
  CrsGraph<LocalOrdinal, GlobalOrdinal, Node>::
  insertGlobalIndices (const GlobalOrdinal gblRow,
                       const Teuchos::ArrayView<const GlobalOrdinal>& inputGblColInds)
  {
    this->insertGlobalIndices (gblRow, inputGblColInds.size (),
                               inputGblColInds.getRawPtr ());
  }


  template <class LocalOrdinal, class GlobalOrdinal, class Node>
  void
  CrsGraph<LocalOrdinal, GlobalOrdinal, Node>::
  insertGlobalIndicesFiltered (const LocalOrdinal lclRow,
                               const GlobalOrdinal gblColInds[],
                               const LocalOrdinal numGblColInds)
  {
    typedef LocalOrdinal LO;
    typedef GlobalOrdinal GO;
    const char tfecfFuncName[] = "insertGlobalIndicesFiltered: ";

    TEUCHOS_TEST_FOR_EXCEPTION_CLASS_FUNC
      (this->isLocallyIndexed (), std::runtime_error,
       "Graph indices are local; use insertLocalIndices().");
    // This can't really be satisfied for now, because if we are
    // fillComplete(), then we are local.  In the future, this may
    // change.  However, the rule that modification require active
    // fill will not change.
    TEUCHOS_TEST_FOR_EXCEPTION_CLASS_FUNC
      (! this->isFillActive (), std::runtime_error,
       "You are not allowed to call this method if fill is not active.  "
       "If fillComplete has been called, you must first call resumeFill "
       "before you may insert indices.");
    if (! this->indicesAreAllocated ()) {
      this->allocateIndices (GlobalIndices);
    }

    Teuchos::ArrayView<const GO> gblColInds_av (gblColInds, numGblColInds);
    // If we have a column Map, use it to filter the entries.
    if (! this->colMap_.is_null ()) {
      const map_type& colMap = * (this->colMap_);

      LO curOffset = 0;
      while (curOffset < numGblColInds) {
        // Find a sequence of input indices that are in the column Map
        // on the calling process.  Doing a sequence at a time,
        // instead of one at a time, amortizes some overhead.
        LO endOffset = curOffset;
        for ( ; endOffset < numGblColInds; ++endOffset) {
          const LO lclCol = colMap.getLocalElement (gblColInds[endOffset]);
          if (lclCol == Tpetra::Details::OrdinalTraits<LO>::invalid ()) {
            break; // first entry, in current sequence, not in the column Map
          }
        }
        // curOffset, endOffset: half-exclusive range of indices in
        // the column Map on the calling process.  If endOffset ==
        // curOffset, the range is empty.
        const LO numIndInSeq = (endOffset - curOffset);
        if (numIndInSeq != 0) {
          this->insertGlobalIndicesImpl (lclRow, gblColInds + curOffset,
                                         numIndInSeq);
        }
        // Invariant before this line: Either endOffset ==
        // numGblColInds, or gblColInds[endOffset] is not in the
        // column Map on the calling process.
        curOffset = endOffset + 1;
      }
    }
    else {
      this->insertGlobalIndicesImpl (lclRow, gblColInds_av.getRawPtr (),
                                     gblColInds_av.size ());
    }
  }

  template <class LocalOrdinal, class GlobalOrdinal, class Node>
  void
  CrsGraph<LocalOrdinal, GlobalOrdinal, Node>::
  insertGlobalIndicesIntoNonownedRows (const GlobalOrdinal gblRow,
                                       const GlobalOrdinal gblColInds[],
                                       const LocalOrdinal numGblColInds)
  {
    // This creates the std::vector if it doesn't exist yet.
    // std::map's operator[] does a lookup each time, so it's better
    // to pull nonlocals_[grow] out of the loop.
    std::vector<GlobalOrdinal>& nonlocalRow = this->nonlocals_[gblRow];
    for (LocalOrdinal k = 0; k < numGblColInds; ++k) {
      // FIXME (mfh 20 Jul 2017) Would be better to use a set, in
      // order to avoid duplicates.  globalAssemble() sorts these
      // anyway.
      nonlocalRow.push_back (gblColInds[k]);
    }
  }

  template <class LocalOrdinal, class GlobalOrdinal, class Node>
  void
  CrsGraph<LocalOrdinal, GlobalOrdinal, Node>::
  removeLocalIndices (LocalOrdinal lrow)
  {
    const char tfecfFuncName[] = "removeLocalIndices: ";
    TEUCHOS_TEST_FOR_EXCEPTION_CLASS_FUNC(
      ! isFillActive (), std::runtime_error, "requires that fill is active.");
    TEUCHOS_TEST_FOR_EXCEPTION_CLASS_FUNC(
      isStorageOptimized (), std::runtime_error,
      "cannot remove indices after optimizeStorage() has been called.");
    TEUCHOS_TEST_FOR_EXCEPTION_CLASS_FUNC(
      isGloballyIndexed (), std::runtime_error, "graph indices are global.");
    TEUCHOS_TEST_FOR_EXCEPTION_CLASS_FUNC(
      ! rowMap_->isNodeLocalElement (lrow), std::runtime_error,
      "Local row " << lrow << " is not in the row Map on the calling process.");
    if (! indicesAreAllocated ()) {
      allocateIndices (LocalIndices);
    }

    // FIXME (mfh 13 Aug 2014) What if they haven't been cleared on
    // all processes?
    clearGlobalConstants ();

    if (k_numRowEntries_.extent (0) != 0) {
      this->k_numRowEntries_(lrow) = 0;
    }
#ifdef HAVE_TPETRA_DEBUG
    constexpr bool debug = true;
#else
    constexpr bool debug = false;
#endif // HAVE_TPETRA_DEBUG

    if (debug) {
      TEUCHOS_TEST_FOR_EXCEPTION_CLASS_FUNC
        (getNumEntriesInLocalRow (lrow) != 0 ||
         ! indicesAreAllocated () ||
         ! isLocallyIndexed (), std::logic_error,
         "Violated stated post-conditions. Please contact Tpetra team.");
    }
  }


  template <class LocalOrdinal, class GlobalOrdinal, class Node>
  void
  CrsGraph<LocalOrdinal, GlobalOrdinal, Node>::
  setAllIndices (const typename local_graph_type::row_map_type& rowPointers,
                 const typename local_graph_type::entries_type::non_const_type& columnIndices)
  {
    const char tfecfFuncName[] = "setAllIndices: ";
    TEUCHOS_TEST_FOR_EXCEPTION_CLASS_FUNC(
      ! hasColMap () || getColMap ().is_null (), std::runtime_error,
      "The graph must have a column Map before you may call this method.");
    TEUCHOS_TEST_FOR_EXCEPTION_CLASS_FUNC(
      static_cast<size_t> (rowPointers.size ()) != this->getNodeNumRows () + 1,
      std::runtime_error, "rowPointers.size() = " << rowPointers.size () <<
      " != this->getNodeNumRows()+1 = " << (this->getNodeNumRows () + 1) <<
      ".");

    // FIXME (mfh 07 Aug 2014) We need to relax this restriction,
    // since the future model will be allocation at construction, not
    // lazy allocation on first insert.
    TEUCHOS_TEST_FOR_EXCEPTION_CLASS_FUNC
      ((this->k_lclInds1D_.extent (0) != 0 || this->k_gblInds1D_.extent (0) != 0),
       std::runtime_error, "You may not call this method if 1-D data "
       "structures are already allocated.");

    TEUCHOS_TEST_FOR_EXCEPTION_CLASS_FUNC
      (this->lclInds2D_ != Teuchos::null ||
       this->gblInds2D_ != Teuchos::null,
       std::runtime_error, "You may not call this method if 2-D data "
       "structures are already allocated.");

    indicesAreAllocated_ = true;
    indicesAreLocal_     = true;
    pftype_              = StaticProfile; // if the profile wasn't static before, it sure is now.
    k_lclInds1D_         = columnIndices;
    k_rowPtrs_           = rowPointers;
    // Storage MUST be packed, since the interface doesn't give any
    // way to indicate any extra space at the end of each row.
    storageStatus_       = ::Tpetra::Details::STORAGE_1D_PACKED;

    // Build the local graph.
    lclGraph_ = local_graph_type (k_lclInds1D_, k_rowPtrs_);

    // These normally get cleared out at the end of allocateIndices.
    // It makes sense to clear them out here, because at the end of
    // this method, the graph is allocated on the calling process.
    numAllocForAllRows_ = 0;
    k_numAllocPerRow_ = decltype (k_numAllocPerRow_) ();

    checkInternalState ();
  }


  template <class LocalOrdinal, class GlobalOrdinal, class Node>
  void
  CrsGraph<LocalOrdinal, GlobalOrdinal, Node>::
  setAllIndices (const Teuchos::ArrayRCP<size_t>& rowPointers,
                 const Teuchos::ArrayRCP<LocalOrdinal>& columnIndices)
  {
    using Kokkos::View;
    typedef typename local_graph_type::row_map_type row_map_type;
    typedef typename row_map_type::array_layout layout_type;
    typedef typename row_map_type::non_const_value_type row_offset_type;
    typedef View<size_t*, layout_type , Kokkos::HostSpace,
      Kokkos::MemoryUnmanaged> input_view_type;
    typedef typename row_map_type::non_const_type nc_row_map_type;

    const size_t size = static_cast<size_t> (rowPointers.size ());
    constexpr bool same = std::is_same<size_t, row_offset_type>::value;
    input_view_type ptr_in (rowPointers.getRawPtr (), size);

    nc_row_map_type ptr_rot ("Tpetra::CrsGraph::ptr", size);

    if (same) { // size_t == row_offset_type
      // This compile-time logic ensures that the compiler never sees
      // an assignment of View<row_offset_type*, ...> to View<size_t*,
      // ...> unless size_t == row_offset_type.
      input_view_type ptr_decoy (rowPointers.getRawPtr (), size); // never used
      Kokkos::deep_copy (Kokkos::Impl::if_c<same,
                           nc_row_map_type,
                           input_view_type>::select (ptr_rot, ptr_decoy),
                         ptr_in);
    }
    else { // size_t != row_offset_type
      // CudaUvmSpace != HostSpace, so this will be false in that case.
      constexpr bool inHostMemory =
        std::is_same<typename row_map_type::memory_space,
          Kokkos::HostSpace>::value;
      if (inHostMemory) {
        // Copy (with cast from size_t to row_offset_type, with bounds
        // checking if necessary) to ptr_rot.
        ::Tpetra::Details::copyOffsets (ptr_rot, ptr_in);
      }
      else { // Copy input row offsets to device first.
        //
        // FIXME (mfh 24 Mar 2015) If CUDA UVM, running in the host's
        // execution space would avoid the double copy.
        //
        View<size_t*, layout_type ,execution_space > ptr_st ("Tpetra::CrsGraph::ptr", size);
        Kokkos::deep_copy (ptr_st, ptr_in);
        // Copy on device (casting from size_t to row_offset_type,
        // with bounds checking if necessary) to ptr_rot.  This
        // executes in the output View's execution space, which is the
        // same as execution_space.
        ::Tpetra::Details::copyOffsets (ptr_rot, ptr_st);
      }
    }

    Kokkos::View<LocalOrdinal*, layout_type , execution_space > k_ind =
      Kokkos::Compat::getKokkosViewDeepCopy<device_type> (columnIndices ());
    setAllIndices (ptr_rot, k_ind);
  }


  template <class LocalOrdinal, class GlobalOrdinal, class Node>
  void
  CrsGraph<LocalOrdinal, GlobalOrdinal, Node>::
  getNumEntriesPerLocalRowUpperBound (Teuchos::ArrayRCP<const size_t>& boundPerLocalRow,
                                      size_t& boundForAllLocalRows,
                                      bool& boundSameForAllLocalRows) const
  {
    const char tfecfFuncName[] = "getNumEntriesPerLocalRowUpperBound: ";
    const char suffix[] = "  Please report this bug to the Tpetra developers.";

    // The three output arguments.  We assign them to the actual
    // output arguments at the end, in order to implement
    // transactional semantics.
    Teuchos::ArrayRCP<const size_t> numEntriesPerRow;
    size_t numEntriesForAll = 0;
    bool allRowsSame = true;

    const ptrdiff_t numRows = static_cast<ptrdiff_t> (this->getNodeNumRows ());

    if (this->indicesAreAllocated ()) {
      if (this->isStorageOptimized ()) {
        // left with the case that we have optimized storage. in this
        // case, we have to construct a list of row sizes.
        TEUCHOS_TEST_FOR_EXCEPTION_CLASS_FUNC
          (this->getProfileType () != StaticProfile, std::logic_error,
           "The graph is not StaticProfile, but storage appears to be optimized."
           << suffix);
        TEUCHOS_TEST_FOR_EXCEPTION_CLASS_FUNC
          (numRows != 0 && k_rowPtrs_.extent (0) == 0, std::logic_error,
           "The graph has " << numRows << " (> 0) row" << (numRows != 1 ? "s" : "")
           << " on the calling process, but the k_rowPtrs_ array has zero entries."
           << suffix);
        Teuchos::ArrayRCP<size_t> numEnt;
        if (numRows != 0) {
          numEnt = Teuchos::arcp<size_t> (numRows);
        }

        // We have to iterate through the row offsets anyway, so we
        // might as well check whether all rows' bounds are the same.
        bool allRowsReallySame = false;
        for (ptrdiff_t i = 0; i < numRows; ++i) {
          numEnt[i] = this->k_rowPtrs_(i+1) - this->k_rowPtrs_(i);
          if (i != 0 && numEnt[i] != numEnt[i-1]) {
            allRowsReallySame = false;
          }
        }
        if (allRowsReallySame) {
          if (numRows == 0) {
            numEntriesForAll = 0;
          } else {
            numEntriesForAll = numEnt[1] - numEnt[0];
          }
          allRowsSame = true;
        }
        else {
          numEntriesPerRow = numEnt; // Teuchos::arcp_const_cast<const size_t> (numEnt);
          allRowsSame = false; // conservatively; we don't check the array
        }
      }
      else if (k_numRowEntries_.extent (0) != 0) {
        // This is a shallow copy; the ArrayRCP wraps the View in a
        // custom destructor, which ensures correct deallocation if
        // that is the only reference to the View.  Furthermore, this
        // View is a host View, so this doesn't assume UVM.
        numEntriesPerRow = Kokkos::Compat::persistingView (k_numRowEntries_);
        allRowsSame = false; // conservatively; we don't check the array
      }
      else {
        numEntriesForAll = 0;
        allRowsSame = true;
      }
    }
    else { // indices not allocated
      if (k_numAllocPerRow_.extent (0) != 0) {
        // This is a shallow copy; the ArrayRCP wraps the View in a
        // custom destructor, which ensures correct deallocation if
        // that is the only reference to the View.  Furthermore, this
        // View is a host View, so this doesn't assume UVM.
        numEntriesPerRow = Kokkos::Compat::persistingView (k_numAllocPerRow_);
        allRowsSame = false; // conservatively; we don't check the array
      }
      else {
        numEntriesForAll = numAllocForAllRows_;
        allRowsSame = true;
      }
    }

    TEUCHOS_TEST_FOR_EXCEPTION_CLASS_FUNC
      (numEntriesForAll != 0 && numEntriesPerRow.size () != 0, std::logic_error,
       "numEntriesForAll and numEntriesPerRow are not consistent.  The former "
       "is nonzero (" << numEntriesForAll << "), but the latter has nonzero "
       "size " << numEntriesPerRow.size () << "." << suffix);
    TEUCHOS_TEST_FOR_EXCEPTION_CLASS_FUNC
      (numEntriesForAll != 0 && ! allRowsSame, std::logic_error,
       "numEntriesForAll and allRowsSame are not consistent.  The former "
       "is nonzero (" << numEntriesForAll << "), but the latter is false."
       << suffix);
    TEUCHOS_TEST_FOR_EXCEPTION_CLASS_FUNC
      (numEntriesPerRow.size () != 0 && allRowsSame, std::logic_error,
       "numEntriesPerRow and allRowsSame are not consistent.  The former has "
       "nonzero length " << numEntriesForAll << ", but the latter is true."
       << suffix);

    boundPerLocalRow = numEntriesPerRow;
    boundForAllLocalRows = numEntriesForAll;
    boundSameForAllLocalRows = allRowsSame;
  }


  template <class LocalOrdinal, class GlobalOrdinal, class Node>
  void
  CrsGraph<LocalOrdinal, GlobalOrdinal, Node>::
  globalAssemble ()
  {
    using Teuchos::Comm;
    using Teuchos::outArg;
    using Teuchos::RCP;
    using Teuchos::rcp;
    using Teuchos::REDUCE_MAX;
    using Teuchos::REDUCE_MIN;
    using Teuchos::reduceAll;
    typedef CrsGraph<LocalOrdinal, GlobalOrdinal, Node> crs_graph_type;
    typedef LocalOrdinal LO;
    typedef GlobalOrdinal GO;
    typedef typename Teuchos::Array<GO>::size_type size_type;
    const char tfecfFuncName[] = "globalAssemble: "; // for exception macro

    RCP<const Comm<int> > comm = getComm ();

    TEUCHOS_TEST_FOR_EXCEPTION_CLASS_FUNC
      (! isFillActive (), std::runtime_error, "Fill must be active before "
       "you may call this method.");

    const size_t myNumNonlocalRows = this->nonlocals_.size ();

    // If no processes have nonlocal rows, then we don't have to do
    // anything.  Checking this is probably cheaper than constructing
    // the Map of nonlocal rows (see below) and noticing that it has
    // zero global entries.
    {
      const int iHaveNonlocalRows = (myNumNonlocalRows == 0) ? 0 : 1;
      int someoneHasNonlocalRows = 0;
      reduceAll<int, int> (*comm, REDUCE_MAX, iHaveNonlocalRows,
                           outArg (someoneHasNonlocalRows));
      if (someoneHasNonlocalRows == 0) {
        return; // no process has nonlocal rows, so nothing to do
      }
    }

    // 1. Create a list of the "nonlocal" rows on each process.  this
    //    requires iterating over nonlocals_, so while we do this,
    //    deduplicate the entries and get a count for each nonlocal
    //    row on this process.
    // 2. Construct a new row Map corresponding to those rows.  This
    //    Map is likely overlapping.  We know that the Map is not
    //    empty on all processes, because the above all-reduce and
    //    return exclude that case.

    RCP<const map_type> nonlocalRowMap;
    // Keep this for CrsGraph's constructor, so we can use StaticProfile.
    Teuchos::Array<size_t> numEntPerNonlocalRow (myNumNonlocalRows);
    {
      Teuchos::Array<GO> myNonlocalGblRows (myNumNonlocalRows);
      size_type curPos = 0;
      for (auto mapIter = this->nonlocals_.begin ();
           mapIter != this->nonlocals_.end ();
           ++mapIter, ++curPos) {
        myNonlocalGblRows[curPos] = mapIter->first;
        std::vector<GO>& gblCols = mapIter->second; // by ref; change in place
        std::sort (gblCols.begin (), gblCols.end ());
        auto vecLast = std::unique (gblCols.begin (), gblCols.end ());
        gblCols.erase (vecLast, gblCols.end ());
        numEntPerNonlocalRow[curPos] = gblCols.size ();
      }

      // Currently, Map requires that its indexBase be the global min
      // of all its global indices.  Map won't compute this for us, so
      // we must do it.  If our process has no nonlocal rows, set the
      // "min" to the max possible GO value.  This ensures that if
      // some process has at least one nonlocal row, then it will pick
      // that up as the min.  We know that at least one process has a
      // nonlocal row, since the all-reduce and return at the top of
      // this method excluded that case.
      GO myMinNonlocalGblRow = std::numeric_limits<GO>::max ();
      {
        auto iter = std::min_element (myNonlocalGblRows.begin (),
                                      myNonlocalGblRows.end ());
        if (iter != myNonlocalGblRows.end ()) {
          myMinNonlocalGblRow = *iter;
        }
      }
      GO gblMinNonlocalGblRow = 0;
      reduceAll<int, GO> (*comm, REDUCE_MIN, myMinNonlocalGblRow,
                          outArg (gblMinNonlocalGblRow));
      const GO indexBase = gblMinNonlocalGblRow;
      const global_size_t INV = Teuchos::OrdinalTraits<global_size_t>::invalid ();
      nonlocalRowMap = rcp (new map_type (INV, myNonlocalGblRows (), indexBase, comm));
    }

    // 3. Use the column indices for each nonlocal row, as stored in
    //    nonlocals_, to construct a CrsGraph corresponding to
    //    nonlocal rows.  We may use StaticProfile, since we have
    //    exact counts of the number of entries in each nonlocal row.

    RCP<crs_graph_type> nonlocalGraph =
      rcp (new crs_graph_type (nonlocalRowMap, numEntPerNonlocalRow (),
                               StaticProfile));
    {
      size_type curPos = 0;
      for (auto mapIter = this->nonlocals_.begin ();
           mapIter != this->nonlocals_.end ();
           ++mapIter, ++curPos) {
        const GO gblRow = mapIter->first;
        std::vector<GO>& gblCols = mapIter->second; // by ref just to avoid copy
        const LO numEnt = static_cast<LO> (numEntPerNonlocalRow[curPos]);
        nonlocalGraph->insertGlobalIndices (gblRow, numEnt, gblCols.data ());
      }
    }
    // There's no need to fill-complete the nonlocals graph.
    // We just use it as a temporary container for the Export.

    // 4. If the original row Map is one to one, then we can Export
    //    directly from nonlocalGraph into this.  Otherwise, we have
    //    to create a temporary graph with a one-to-one row Map,
    //    Export into that, then Import from the temporary graph into
    //    *this.

    auto origRowMap = this->getRowMap ();
    const bool origRowMapIsOneToOne = origRowMap->isOneToOne ();

    if (origRowMapIsOneToOne) {
      export_type exportToOrig (nonlocalRowMap, origRowMap);
      this->doExport (*nonlocalGraph, exportToOrig, Tpetra::INSERT);
      // We're done at this point!
    }
    else {
      // If you ask a Map whether it is one to one, it does some
      // communication and stashes intermediate results for later use
      // by createOneToOne.  Thus, calling createOneToOne doesn't cost
      // much more then the original cost of calling isOneToOne.
      auto oneToOneRowMap = Tpetra::createOneToOne (origRowMap);
      export_type exportToOneToOne (nonlocalRowMap, oneToOneRowMap);

      // Create a temporary graph with the one-to-one row Map.
      //
      // TODO (mfh 09 Sep 2016) Estimate the number of entries in each
      // row, to avoid reallocation during the Export operation.
      crs_graph_type oneToOneGraph (oneToOneRowMap, 0);
      // Export from graph of nonlocals into the temp one-to-one graph.
      oneToOneGraph.doExport (*nonlocalGraph, exportToOneToOne, Tpetra::INSERT);

      // We don't need the graph of nonlocals anymore, so get rid of
      // it, to keep the memory high-water mark down.
      nonlocalGraph = Teuchos::null;

      // Import from the one-to-one graph to the original graph.
      import_type importToOrig (oneToOneRowMap, origRowMap);
      this->doImport (oneToOneGraph, importToOrig, Tpetra::INSERT);
    }

    // It's safe now to clear out nonlocals_, since we've already
    // committed side effects to *this.  The standard idiom for
    // clearing a Container like std::map, is to swap it with an empty
    // Container and let the swapped Container fall out of scope.
    decltype (this->nonlocals_) newNonlocals;
    std::swap (this->nonlocals_, newNonlocals);

    checkInternalState ();
  }


  template <class LocalOrdinal, class GlobalOrdinal, class Node>
  void
  CrsGraph<LocalOrdinal, GlobalOrdinal, Node>::
  resumeFill (const Teuchos::RCP<Teuchos::ParameterList>& params)
  {
    clearGlobalConstants();
    if (params != Teuchos::null) this->setParameterList (params);
    lowerTriangular_  = false;
    upperTriangular_  = false;
    // either still sorted/merged or initially sorted/merged
    indicesAreSorted_ = true;
    noRedundancies_ = true;
    fillComplete_ = false;
  }


  template <class LocalOrdinal, class GlobalOrdinal, class Node>
  void
  CrsGraph<LocalOrdinal, GlobalOrdinal, Node>::
  fillComplete (const Teuchos::RCP<Teuchos::ParameterList>& params)
  {
    // If the graph already has domain and range Maps, don't clobber
    // them.  If it doesn't, use the current row Map for both the
    // domain and range Maps.
    //
    // NOTE (mfh 28 Sep 2014): If the graph was constructed without a
    // column Map, and column indices are inserted which are not in
    // the row Map on any process, this will cause troubles.  However,
    // that is not a common case for most applications that we
    // encounter, and checking for it might require more
    // communication.
    Teuchos::RCP<const map_type> domMap = this->getDomainMap ();
    if (domMap.is_null ()) {
      domMap = this->getRowMap ();
    }
    Teuchos::RCP<const map_type> ranMap = this->getRangeMap ();
    if (ranMap.is_null ()) {
      ranMap = this->getRowMap ();
    }
    this->fillComplete (domMap, ranMap, params);
  }


  template <class LocalOrdinal, class GlobalOrdinal, class Node>
  void
  CrsGraph<LocalOrdinal, GlobalOrdinal, Node>::
  fillComplete (const Teuchos::RCP<const map_type>& domainMap,
                const Teuchos::RCP<const map_type>& rangeMap,
                const Teuchos::RCP<Teuchos::ParameterList>& params)
  {
    const char tfecfFuncName[] = "fillComplete: ";
    const bool debug = ::Tpetra::Details::Behavior::debug ();

    TEUCHOS_TEST_FOR_EXCEPTION_CLASS_FUNC
      (! isFillActive () || isFillComplete (), std::runtime_error,
       "Graph fill state must be active (isFillActive() "
       "must be true) before calling fillComplete().");

    const int numProcs = getComm ()->getSize ();

    //
    // Read and set parameters
    //

    // Does the caller want to sort remote GIDs (within those owned by
    // the same process) in makeColMap()?
    if (! params.is_null ()) {
      if (params->isParameter ("sort column map ghost gids")) {
        sortGhostsAssociatedWithEachProcessor_ =
          params->get<bool> ("sort column map ghost gids",
                             sortGhostsAssociatedWithEachProcessor_);
      }
      else if (params->isParameter ("Sort column Map ghost GIDs")) {
        sortGhostsAssociatedWithEachProcessor_ =
          params->get<bool> ("Sort column Map ghost GIDs",
                             sortGhostsAssociatedWithEachProcessor_);
      }
    }

    // If true, the caller promises that no process did nonlocal
    // changes since the last call to fillComplete.
    bool assertNoNonlocalInserts = false;
    if (! params.is_null ()) {
      assertNoNonlocalInserts =
        params->get<bool> ("No Nonlocal Changes", assertNoNonlocalInserts);
    }

    //
    // Allocate indices, if they haven't already been allocated
    //
    if (! indicesAreAllocated ()) {
      if (hasColMap ()) {
        // We have a column Map, so use local indices.
        allocateIndices (LocalIndices);
      } else {
        // We don't have a column Map, so use global indices.
        allocateIndices (GlobalIndices);
      }
    }

    //
    // Do global assembly, if requested and if the communicator
    // contains more than one process.
    //
    const bool mayNeedGlobalAssemble = ! assertNoNonlocalInserts && numProcs > 1;
    if (mayNeedGlobalAssemble) {
      // This first checks if we need to do global assembly.
      // The check costs a single all-reduce.
      globalAssemble ();
    }
    else {
      TEUCHOS_TEST_FOR_EXCEPTION_CLASS_FUNC
        (numProcs > 1 && this->nonlocals_.size() > 0, std::runtime_error,
         "The graph's communicator contains only one process, "
         "but there are nonlocal entries.  "
         "This probably means that invalid entries were added to the graph.");
    }

    // Set domain and range Map.  This may clear the Import / Export
    // objects if the new Maps differ from any old ones.
    setDomainRangeMaps (domainMap, rangeMap);

    // If the graph does not already have a column Map (either from
    // the user constructor calling the version of the constructor
    // that takes a column Map, or from a previous fillComplete call),
    // then create it.
    Teuchos::Array<int> remotePIDs (0);
    const bool mustBuildColMap = ! this->hasColMap ();
    if (mustBuildColMap) {
      this->makeColMap (remotePIDs); // resized on output
    }

    // Make indices local, if they aren't already.
    // The method doesn't do any work if the indices are already local.
    const std::pair<size_t, std::string> makeIndicesLocalResult =
      this->makeIndicesLocal ();
    if (debug) { // In debug mode, print error output on all processes
      using ::Tpetra::Details::gathervPrint;
      using Teuchos::RCP;
      using Teuchos::REDUCE_MIN;
      using Teuchos::reduceAll;
      using Teuchos::outArg;

      RCP<const map_type> map = this->getMap ();
      RCP<const Teuchos::Comm<int> > comm;
      if (! map.is_null ()) {
        comm = map->getComm ();
      }
      if (comm.is_null ()) {
        TEUCHOS_TEST_FOR_EXCEPTION_CLASS_FUNC
          (makeIndicesLocalResult.first != 0, std::runtime_error,
           makeIndicesLocalResult.second);
      }
      else {
        const int lclSuccess = (makeIndicesLocalResult.first == 0);
        int gblSuccess = 0; // output argument
        reduceAll (*comm, REDUCE_MIN, lclSuccess, outArg (gblSuccess));
        if (gblSuccess != 1) {
          std::ostringstream os;
          gathervPrint (os, makeIndicesLocalResult.second, *comm);
          TEUCHOS_TEST_FOR_EXCEPTION_CLASS_FUNC
            (true, std::runtime_error, os.str ());
        }
      }
    }
    else {
      // TODO (mfh 20 Jul 2017) Instead of throwing here, pass along
      // the error state to makeImportExport or
      // computeGlobalConstants, which may do all-reduces and thus may
      // have the opportunity to communicate that error state.
      TEUCHOS_TEST_FOR_EXCEPTION_CLASS_FUNC
        (makeIndicesLocalResult.first != 0, std::runtime_error,
         makeIndicesLocalResult.second);
    }

    // If this process has no indices, then CrsGraph considers it
    // already trivially sorted and merged.  Thus, this method need
    // not be called on all processes in the row Map's communicator.
    this->sortAndMergeAllIndices (this->isSorted (), this->isMerged ());

    // Make Import and Export objects, if they haven't been made
    // already.  If we made a column Map above, reuse information from
    // that process to avoid communiation in the Import setup.
    this->makeImportExport (remotePIDs, mustBuildColMap);

    // Create the Kokkos::StaticCrsGraph, if it doesn't already exist.
    this->fillLocalGraph (params);

    const bool callComputeGlobalConstants = params.get () == nullptr ||
      params->get ("compute global constants", true);
    const bool computeLocalTriangularConstants = params.get () == nullptr ||
      params->get ("compute local triangular constants", true);
    if (callComputeGlobalConstants) {
      this->computeGlobalConstants (computeLocalTriangularConstants);
    }
    else {
      this->computeLocalConstants (computeLocalTriangularConstants);
    }
    this->fillComplete_ = true;
    this->checkInternalState ();
  }


  template <class LocalOrdinal, class GlobalOrdinal, class Node>
  void
  CrsGraph<LocalOrdinal, GlobalOrdinal, Node>::
  expertStaticFillComplete (const Teuchos::RCP<const map_type>& domainMap,
                            const Teuchos::RCP<const map_type>& rangeMap,
                            const Teuchos::RCP<const import_type>& importer,
                            const Teuchos::RCP<const export_type>& exporter,
                            const Teuchos::RCP<Teuchos::ParameterList>& params)
  {
    const char tfecfFuncName[] = "expertStaticFillComplete: ";
#ifdef HAVE_TPETRA_MMM_TIMINGS
    std::string label;
    if(!params.is_null())
      label = params->get("Timer Label",label);
    std::string prefix = std::string("Tpetra ")+ label + std::string(": ");
    using Teuchos::TimeMonitor;
    Teuchos::RCP<Teuchos::TimeMonitor> MM = Teuchos::rcp(new TimeMonitor(*TimeMonitor::getNewTimer(prefix + std::string("ESFC-G-Setup"))));
#endif


    TEUCHOS_TEST_FOR_EXCEPTION_CLASS_FUNC(
      domainMap.is_null () || rangeMap.is_null (),
      std::runtime_error, "The input domain Map and range Map must be nonnull.");
    TEUCHOS_TEST_FOR_EXCEPTION_CLASS_FUNC(
      pftype_ != StaticProfile, std::runtime_error, "You may not call this "
      "method unless the graph is StaticProfile.");
    TEUCHOS_TEST_FOR_EXCEPTION_CLASS_FUNC(
      isFillComplete () || ! hasColMap (), std::runtime_error, "You may not "
      "call this method unless the graph has a column Map.");
    TEUCHOS_TEST_FOR_EXCEPTION_CLASS_FUNC(
      getNodeNumRows () > 0 && k_rowPtrs_.extent (0) == 0,
      std::runtime_error, "The calling process has getNodeNumRows() = "
      << getNodeNumRows () << " > 0 rows, but the row offsets array has not "
      "been set.");
    TEUCHOS_TEST_FOR_EXCEPTION_CLASS_FUNC(
      static_cast<size_t> (k_rowPtrs_.extent (0)) != getNodeNumRows () + 1,
      std::runtime_error, "The row offsets array has length " <<
      k_rowPtrs_.extent (0) << " != getNodeNumRows()+1 = " <<
      (getNodeNumRows () + 1) << ".");

    // Note: We don't need to do the following things which are normally done in fillComplete:
    // allocateIndices, globalAssemble, makeColMap, makeIndicesLocal, sortAndMergeAllIndices

    // Constants from allocateIndices
    //
    // mfh 08 Aug 2014: numAllocForAllRows_ and k_numAllocPerRow_ go
    // away once the graph is allocated.  expertStaticFillComplete
    // either presumes that the graph is allocated, or "allocates" it.
    //
    // FIXME (mfh 08 Aug 2014) The goal for the Kokkos refactor
    // version of CrsGraph is to allocate in the constructor, not
    // lazily on first insert.  That will make both
    // numAllocForAllRows_ and k_numAllocPerRow_ obsolete.
    numAllocForAllRows_  = 0;
    k_numAllocPerRow_    = decltype (k_numAllocPerRow_) ();
    indicesAreAllocated_ = true;

    // Constants from makeIndicesLocal
    //
    // The graph has a column Map, so its indices had better be local.
    indicesAreLocal_  = true;
    indicesAreGlobal_ = false;

    // set domain/range map: may clear the import/export objects
#ifdef HAVE_TPETRA_MMM_TIMINGS
    MM = Teuchos::null;
    MM = Teuchos::rcp(new TimeMonitor(*TimeMonitor::getNewTimer(prefix + std::string("ESFC-G-Maps"))));
#endif
    setDomainRangeMaps (domainMap, rangeMap);

    // Presume the user sorted and merged the arrays first
    indicesAreSorted_ = true;
    noRedundancies_ = true;

    // makeImportExport won't create a new importer/exporter if I set one here first.
#ifdef HAVE_TPETRA_MMM_TIMINGS
    MM = Teuchos::null;
    MM = Teuchos::rcp(new TimeMonitor(*TimeMonitor::getNewTimer(prefix + std::string("ESFC-G-mIXcheckI"))));
#endif

    importer_ = Teuchos::null;
    exporter_ = Teuchos::null;
    if (importer != Teuchos::null) {
      TEUCHOS_TEST_FOR_EXCEPTION_CLASS_FUNC(
        ! importer->getSourceMap ()->isSameAs (*getDomainMap ()) ||
        ! importer->getTargetMap ()->isSameAs (*getColMap ()),
        std::invalid_argument,": importer does not match matrix maps.");
      importer_ = importer;

    }

#ifdef HAVE_TPETRA_MMM_TIMINGS
    MM = Teuchos::null;
    MM = Teuchos::rcp(new TimeMonitor(*TimeMonitor::getNewTimer(prefix + std::string("ESFC-G-mIXcheckE"))));
#endif

    if (exporter != Teuchos::null) {
      TEUCHOS_TEST_FOR_EXCEPTION_CLASS_FUNC(
        ! exporter->getSourceMap ()->isSameAs (*getRowMap ()) ||
        ! exporter->getTargetMap ()->isSameAs (*getRangeMap ()),
        std::invalid_argument,": exporter does not match matrix maps.");
      exporter_ = exporter;
    }

#ifdef HAVE_TPETRA_MMM_TIMINGS
    MM = Teuchos::null;
    MM = Teuchos::rcp(new TimeMonitor(*TimeMonitor::getNewTimer(prefix + std::string("ESFC-G-mIXmake"))));
#endif
    Teuchos::Array<int> remotePIDs (0); // unused output argument
    this->makeImportExport (remotePIDs, false);

    // Since we have a StaticProfile, fillLocalGraph will do the right thing...
#ifdef HAVE_TPETRA_MMM_TIMINGS
    MM = Teuchos::null;
    MM = Teuchos::rcp(new TimeMonitor(*TimeMonitor::getNewTimer(prefix + std::string("ESFC-G-fLG"))));
#endif
    this->fillLocalGraph (params);

    const bool callComputeGlobalConstants = params.get () == nullptr ||
      params->get ("compute global constants", true);
    const bool computeLocalTriangularConstants = params.get () == nullptr ||
      params->get ("compute local triangular constants", true);

    if (callComputeGlobalConstants) {
#ifdef HAVE_TPETRA_MMM_TIMINGS
    MM = Teuchos::null;
    MM = Teuchos::rcp(new TimeMonitor(*TimeMonitor::getNewTimer(prefix + std::string("ESFC-G-cGC (const)"))));
#endif // HAVE_TPETRA_MMM_TIMINGS
      this->computeGlobalConstants (computeLocalTriangularConstants);
    }
    else {
#ifdef HAVE_TPETRA_MMM_TIMINGS
      MM = Teuchos::null;
      MM = Teuchos::rcp(new TimeMonitor(*TimeMonitor::getNewTimer(prefix + std::string("ESFC-G-cGC (noconst)"))));
#endif // HAVE_TPETRA_MMM_TIMINGS
      this->computeLocalConstants (computeLocalTriangularConstants);
    }

    fillComplete_ = true;

#ifdef HAVE_TPETRA_MMM_TIMINGS
    MM = Teuchos::null;
    MM = Teuchos::rcp(new TimeMonitor(*TimeMonitor::getNewTimer(prefix + std::string("ESFC-G-cIS"))));
#endif
    checkInternalState ();
  }


  template <class LocalOrdinal, class GlobalOrdinal, class Node>
  void
  CrsGraph<LocalOrdinal, GlobalOrdinal, Node>::
  fillLocalGraph (const Teuchos::RCP<Teuchos::ParameterList>& params)
  {
    using ::Tpetra::Details::computeOffsetsFromCounts;
    typedef decltype (k_numRowEntries_) row_entries_type;
    typedef typename local_graph_type::row_map_type row_map_type;
    typedef typename row_map_type::non_const_type non_const_row_map_type;
    typedef typename local_graph_type::entries_type::non_const_type lclinds_1d_type;
    const char tfecfFuncName[] = "fillLocalGraph (called from fillComplete or "
      "expertStaticFillComplete): ";
    const bool debug = ::Tpetra::Details::Behavior::debug ();
    const size_t lclNumRows = this->getNodeNumRows ();

    // This method's goal is to fill in the two arrays (compressed
    // sparse row format) that define the sparse graph's structure.
    //
    // Use the nonconst version of row_map_type for ptr_d, because
    // the latter is const and we need to modify ptr_d here.
    non_const_row_map_type ptr_d;
    row_map_type ptr_d_const;
    lclinds_1d_type ind_d;

    bool requestOptimizedStorage = true;
    if (! params.is_null () && ! params->get ("Optimize Storage", true)) {
      requestOptimizedStorage = false;
    }
    if (this->getProfileType () != StaticProfile) {
      // Pack 2-D storage (DynamicProfile) into 1-D packed storage.
      //
      // DynamicProfile means that the graph's column indices are
      // currently stored in a 2-D "unpacked" format, in the
      // arrays-of-arrays lclInds2D_.  We allocate 1-D storage
      // (ind_d) and then copy from 2-D storage (lclInds2D_) into 1-D
      // storage (ind_d).
      if (debug) {
        TEUCHOS_TEST_FOR_EXCEPTION_CLASS_FUNC
          (static_cast<size_t> (this->k_numRowEntries_.extent (0)) !=
           lclNumRows, std::logic_error, "(DynamicProfile branch) "
           "k_numRowEntries_.extent(0) = " << k_numRowEntries_.extent (0)
           << " != getNodeNumRows() = " << lclNumRows << "");
      }

      // Pack the row offsets into ptr_d, by doing a sum-scan of the
      // array of valid entry counts per row (k_numRowEntries_).  The
      // pack method can handle its counts input being a host View.
      //
      // Total number of entries in the matrix on the calling
      // process.  We will compute this in the loop below.  It's
      // cheap to compute and useful as a sanity check.
      size_t lclTotalNumEntries = 0;
      {
        // Allocate the packed row offsets array.
        ptr_d = non_const_row_map_type ("Tpetra::CrsGraph::ptr", lclNumRows+1);
        typename row_entries_type::const_type numRowEnt_h = k_numRowEntries_;
        // This function can handle that numRowEnt_h lives on host.
        lclTotalNumEntries = computeOffsetsFromCounts (ptr_d, numRowEnt_h);
        ptr_d_const = ptr_d;
      }

      if (debug) {
        TEUCHOS_TEST_FOR_EXCEPTION_CLASS_FUNC
          (static_cast<size_t> (ptr_d.extent (0)) != lclNumRows + 1,
           std::logic_error, "(DynamicProfile branch) After packing ptr_d, "
           "ptr_d.extent(0) = " << ptr_d.extent (0) << " != "
           "(lclNumRows+1) = " << (lclNumRows+1) << ".");
        {
          const auto valToCheck =
            ::Tpetra::Details::getEntryOnHost (ptr_d, lclNumRows);
          TEUCHOS_TEST_FOR_EXCEPTION_CLASS_FUNC
            (valToCheck != lclTotalNumEntries, std::logic_error,
             "(DynamicProfile branch) After packing ptr_d, ptr_d(lclNumRows = "
             << lclNumRows << ") = " << valToCheck << " != total number of "
             "entries on the calling process = " << lclTotalNumEntries << ".");
        }
      }

      // Allocate the array of packed column indices.
      ind_d = lclinds_1d_type ("Tpetra::CrsGraph::ind", lclTotalNumEntries);
      // Pack the column indices.  We have to do this sequentially on
      // host, since lclInds2D_ is an ArrayRCP<Array<LO>>, which
      // doesn't work in parallel kernels (its iterators aren't even
      // thread safe in debug mode).
      {
        auto ptr_h = Kokkos::create_mirror_view (ptr_d);
        Kokkos::deep_copy (ptr_h, ptr_d); // we need the entries on host
        auto ind_h = Kokkos::create_mirror_view (ind_d); // will fill on host

        // k_numRowEntries_ is a host View already, so we can use it here.
        typename row_entries_type::const_type numRowEnt_h = k_numRowEntries_;
        for (size_t row = 0; row < lclNumRows; ++row) {
          const size_t numEnt = numRowEnt_h(row);
          std::copy (lclInds2D_[row].begin (),
                     lclInds2D_[row].begin () + numEnt,
                     ind_h.data () + ptr_h(row));
        }
        Kokkos::deep_copy (ind_d, ind_h);
      }

      if (debug) {
        // Sanity check of packed row offsets.
        if (ptr_d.extent (0) != 0) {
          const size_t numOffsets = static_cast<size_t> (ptr_d.extent (0));
          const size_t valToCheck =
            ::Tpetra::Details::getEntryOnHost (ptr_d, numOffsets - 1);
          TEUCHOS_TEST_FOR_EXCEPTION_CLASS_FUNC
            (valToCheck != static_cast<size_t> (ind_d.extent (0)),
             std::logic_error, "(DynamicProfile branch) After packing column "
             "indices, ptr_d(" << (numOffsets-1) << ") = " << valToCheck
             << " != ind_d.extent(0) = " << ind_d.extent (0) << ".");
        }
      }
    }
    else if (getProfileType () == StaticProfile) {
      // StaticProfile means that the graph's column indices are
      // currently stored in a 1-D format, with row offsets in
      // k_rowPtrs_ and local column indices in k_lclInds1D_.

      if (debug) {
        // StaticProfile also means that the graph's array of row
        // offsets must already be allocated.
        TEUCHOS_TEST_FOR_EXCEPTION_CLASS_FUNC
          (k_rowPtrs_.extent (0) == 0, std::logic_error,
           "(StaticProfile branch) k_rowPtrs_ has size zero, but shouldn't");
        TEUCHOS_TEST_FOR_EXCEPTION_CLASS_FUNC
          (k_rowPtrs_.extent (0) != lclNumRows + 1, std::logic_error,
           "(StaticProfile branch) k_rowPtrs_.extent(0) = "
           << k_rowPtrs_.extent (0) << " != (lclNumRows + 1) = "
           << (lclNumRows + 1) << ".");
        {
          const size_t numOffsets = k_rowPtrs_.extent (0);
          const auto valToCheck =
            ::Tpetra::Details::getEntryOnHost (k_rowPtrs_, numOffsets - 1);
          TEUCHOS_TEST_FOR_EXCEPTION_CLASS_FUNC
            (numOffsets != 0 &&
             k_lclInds1D_.extent (0) != valToCheck,
             std::logic_error, "(StaticProfile branch) numOffsets = " <<
             numOffsets << " != 0 and k_lclInds1D_.extent(0) = " <<
             k_lclInds1D_.extent (0) << " != k_rowPtrs_(" << numOffsets <<
             ") = " << valToCheck << ".");
        }
      }

      size_t allocSize = 0;
      try {
        allocSize = this->getNodeAllocationSize ();
      }
      catch (std::logic_error& e) {
        TEUCHOS_TEST_FOR_EXCEPTION_CLASS_FUNC
          (true, std::logic_error, "getNodeAllocationSize threw "
           "std::logic_error: " << e.what ());
      }
      catch (std::runtime_error& e) {
        TEUCHOS_TEST_FOR_EXCEPTION_CLASS_FUNC
          (true, std::runtime_error, "getNodeAllocationSize threw "
           "std::runtime_error: " << e.what ());
      }
      catch (std::exception& e) {
        TEUCHOS_TEST_FOR_EXCEPTION_CLASS_FUNC
          (true, std::runtime_error, "getNodeAllocationSize threw "
           "std::exception: " << e.what ());
      }
      catch (...) {
        TEUCHOS_TEST_FOR_EXCEPTION_CLASS_FUNC
          (true, std::runtime_error, "getNodeAllocationSize threw "
           "an exception not a subclass of std::exception.");
      }

      if (this->getNodeNumEntries () != allocSize) {
        // The graph's current 1-D storage is "unpacked."  This means
        // the row offsets may differ from what the final row offsets
        // should be.  This could happen, for example, if the user
        // specified StaticProfile in the constructor and set an upper
        // bound on the number of entries in each row, but didn't fill
        // all those entries.

        if (debug) {
          if (k_rowPtrs_.extent (0) != 0) {
            const size_t numOffsets =
              static_cast<size_t> (k_rowPtrs_.extent (0));
            const auto valToCheck =
              ::Tpetra::Details::getEntryOnHost (k_rowPtrs_, numOffsets - 1);
            TEUCHOS_TEST_FOR_EXCEPTION_CLASS_FUNC
              (valToCheck != static_cast<size_t> (k_lclInds1D_.extent (0)),
               std::logic_error, "(StaticProfile unpacked branch) Before "
               "allocating or packing, k_rowPtrs_(" << (numOffsets-1) << ") = "
               << valToCheck << " != k_lclInds1D_.extent(0) = "
               << k_lclInds1D_.extent (0) << ".");
          }
        }

        // Pack the row offsets into ptr_d, by doing a sum-scan of the
        // array of valid entry counts per row (k_numRowEntries_).

        // Total number of entries in the matrix on the calling
        // process.  We will compute this in the loop below.  It's
        // cheap to compute and useful as a sanity check.
        size_t lclTotalNumEntries = 0;
        {
          // Allocate the packed row offsets array.
          ptr_d = non_const_row_map_type ("Tpetra::CrsGraph::ptr", lclNumRows + 1);
          ptr_d_const = ptr_d;

          // It's ok that k_numRowEntries_ is a host View; the
          // function can handle this.
          typename row_entries_type::const_type numRowEnt_h = k_numRowEntries_;
          if (debug) {
            TEUCHOS_TEST_FOR_EXCEPTION_CLASS_FUNC
              (static_cast<size_t> (numRowEnt_h.extent (0)) != lclNumRows,
               std::logic_error, "(StaticProfile unpacked branch) "
               "numRowEnt_h.extent(0) = " << numRowEnt_h.extent (0)
               << " != getNodeNumRows() = " << lclNumRows << "");
          }

          lclTotalNumEntries = computeOffsetsFromCounts (ptr_d, numRowEnt_h);

          if (debug) {
            TEUCHOS_TEST_FOR_EXCEPTION_CLASS_FUNC
              (static_cast<size_t> (ptr_d.extent (0)) != lclNumRows + 1,
               std::logic_error, "(StaticProfile unpacked branch) After "
               "allocating ptr_d, ptr_d.extent(0) = " << ptr_d.extent (0)
               << " != lclNumRows+1 = " << (lclNumRows+1) << ".");
            {
              const auto valToCheck =
                ::Tpetra::Details::getEntryOnHost (ptr_d, lclNumRows);
              TEUCHOS_TEST_FOR_EXCEPTION_CLASS_FUNC
                (valToCheck != lclTotalNumEntries, std::logic_error,
                 "Tpetra::CrsGraph::fillLocalGraph: In StaticProfile unpacked "
                 "branch, after filling ptr_d, ptr_d(lclNumRows=" << lclNumRows
                 << ") = " << valToCheck << " != total number of entries on "
                 "the calling process = " << lclTotalNumEntries << ".");
            }
          }
        }

        // Allocate the array of packed column indices.
        ind_d = lclinds_1d_type ("Tpetra::CrsGraph::ind", lclTotalNumEntries);

        // k_rowPtrs_ and k_lclInds1D_ are currently unpacked.  Pack
        // them, using the packed row offsets array ptr_d that we
        // created above.
        //
        // FIXME (mfh 08 Aug 2014) If "Optimize Storage" is false (in
        // CrsMatrix?), we need to keep around the unpacked row
        // offsets and column indices.

        // Pack the column indices from unpacked k_lclInds1D_ into
        // packed ind_d.  We will replace k_lclInds1D_ below.
        typedef pack_functor<
          typename local_graph_type::entries_type::non_const_type,
          row_map_type> inds_packer_type;
        inds_packer_type f (ind_d, k_lclInds1D_, ptr_d, k_rowPtrs_);
        {
          typedef typename decltype (ind_d)::execution_space exec_space;
          typedef Kokkos::RangePolicy<exec_space, LocalOrdinal> range_type;
          Kokkos::parallel_for (range_type (0, lclNumRows), f);
        }

        if (debug) {
          TEUCHOS_TEST_FOR_EXCEPTION_CLASS_FUNC
            (ptr_d.extent (0) == 0, std::logic_error, "(StaticProfile "
             "\"Optimize Storage\"=true branch) After packing, "
             "ptr_d.extent(0) = 0.  This probably means k_rowPtrs_ was "
             "never allocated.");
          if (ptr_d.extent (0) != 0) {
            const size_t numOffsets = static_cast<size_t> (ptr_d.extent (0));
            const auto valToCheck =
              ::Tpetra::Details::getEntryOnHost (ptr_d, numOffsets - 1);
            TEUCHOS_TEST_FOR_EXCEPTION_CLASS_FUNC
              (static_cast<size_t> (valToCheck) != ind_d.extent (0),
               std::logic_error, "(StaticProfile \"Optimize Storage\"=true "
               "branch) After packing, ptr_d(" << (numOffsets-1) << ") = "
               << valToCheck << " != ind_d.extent(0) = "
               << ind_d.extent (0) << ".");
          }
        }
      }
      else { // We don't have to pack, so just set the pointers.
        ptr_d_const = k_rowPtrs_;
        ind_d = k_lclInds1D_;

        if (debug) {
          TEUCHOS_TEST_FOR_EXCEPTION_CLASS_FUNC
            (ptr_d_const.extent (0) == 0, std::logic_error, "(StaticProfile "
             "\"Optimize Storage\"=false branch) ptr_d_const.extent(0) = 0.  "
             "This probably means that k_rowPtrs_ was never allocated.");
          if (ptr_d_const.extent (0) != 0) {
            const size_t numOffsets =
              static_cast<size_t> (ptr_d_const.extent (0));
            const size_t valToCheck =
              ::Tpetra::Details::getEntryOnHost (ptr_d_const, numOffsets - 1);
            TEUCHOS_TEST_FOR_EXCEPTION_CLASS_FUNC
              (valToCheck != static_cast<size_t> (ind_d.extent (0)),
               std::logic_error, "(StaticProfile \"Optimize Storage\"=false "
               "branch) ptr_d_const(" << (numOffsets-1) << ") = " << valToCheck
               << " != ind_d.extent(0) = " << ind_d.extent (0) << ".");
          }
        }
      }
    }

    if (debug) {
      TEUCHOS_TEST_FOR_EXCEPTION_CLASS_FUNC
        (static_cast<size_t> (ptr_d_const.extent (0)) != lclNumRows + 1,
         std::logic_error, "After packing, ptr_d_const.extent(0) = " <<
         ptr_d_const.extent (0) << " != lclNumRows+1 = " << (lclNumRows+1)
         << ".");
      if (ptr_d_const.extent (0) != 0) {
        const size_t numOffsets = static_cast<size_t> (ptr_d_const.extent (0));
        const auto valToCheck =
          ::Tpetra::Details::getEntryOnHost (ptr_d_const, numOffsets - 1);
        TEUCHOS_TEST_FOR_EXCEPTION_CLASS_FUNC
          (static_cast<size_t> (valToCheck) != ind_d.extent (0),
           std::logic_error, "After packing, ptr_d_const(" << (numOffsets-1)
           << ") = " << valToCheck << " != ind_d.extent(0) = "
           << ind_d.extent (0) << ".");
      }
    }

    if (requestOptimizedStorage) {
      // With optimized storage, we don't need to store the 2-D column
      // indices array-of-arrays, or the array of row entry counts.

      // Free graph data structures that are only needed for 2-D or
      // unpacked 1-D storage.
      lclInds2D_ = Teuchos::null;
      k_numRowEntries_ = row_entries_type ();

      // Keep the new 1-D packed allocations.
      k_rowPtrs_   = ptr_d_const;
      k_lclInds1D_ = ind_d;

      // The graph is definitely StaticProfile now, whether or not it
      // was before.
      pftype_ = StaticProfile;
      storageStatus_ = ::Tpetra::Details::STORAGE_1D_PACKED;
    }

    // FIXME (mfh 28 Aug 2014) "Local Graph" sublist no longer used.

    // Build the local graph.
    lclGraph_ = local_graph_type (ind_d, ptr_d_const);
  }

  template <class LocalOrdinal, class GlobalOrdinal, class Node>
  void
  CrsGraph<LocalOrdinal, GlobalOrdinal, Node>::
  replaceColMap (const Teuchos::RCP<const map_type>& newColMap)
  {
    // NOTE: This safety check matches the code, but not the documentation of Crsgraph
    //
    // FIXME (mfh 18 Aug 2014) This will break if the calling process
    // has no entries, because in that case, currently it is neither
    // locally nor globally indexed.  This will change once we get rid
    // of lazy allocation (so that the constructor allocates indices
    // and therefore commits to local vs. global).
    const char tfecfFuncName[] = "replaceColMap: ";
    TEUCHOS_TEST_FOR_EXCEPTION_CLASS_FUNC(
      isLocallyIndexed () || isGloballyIndexed (), std::runtime_error,
      "Requires matching maps and non-static graph.");
    colMap_ = newColMap;
  }

  template <class LocalOrdinal, class GlobalOrdinal, class Node>
  void
  CrsGraph<LocalOrdinal, GlobalOrdinal, Node>::
  reindexColumns (const Teuchos::RCP<const map_type>& newColMap,
                  const Teuchos::RCP<const import_type>& newImport,
                  const bool sortIndicesInEachRow)
  {
    using Teuchos::REDUCE_MIN;
    using Teuchos::reduceAll;
    using Teuchos::RCP;
    typedef GlobalOrdinal GO;
    typedef LocalOrdinal LO;
    typedef typename local_graph_type::entries_type::non_const_type col_inds_type;
    const char tfecfFuncName[] = "reindexColumns: ";

    TEUCHOS_TEST_FOR_EXCEPTION_CLASS_FUNC(
      isFillComplete (), std::runtime_error, "The graph is fill complete "
      "(isFillComplete() returns true).  You must call resumeFill() before "
      "you may call this method.");

    // mfh 19 Aug 2014: This method does NOT redistribute data; it
    // doesn't claim to do the work of an Import or Export.  This
    // means that for all processes, the calling process MUST own all
    // column indices, in both the old column Map (if it exists) and
    // the new column Map.  We check this via an all-reduce.
    //
    // Some processes may be globally indexed, others may be locally
    // indexed, and others (that have no graph entries) may be
    // neither.  This method will NOT change the graph's current
    // state.  If it's locally indexed, it will stay that way, and
    // vice versa.  It would easy to add an option to convert indices
    // from global to local, so as to save a global-to-local
    // conversion pass.  However, we don't do this here.  The intended
    // typical use case is that the graph already has a column Map and
    // is locally indexed, and this is the case for which we optimize.

    const LO lclNumRows = static_cast<LO> (this->getNodeNumRows ());

    // Attempt to convert indices to the new column Map's version of
    // local.  This will fail if on the calling process, the graph has
    // indices that are not on that process in the new column Map.
    // After the local conversion attempt, we will do an all-reduce to
    // see if any processes failed.

    // If this is false, then either the graph contains a column index
    // which is invalid in the CURRENT column Map, or the graph is
    // locally indexed but currently has no column Map.  In either
    // case, there is no way to convert the current local indices into
    // global indices, so that we can convert them into the new column
    // Map's local indices.  It's possible for this to be true on some
    // processes but not others, due to replaceColMap.
    bool allCurColIndsValid = true;
    // On the calling process, are all valid current column indices
    // also in the new column Map on the calling process?  In other
    // words, does local reindexing suffice, or should the user have
    // done an Import or Export instead?
    bool localSuffices = true;

    // Final arrays for the local indices.  We will allocate exactly
    // one of these ONLY if the graph is locally indexed on the
    // calling process, and ONLY if the graph has one or more entries
    // (is not empty) on the calling process.  In that case, we
    // allocate the first (1-D storage) if the graph has a static
    // profile, else we allocate the second (2-D storage).
    typename local_graph_type::entries_type::non_const_type newLclInds1D;
    Teuchos::ArrayRCP<Teuchos::Array<LO> > newLclInds2D;

    // If indices aren't allocated, that means the calling process
    // owns no entries in the graph.  Thus, there is nothing to
    // convert, and it trivially succeeds locally.
    if (indicesAreAllocated ()) {
      if (isLocallyIndexed ()) {
        if (hasColMap ()) { // locally indexed, and currently has a column Map
          const map_type& oldColMap = * (getColMap ());
          if (pftype_ == StaticProfile) {
            // Allocate storage for the new local indices.
            const size_t allocSize = this->getNodeAllocationSize ();
            newLclInds1D = col_inds_type ("Tpetra::CrsGraph::ind", allocSize);
            // Attempt to convert the new indices locally.
            for (LO lclRow = 0; lclRow < lclNumRows; ++lclRow) {
              const RowInfo rowInfo = this->getRowInfo (lclRow);
              const size_t beg = rowInfo.offset1D;
              const size_t end = beg + rowInfo.numEntries;
              for (size_t k = beg; k < end; ++k) {
                // FIXME (mfh 21 Aug 2014) This assumes UVM.  Should
                // use a DualView instead.
                const LO oldLclCol = k_lclInds1D_(k);
                if (oldLclCol == Teuchos::OrdinalTraits<LO>::invalid ()) {
                  allCurColIndsValid = false;
                  break; // Stop at the first invalid index
                }
                const GO gblCol = oldColMap.getGlobalElement (oldLclCol);

                // The above conversion MUST succeed.  Otherwise, the
                // current local index is invalid, which means that
                // the graph was constructed incorrectly.
                if (gblCol == Teuchos::OrdinalTraits<GO>::invalid ()) {
                  allCurColIndsValid = false;
                  break; // Stop at the first invalid index
                }
                else {
                  const LO newLclCol = newColMap->getLocalElement (gblCol);
                  if (newLclCol == Teuchos::OrdinalTraits<LO>::invalid ()) {
                    localSuffices = false;
                    break; // Stop at the first invalid index
                  }
                  // FIXME (mfh 21 Aug 2014) This assumes UVM.  Should
                  // use a DualView instead.
                  newLclInds1D(k) = newLclCol;
                }
              } // for each entry in the current row
            } // for each locally owned row
          }
          else { // pftype_ == DynamicProfile
            // Allocate storage for the new local indices.  We only
            // allocate the outer array here; we will allocate the
            // inner arrays below.
            newLclInds2D = Teuchos::arcp<Teuchos::Array<LO> > (lclNumRows);

            // Attempt to convert the new indices locally.
            for (LO lclRow = 0; lclRow < lclNumRows; ++lclRow) {
              const RowInfo rowInfo = this->getRowInfo (lclRow);
              newLclInds2D.resize (rowInfo.allocSize);

              Teuchos::ArrayView<const LO> oldLclRowView = getLocalView (rowInfo);
              Teuchos::ArrayView<LO> newLclRowView = (newLclInds2D[lclRow]) ();

              for (size_t k = 0; k < rowInfo.numEntries; ++k) {
                const LO oldLclCol = oldLclRowView[k];
                if (oldLclCol == Teuchos::OrdinalTraits<LO>::invalid ()) {
                  allCurColIndsValid = false;
                  break; // Stop at the first invalid index
                }
                const GO gblCol = oldColMap.getGlobalElement (oldLclCol);

                // The above conversion MUST succeed.  Otherwise, the
                // local index is invalid and the graph is wrong.
                if (gblCol == Teuchos::OrdinalTraits<GO>::invalid ()) {
                  allCurColIndsValid = false;
                  break; // Stop at the first invalid index
                }
                else {
                  const LO newLclCol = newColMap->getLocalElement (gblCol);
                  if (newLclCol == Teuchos::OrdinalTraits<LO>::invalid ()) {
                    localSuffices = false;
                    break; // Stop at the first invalid index.
                  }
                  newLclRowView[k] = newLclCol;
                }
              } // for each entry in the current row
            } // for each locally owned row
          } // pftype_
        }
        else { // locally indexed, but no column Map
          // This case is only possible if replaceColMap() was called
          // with a null argument on the calling process.  It's
          // possible, but it means that this method can't possibly
          // succeed, since we have no way of knowing how to convert
          // the current local indices to global indices.
          allCurColIndsValid = false;
        }
      }
      else { // globally indexed
        // If the graph is globally indexed, we don't need to save
        // local indices, but we _do_ need to know whether the current
        // global indices are valid in the new column Map.  We may
        // need to do a getRemoteIndexList call to find this out.
        //
        // In this case, it doesn't matter whether the graph currently
        // has a column Map.  We don't need the old column Map to
        // convert from global indices to the _new_ column Map's local
        // indices.  Furthermore, we can use the same code, whether
        // the graph is static or dynamic profile.

        // Test whether the current global indices are in the new
        // column Map on the calling process.
        for (LO lclRow = 0; lclRow < lclNumRows; ++lclRow) {
          const RowInfo rowInfo = this->getRowInfo (lclRow);
          Teuchos::ArrayView<const GO> oldGblRowView = getGlobalView (rowInfo);
          for (size_t k = 0; k < rowInfo.numEntries; ++k) {
            const GO gblCol = oldGblRowView[k];
            if (! newColMap->isNodeGlobalElement (gblCol)) {
              localSuffices = false;
              break; // Stop at the first invalid index
            }
          } // for each entry in the current row
        } // for each locally owned row
      } // locally or globally indexed
    } // whether indices are allocated

    // Do an all-reduce to check both possible error conditions.
    int lclSuccess[2];
    lclSuccess[0] = allCurColIndsValid ? 1 : 0;
    lclSuccess[1] = localSuffices ? 1 : 0;
    int gblSuccess[2];
    gblSuccess[0] = 0;
    gblSuccess[1] = 0;
    RCP<const Teuchos::Comm<int> > comm =
      getRowMap ().is_null () ? Teuchos::null : getRowMap ()->getComm ();
    if (! comm.is_null ()) {
      reduceAll<int, int> (*comm, REDUCE_MIN, 2, lclSuccess, gblSuccess);
    }

    TEUCHOS_TEST_FOR_EXCEPTION_CLASS_FUNC(
      gblSuccess[0] == 0, std::runtime_error, "It is not possible to continue."
      "  The most likely reason is that the graph is locally indexed, but the "
      "column Map is missing (null) on some processes, due to a previous call "
      "to replaceColMap().");

    TEUCHOS_TEST_FOR_EXCEPTION_CLASS_FUNC(
      gblSuccess[1] == 0, std::runtime_error, "On some process, the graph "
      "contains column indices that are in the old column Map, but not in the "
      "new column Map (on that process).  This method does NOT redistribute "
      "data; it does not claim to do the work of an Import or Export operation."
      "  This means that for all processess, the calling process MUST own all "
      "column indices, in both the old column Map and the new column Map.  In "
      "this case, you will need to do an Import or Export operation to "
      "redistribute data.");

    // Commit the results.
    if (isLocallyIndexed ()) {
      if (pftype_ == StaticProfile) {
        k_lclInds1D_ = newLclInds1D;
      } else { // dynamic profile
        lclInds2D_ = newLclInds2D;
      }
      // We've reindexed, so we don't know if the indices are sorted.
      //
      // FIXME (mfh 17 Sep 2014) It could make sense to check this,
      // since we're already going through all the indices above.  We
      // could also sort each row in place; that way, we would only
      // have to make one pass over the rows.
      indicesAreSorted_ = false;
      if (sortIndicesInEachRow) {
        // NOTE (mfh 17 Sep 2014) The graph must be locally indexed in
        // order to call this method.
        //
        // FIXME (mfh 17 Sep 2014) This violates the strong exception
        // guarantee.  It would be better to sort the new index arrays
        // before committing them.
        const bool sorted = false; // need to resort
        const bool merged = true; // no need to merge, since no dups
        this->sortAndMergeAllIndices (sorted, merged);
      }
    }
    colMap_ = newColMap;

    if (newImport.is_null ()) {
      // FIXME (mfh 19 Aug 2014) Should use the above all-reduce to
      // check whether the input Import is null on any process.
      //
      // If the domain Map hasn't been set yet, we can't compute a new
      // Import object.  Leave it what it is; it should be null, but
      // it doesn't matter.  If the domain Map _has_ been set, then
      // compute a new Import object if necessary.
      if (! domainMap_.is_null ()) {
        if (! domainMap_->isSameAs (* newColMap)) {
          importer_ = Teuchos::rcp (new import_type (domainMap_, newColMap));
        } else {
          importer_ = Teuchos::null; // don't need an Import
        }
      }
    } else {
      // The caller gave us an Import object.  Assume that it's valid.
      importer_ = newImport;
    }
  }


  template <class LocalOrdinal, class GlobalOrdinal, class Node>
  void
  CrsGraph<LocalOrdinal, GlobalOrdinal, Node>::
  replaceDomainMapAndImporter (const Teuchos::RCP<const map_type>& newDomainMap,
                               const Teuchos::RCP<const import_type>& newImporter)
  {
    const char prefix[] = "Tpetra::CrsGraph::replaceDomainMapAndImporter: ";
    TEUCHOS_TEST_FOR_EXCEPTION(
      colMap_.is_null (), std::invalid_argument, prefix << "You may not call "
      "this method unless the graph already has a column Map.");
    TEUCHOS_TEST_FOR_EXCEPTION(
      newDomainMap.is_null (), std::invalid_argument,
      prefix << "The new domain Map must be nonnull.");

    const bool debug = ::Tpetra::Details::Behavior::debug ();
    if (debug) {
      if (newImporter.is_null ()) {
        // It's not a good idea to put expensive operations in a macro
        // clause, even if they are side effect - free, because macros
        // don't promise that they won't evaluate their arguments more
        // than once.  It's polite for them to do so, but not required.
        const bool colSameAsDom = colMap_->isSameAs (*newDomainMap);
        TEUCHOS_TEST_FOR_EXCEPTION
          (colSameAsDom, std::invalid_argument, "If the new Import is null, "
           "then the new domain Map must be the same as the current column Map.");
      }
      else {
        const bool colSameAsTgt =
          colMap_->isSameAs (* (newImporter->getTargetMap ()));
        const bool newDomSameAsSrc =
          newDomainMap->isSameAs (* (newImporter->getSourceMap ()));
        TEUCHOS_TEST_FOR_EXCEPTION
          (! colSameAsTgt || ! newDomSameAsSrc, std::invalid_argument, "If the "
           "new Import is nonnull, then the current column Map must be the same "
           "as the new Import's target Map, and the new domain Map must be the "
           "same as the new Import's source Map.");
      }
    }

    domainMap_ = newDomainMap;
    importer_ = Teuchos::rcp_const_cast<import_type> (newImporter);
  }

  template <class LocalOrdinal, class GlobalOrdinal, class Node>
  typename CrsGraph<LocalOrdinal, GlobalOrdinal, Node>::local_graph_type
  CrsGraph<LocalOrdinal, GlobalOrdinal, Node>::
  getLocalGraph () const
  {
    return lclGraph_;
  }

  template <class LocalOrdinal, class GlobalOrdinal, class Node>
  void
  CrsGraph<LocalOrdinal, GlobalOrdinal, Node>::
  computeGlobalConstants (const bool computeLocalTriangularConstants)
  {
    using ::Tpetra::Details::ProfilingRegion;
    using Teuchos::ArrayView;
    using Teuchos::outArg;
    using Teuchos::reduceAll;
    typedef global_size_t GST;

    ProfilingRegion regionCGC ("Tpetra::CrsGraph::computeGlobalConstants");

    this->computeLocalConstants (computeLocalTriangularConstants);

    // Compute global constants from local constants.  Processes that
    // already have local constants still participate in the
    // all-reduces, using their previously computed values.
    if (! this->haveGlobalConstants_) {
      const Teuchos::Comm<int>& comm = * (this->getComm ());
      // Promote all the nodeNum* and nodeMaxNum* quantities from
      // size_t to global_size_t, when doing the all-reduces for
      // globalNum* / globalMaxNum* results.
      //
      // FIXME (mfh 07 May 2013) Unfortunately, we either have to do
      // this in two all-reduces (one for the sum and the other for
      // the max), or use a custom MPI_Op that combines the sum and
      // the max.  The latter might even be slower than two
      // all-reduces on modern network hardware.  It would also be a
      // good idea to use nonblocking all-reduces (MPI 3), so that we
      // don't have to wait around for the first one to finish before
      // starting the second one.
      GST lcl[2], gbl[2];
      lcl[0] = static_cast<GST> (this->getNodeNumEntries ());

      // mfh 03 May 2018: nodeNumDiags_ is invalid if
      // computeLocalTriangularConstants is false, but there's no
      // practical network latency difference between an all-reduce of
      // length 1 and an all-reduce of length 2, so it's not worth
      // distinguishing between the two.  However, we do want to avoid
      // integer overflow, so we'll just set the input local sum to
      // zero in that case.
      lcl[1] = computeLocalTriangularConstants ?
        static_cast<GST> (this->nodeNumDiags_) :
        static_cast<GST> (0);

      reduceAll<int,GST> (comm, Teuchos::REDUCE_SUM, 2, lcl, gbl);
      this->globalNumEntries_ = gbl[0];

      // mfh 03 May 2018: If not computing local triangular
      // properties, users want this to be invalid, not just zero.
      // This will help with debugging.
      this->globalNumDiags_ = computeLocalTriangularConstants ?
        gbl[1] :
        Teuchos::OrdinalTraits<GST>::invalid ();

      const GST lclMaxNumRowEnt = static_cast<GST> (this->nodeMaxNumRowEntries_);
      reduceAll<int, GST> (comm, Teuchos::REDUCE_MAX, lclMaxNumRowEnt,
                           outArg (this->globalMaxNumRowEntries_));
      this->haveGlobalConstants_ = true;
    }
  }


  template <class LocalOrdinal, class GlobalOrdinal, class Node>
  void
  CrsGraph<LocalOrdinal, GlobalOrdinal, Node>::
  computeLocalConstants (const bool computeLocalTriangularConstants)
  {
    using ::Tpetra::Details::determineLocalTriangularStructure;
    using ::Tpetra::Details::ProfilingRegion;

    ProfilingRegion regionCLC ("Tpetra::CrsGraph::computeLocalConstants");
    if (this->haveLocalConstants_) {
      return;
    }

    // Reset local properties
    this->lowerTriangular_ = false;
    this->upperTriangular_ = false;
    this->nodeMaxNumRowEntries_ = Teuchos::OrdinalTraits<size_t>::invalid ();
    this->nodeNumDiags_ = Teuchos::OrdinalTraits<size_t>::invalid ();

    if (computeLocalTriangularConstants) {
      const bool hasRowAndColumnMaps =
        this->rowMap_.get () != nullptr && this->colMap_.get () != nullptr;
      if (hasRowAndColumnMaps) {
        auto lclRowMap = this->rowMap_->getLocalMap ();
        auto lclColMap = this->colMap_->getLocalMap ();

        // Make sure that the GPU can see any updates made on host.
        // This code only reads the local graph, so we don't need a
        // fence afterwards.
        execution_space().fence ();

        // mfh 01 May 2018: See GitHub Issue #2658.
        constexpr bool ignoreMapsForTriStruct = true;
        auto result =
          determineLocalTriangularStructure (this->lclGraph_, lclRowMap,
                                             lclColMap, ignoreMapsForTriStruct);
        this->lowerTriangular_ = result.couldBeLowerTriangular;
        this->upperTriangular_ = result.couldBeUpperTriangular;
        this->nodeMaxNumRowEntries_ = result.maxNumRowEnt;
        this->nodeNumDiags_ = result.diagCount;
      }
      else {
        this->nodeMaxNumRowEntries_ = 0;
        this->nodeNumDiags_ = 0;
      }
    }
    else {
      using LO = local_ordinal_type;
      // Make sure that the GPU can see any updates made on host.
      // This code only reads the local graph, so we don't need a
      // fence afterwards.
      execution_space().fence ();

      auto ptr = this->lclGraph_.row_map;
      const LO lclNumRows = ptr.extent(0) == 0 ?
        static_cast<LO> (0) :
        (static_cast<LO> (ptr.extent(0)) - static_cast<LO> (1));

      const LO lclMaxNumRowEnt =
        ::Tpetra::Details::maxDifference ("Tpetra::CrsGraph: nodeMaxNumRowEntries",
                                ptr, lclNumRows);
      this->nodeMaxNumRowEntries_ = static_cast<size_t> (lclMaxNumRowEnt);
    }
    this->haveLocalConstants_ = true;
  }


  template <class LocalOrdinal, class GlobalOrdinal, class Node>
  std::pair<size_t, std::string>
  CrsGraph<LocalOrdinal, GlobalOrdinal, Node>::
  makeIndicesLocal ()
  {
    using ::Tpetra::Details::ProfilingRegion;
    using Teuchos::arcp;
    using Teuchos::Array;
    using std::endl;
    typedef LocalOrdinal LO;
    typedef GlobalOrdinal GO;
    typedef device_type DT;
    typedef typename local_graph_type::row_map_type::non_const_value_type offset_type;
    typedef decltype (k_numRowEntries_) row_entries_type;
    typedef typename row_entries_type::non_const_value_type num_ent_type;
    typedef typename local_graph_type::entries_type::non_const_type
      lcl_col_inds_type;
    typedef Kokkos::View<GO*, typename lcl_col_inds_type::array_layout,
      device_type> gbl_col_inds_type;
    const char tfecfFuncName[] = "makeIndicesLocal: ";
    ProfilingRegion regionMakeIndicesLocal ("Tpetra::CrsGraph::makeIndicesLocal");

    // These are somewhat global properties, so it's safe to have
    // exception checks for them, rather than returning an error code.
    TEUCHOS_TEST_FOR_EXCEPTION_CLASS_FUNC
      (! this->hasColMap (), std::logic_error, "The graph does not have a "
       "column Map yet.  This method should never be called in that case.  "
       "Please report this bug to the Tpetra developers.");
    TEUCHOS_TEST_FOR_EXCEPTION_CLASS_FUNC
      (this->getColMap ().is_null (), std::logic_error, "The graph claims "
       "that it has a column Map, because hasColMap() returns true.  However, "
       "the result of getColMap() is null.  This should never happen.  Please "
       "report this bug to the Tpetra developers.");

    // Return value 1: The number of column indices (counting
    // duplicates) that could not be converted to local indices,
    // because they were not in the column Map on the calling process.
    size_t lclNumErrs = 0;
    std::ostringstream errStrm; // for return value 2 (error string)

    const LO lclNumRows = static_cast<LO> (this->getNodeNumRows ());
    const map_type& colMap = * (this->getColMap ());

    if (this->isGloballyIndexed () && lclNumRows != 0) {
      // This is a host-accessible View.
      typename row_entries_type::const_type h_numRowEnt =
        this->k_numRowEntries_;

      // Allocate space for local indices.
      if (this->getProfileType () == StaticProfile) {
        // If GO and LO are the same size, we can reuse the existing
        // array of 1-D index storage to convert column indices from
        // GO to LO.  Otherwise, we'll just allocate a new buffer.
        constexpr bool LO_GO_same = std::is_same<LO, GO>::value;
        if (LO_GO_same) {
          // This prevents a build error (illegal assignment) if
          // LO_GO_same is _not_ true.  Only the first branch
          // (returning k_gblInds1D_) should ever get taken.
          k_lclInds1D_ = Kokkos::Impl::if_c<LO_GO_same,
            t_GlobalOrdinal_1D,
            lcl_col_inds_type>::select (k_gblInds1D_, k_lclInds1D_);
        }
        else {
          if (k_rowPtrs_.extent (0) == 0) {
            errStrm << "k_rowPtrs_.extent(0) == 0.  This should never "
              "happen here.  Please report this bug to the Tpetra developers."
              << endl;
            // Need to return early.
            return std::make_pair (Tpetra::Details::OrdinalTraits<size_t>::invalid (),
                                   errStrm.str ());
          }
          const auto numEnt = ::Tpetra::Details::getEntryOnHost (k_rowPtrs_, lclNumRows);

          // mfh 17 Dec 2016: We don't need initial zero-fill of
          // k_lclInds1D_, because we will fill it below anyway.
          // AllowPadding would only help for aligned access (e.g.,
          // for vectorization) if we also were to pad each row to the
          // same alignment, so we'll skip AllowPadding for now.

          // using Kokkos::AllowPadding;
          using Kokkos::view_alloc;
          using Kokkos::WithoutInitializing;

          // When giving the label as an argument to
          // Kokkos::view_alloc, the label must be a string and not a
          // char*, else the code won't compile.  This is because
          // view_alloc also allows a raw pointer as its first
          // argument.  See
          // https://github.com/kokkos/kokkos/issues/434.  This is a
          // large allocation typically, so the overhead of creating
          // an std::string is minor.
          const std::string label ("Tpetra::CrsGraph::lclind");
          k_lclInds1D_ =
            lcl_col_inds_type (view_alloc (label, WithoutInitializing), numEnt);
        }

        auto lclColMap = colMap.getLocalMap ();
        // This is a "device mirror" of the host View h_numRowEnt.
        //
        // NOTE (mfh 27 Sep 2016) Currently, the right way to get a
        // Device instance is to use its default constructor.  See the
        // following Kokkos issue:
        //
        // https://github.com/kokkos/kokkos/issues/442
        auto k_numRowEnt = Kokkos::create_mirror_view (device_type (), h_numRowEnt);

        using ::Tpetra::Details::convertColumnIndicesFromGlobalToLocal;
        lclNumErrs =
          convertColumnIndicesFromGlobalToLocal<LO, GO, DT, offset_type, num_ent_type> (k_lclInds1D_,
                                                                                        k_gblInds1D_,
                                                                                        k_rowPtrs_,
                                                                                        lclColMap,
                                                                                        k_numRowEnt);
        if (lclNumErrs != 0) {
          const int myRank = [this] () {
            auto map = this->getMap ();
            if (map.is_null ()) {
              return 0;
            }
            else {
              auto comm = map->getComm ();
              return comm.is_null () ? 0 : comm->getRank ();
            }
          } ();
          const bool pluralNumErrs = (lclNumErrs != static_cast<size_t> (1));
          errStrm << "(Process " << myRank << ") When converting column "
            "indices from global to local, we encountered " << lclNumErrs
            << " ind" << (pluralNumErrs ? "ices" : "ex")
            << " that do" << (pluralNumErrs ? "es" : "")
            << " not live in the column Map on this process." << endl;
        }

        // We've converted column indices from global to local, so we
        // can deallocate the global column indices (which we know are
        // in 1-D storage, because the graph has static profile).
        k_gblInds1D_ = gbl_col_inds_type ();
      }
      else {  // the graph has dynamic profile (2-D index storage)
        // Avoid any drama with *this capture, by extracting the
        // variables that the thread-parallel loop will need below.
        // This is just a shallow copy.
        Teuchos::ArrayRCP<Teuchos::Array<LO> > lclInds2D (lclNumRows);
        Teuchos::ArrayRCP<Teuchos::Array<GO> > gblInds2D = this->gblInds2D_;

        // We must use a host thread parallelization here, because
        // Teuchos::ArrayRCP does not work in CUDA.
        typedef typename Kokkos::View<LO*, device_type>::HostMirror::execution_space
          host_execution_space;
        typedef Kokkos::RangePolicy<host_execution_space, LO> range_type;
        Kokkos::parallel_reduce (
          "Tpetra::CrsGraph::makeIndicesLocal (DynamicProfile)",
          range_type (0, lclNumRows),
          [&gblInds2D, &h_numRowEnt, &lclInds2D, &colMap] (const LO& lclRow, size_t& numErrs) {
            const GO* const curGblInds = gblInds2D[lclRow].getRawPtr ();
            // NOTE (mfh 26 Jun 2016) It's always legal to cast the
            // number of entries in a row to LO, as long as the row
            // doesn't have too many duplicate entries.
            const LO rna = static_cast<LO> (gblInds2D[lclRow].size ());
            const LO numEnt = static_cast<LO> (h_numRowEnt(lclRow));
            lclInds2D[lclRow].resize (rna); // purely thread-local, so safe
            LO* const curLclInds = lclInds2D[lclRow].getRawPtr ();
            for (LO j = 0; j < numEnt; ++j) {
              const GO gid = curGblInds[j];
              const LO lid = colMap.getLocalElement (gid);
              curLclInds[j] = lid;
              if (lid == Tpetra::Details::OrdinalTraits<LO>::invalid ()) {
                ++numErrs;
              }
            }
          }, lclNumErrs);

        this->lclInds2D_ = lclInds2D; // "commit" the result

        // If we detected an error in the above loop, go back and find
        // the global column indices not in the column Map on the
        // calling process.
        if (lclNumErrs != 0) {
          const int myRank = [this] () {
            auto map = this->getMap ();
            if (map.is_null ()) {
              return 0;
            }
            else {
              auto comm = map->getComm ();
              return comm.is_null () ? 0 : comm->getRank ();
            }
          } ();

          // If there are too many errors, don't bother printing them.
          constexpr size_t tooManyErrsToPrint = 200; // arbitrary constant
          if (lclNumErrs > tooManyErrsToPrint) {
            errStrm << "(Process " << myRank << ") When converting column "
              "indices from global to local, we encountered " << lclNumErrs
              << " indices that do not live in the column Map on this "
              "process.  That's too many to print." << endl;
          }
          else {
            // Map from local row index, to any global column indices
            // that do not live in the column Map on the calling process.
            std::map<LO, std::vector<GO> > badColInds;
            // List of local rows lclRow for which h_numRowEnt[lclRow]
            // > gblInds2D_[lclRow].size().
            std::vector<LO> badLclRows;

            for (LO lclRow = 0; lclRow < lclNumRows; ++lclRow) {
              const size_t numEnt = static_cast<size_t> (h_numRowEnt[lclRow]);

              Teuchos::ArrayView<const GO> curGblInds = gblInds2D_[lclRow] ();
              if (numEnt > static_cast<size_t> (curGblInds.size ())) {
                badLclRows.push_back (lclRow);
              }
              else {
                for (size_t j = 0; j < numEnt; ++j) {
                  const GO gid = curGblInds[j];
                  const LO lid = colMap.getLocalElement (gid);
                  if (lid == Tpetra::Details::OrdinalTraits<LO>::invalid ()) {
                    badColInds[lclRow].push_back (gid);
                  }
                }
              }
            }

            const bool pluralNumErrs = (lclNumErrs != static_cast<size_t> (1));
            errStrm << "(Process " << myRank << ") When converting column "
              "indices from global to local, we encountered " << lclNumErrs
              << " ind" << (pluralNumErrs ? "ices" : "ex") << " that "
              "do" << (pluralNumErrs ? "es" : "")
               << " not live in the column Map on this process." << endl
               << "(Process " << myRank << ") Here are the bad global "
              "indices, listed by local row: " << endl;
            for (auto && eachPair : badColInds) {
              const LO lclRow = eachPair.first;
              const GO gblRow = rowMap_->getGlobalElement (lclRow);
              errStrm << "(Process " << myRank << ")  Local row " << lclRow
                      << " (global row " << gblRow << "): [";
              const size_t numBad = eachPair.second.size ();
              for (size_t k = 0; k < numBad; ++k) {
                errStrm << eachPair.second[k];
                if (k + size_t (1) < numBad) {
                  errStrm << ",";
                }
              }
              errStrm << "]" << endl;
            }

            if (badLclRows.size () != 0) {
              if (lclNumErrs == 0) {
                // We really want lclNumErrs to be just the count of
                // bad column indices, but lclNumErrs != 0 also
                // doubles as a generic indication of error.
                lclNumErrs = badLclRows.size ();
              }

              errStrm << "(Process " << myRank << ") When converting column "
                "indices from global to local, we (also) encountered the "
                "following local rows lclRow on this process for which "
                "h_numRowEnt[lclRow] > gblInds2D_[lclRow].size().  This "
                "likely indicates a bug in Tpetra." << endl
                << "(Process " << myRank << ") [";
              const size_t numBad = badLclRows.size ();
              for (size_t k = 0; k < numBad; ++k) {
                const LO lclRow = badLclRows[k];
                errStrm << "{lclRow: " << lclRow
                        << "h_numRowEnt[lclRow]: " << h_numRowEnt[lclRow]
                        << "gblInds2D_[lclRow].size(): "
                        << gblInds2D_[lclRow].size () << "}";
                if (k + size_t (1) < numBad) {
                  errStrm << ", ";
                }
              }
              errStrm << "]" << endl;
            }
          }
        }

        this->gblInds2D_ = Teuchos::null;
      }
    } // globallyIndexed() && lclNumRows > 0

    this->lclGraph_ = local_graph_type (this->k_lclInds1D_, this->k_rowPtrs_);
    this->indicesAreLocal_  = true;
    this->indicesAreGlobal_ = false;
    this->checkInternalState ();

    return std::make_pair (lclNumErrs, errStrm.str ());
  }


  template <class LocalOrdinal, class GlobalOrdinal, class Node>
  void
  CrsGraph<LocalOrdinal, GlobalOrdinal, Node>::
  makeColMap (Teuchos::Array<int>& remotePIDs)
  {
    using ::Tpetra::Details::ProfilingRegion;
    ProfilingRegion regionSortAndMerge ("Tpetra::CrsGraph::makeColMap");
    const bool debug = ::Tpetra::Details::Behavior::debug ();

    // this->colMap_ should be null at this point, but we accept the
    // future possibility that it might not be (esp. if we decide
    // later to support graph structure changes after first
    // fillComplete, which CrsGraph does not currently (as of 12 Feb
    // 2017) support).
    Teuchos::RCP<const map_type> colMap = this->colMap_;
    const bool sortEachProcsGids =
      this->sortGhostsAssociatedWithEachProcessor_;

    // FIXME (mfh 12 Feb 2017) ::Tpetra::Details::makeColMap returns a
    // per-process error code.  If an error does occur on a process,
    // ::Tpetra::Details::makeColMap does NOT promise that all processes will
    // notice that error.  This is the caller's responsibility.  For
    // now, we only propagate (to all processes) and report the error
    // in debug mode.  In the future, we need to add the local/global
    // error handling scheme used in BlockCrsMatrix to this class.
    if (debug) {
      using Teuchos::outArg;
      using Teuchos::REDUCE_MIN;
      using Teuchos::reduceAll;
      const char tfecfFuncName[] = "makeColMap: ";

      std::ostringstream errStrm;
      const int lclErrCode =
        ::Tpetra::Details::makeColMap (colMap, remotePIDs, this->getDomainMap (),
                                       *this, sortEachProcsGids, &errStrm);
      auto comm = this->getComm ();
      if (! comm.is_null ()) {
        const int lclSuccess = (lclErrCode == 0) ? 1 : 0;
        int gblSuccess = 0; // output argument
        reduceAll<int, int> (*comm, REDUCE_MIN, lclSuccess,
                             outArg (gblSuccess));
        if (gblSuccess != 1) {
          std::ostringstream os;
          Tpetra::Details::gathervPrint (os, errStrm.str (), *comm);
          TEUCHOS_TEST_FOR_EXCEPTION_CLASS_FUNC
            (true, std::runtime_error, "An error happened on at least one "
             "(MPI) process in the CrsGraph's communicator.  Here are all "
             "processes' error messages:" << std::endl << os.str ());
        }
      }
    }
    else {
      (void) ::Tpetra::Details::makeColMap (colMap, remotePIDs, this->getDomainMap (),
                                            *this, sortEachProcsGids, nullptr);
    }
    // See above.  We want to admit the possibility of makeColMap
    // actually revising an existing column Map, even though that
    // doesn't currently (as of 10 May 2017) happen.
    this->colMap_ = colMap;

    checkInternalState ();
  }


  template <class LocalOrdinal, class GlobalOrdinal, class Node>
  void
  CrsGraph<LocalOrdinal, GlobalOrdinal, Node>::
  sortAndMergeAllIndices (const bool sorted, const bool merged)
  {
    using ::Tpetra::Details::ProfilingRegion;
    typedef LocalOrdinal LO;
    typedef typename Kokkos::View<LO*, device_type>::HostMirror::execution_space
      host_execution_space;
    typedef Kokkos::RangePolicy<host_execution_space, LO> range_type;
    const char tfecfFuncName[] = "sortAndMergeAllIndices: ";
    ProfilingRegion regionSortAndMerge ("Tpetra::CrsGraph::sortAndMergeAllIndices");

    TEUCHOS_TEST_FOR_EXCEPTION_CLASS_FUNC
      (this->isGloballyIndexed (), std::logic_error,
       "This method may only be called after makeIndicesLocal." );

    TEUCHOS_TEST_FOR_EXCEPTION_CLASS_FUNC
      (! merged && this->isStorageOptimized (), std::logic_error,
       "The graph is already storage optimized, so we shouldn't be merging any "
       "indices.  Please report this bug to the Tpetra developers.");

    if (! sorted || ! merged) {
      const LO lclNumRows = static_cast<LO> (this->getNodeNumRows ());
      size_t totalNumDups = 0;
      // FIXME (mfh 08 May 2017) This may assume CUDA UVM.
      Kokkos::parallel_reduce (range_type (0, lclNumRows),
        [this, sorted, merged] (const LO& lclRow, size_t& numDups) {
          const RowInfo rowInfo = this->getRowInfo (lclRow);
          numDups += this->sortAndMergeRowIndices (rowInfo, sorted, merged);
        }, totalNumDups);
      this->indicesAreSorted_ = true; // we just sorted every row
      this->noRedundancies_ = true; // we just merged every row
    }
  }


  template <class LocalOrdinal, class GlobalOrdinal, class Node>
  void
  CrsGraph<LocalOrdinal, GlobalOrdinal, Node>::
  makeImportExport (Teuchos::Array<int>& remotePIDs,
                    const bool useRemotePIDs)
  {
    using ::Tpetra::Details::ProfilingRegion;
    using Teuchos::ParameterList;
    using Teuchos::RCP;
    using Teuchos::rcp;
    const char tfecfFuncName[] = "makeImportExport: ";
    ProfilingRegion regionMIE ("Tpetra::CrsGraph::makeImportExport");

    TEUCHOS_TEST_FOR_EXCEPTION_CLASS_FUNC
      (! this->hasColMap (), std::logic_error,
       "This method may not be called unless the graph has a column Map.");
    RCP<ParameterList> params = this->getNonconstParameterList (); // could be null

    // Don't do any checks to see if we need to create the Import, if
    // it exists already.
    //
    // FIXME (mfh 25 Mar 2013) This will become incorrect if we
    // change CrsGraph in the future to allow changing the column
    // Map after fillComplete.  For now, the column Map is fixed
    // after the first fillComplete call.
    if (importer_.is_null ()) {
      // Create the Import instance if necessary.
      if (domainMap_ != colMap_ && (! domainMap_->isSameAs (*colMap_))) {
        if (params.is_null () || ! params->isSublist ("Import")) {
          if (useRemotePIDs) {
            importer_ = rcp (new import_type (domainMap_, colMap_, remotePIDs));
          }
          else {
            importer_ = rcp (new import_type (domainMap_, colMap_));
          }
        }
        else {
          RCP<ParameterList> importSublist = sublist (params, "Import", true);
          if (useRemotePIDs) {
            RCP<import_type> newImp =
              rcp (new import_type (domainMap_, colMap_, remotePIDs,
                                    importSublist));
            importer_ = newImp;
          }
          else {
            importer_ = rcp (new import_type (domainMap_, colMap_, importSublist));
          }
        }
      }
    }

    // Don't do any checks to see if we need to create the Export, if
    // it exists already.
    if (exporter_.is_null ()) {
      // Create the Export instance if necessary.
      if (rangeMap_ != rowMap_ && ! rangeMap_->isSameAs (*rowMap_)) {
        if (params.is_null () || ! params->isSublist ("Export")) {
          exporter_ = rcp (new export_type (rowMap_, rangeMap_));
        }
        else {
          RCP<ParameterList> exportSublist = sublist (params, "Export", true);
          exporter_ = rcp (new export_type (rowMap_, rangeMap_, exportSublist));
        }
      }
    }
  }


  template <class LocalOrdinal, class GlobalOrdinal, class Node>
  std::string
  CrsGraph<LocalOrdinal, GlobalOrdinal, Node>::
  description () const
  {
    std::ostringstream oss;
    oss << dist_object_type::description ();
    if (isFillComplete ()) {
      oss << "{status = fill complete"
          << ", global rows = " << getGlobalNumRows()
          << ", global cols = " << getGlobalNumCols()
          << ", global num entries = " << getGlobalNumEntries()
          << "}";
    }
    else {
      oss << "{status = fill not complete"
          << ", global rows = " << getGlobalNumRows()
          << "}";
    }
    return oss.str();
  }


  template <class LocalOrdinal, class GlobalOrdinal, class Node>
  void
  CrsGraph<LocalOrdinal, GlobalOrdinal, Node>::
  describe (Teuchos::FancyOStream &out,
            const Teuchos::EVerbosityLevel verbLevel) const
  {
    using Teuchos::ArrayView;
    using Teuchos::Comm;
    using Teuchos::RCP;
    using Teuchos::VERB_DEFAULT;
    using Teuchos::VERB_NONE;
    using Teuchos::VERB_LOW;
    using Teuchos::VERB_MEDIUM;
    using Teuchos::VERB_HIGH;
    using Teuchos::VERB_EXTREME;
    using std::endl;
    using std::setw;

    Teuchos::EVerbosityLevel vl = verbLevel;
    if (vl == VERB_DEFAULT) vl = VERB_LOW;
    RCP<const Comm<int> > comm = this->getComm();
    const int myImageID = comm->getRank(),
              numImages = comm->getSize();
    size_t width = 1;
    for (size_t dec=10; dec<getGlobalNumRows(); dec *= 10) {
      ++width;
    }
    width = std::max<size_t> (width, static_cast<size_t> (11)) + 2;
    Teuchos::OSTab tab (out);
    //    none: print nothing
    //     low: print O(1) info from node 0
    //  medium: print O(P) info, num entries per node
    //    high: print O(N) info, num entries per row
    // extreme: print O(NNZ) info: print graph indices
    //
    // for medium and higher, print constituent objects at specified verbLevel
    if (vl != VERB_NONE) {
      if (myImageID == 0) out << this->description() << std::endl;
      // O(1) globals, minus what was already printed by description()
      if (isFillComplete() && myImageID == 0) {
        out << "Global number of diagonals = " << globalNumDiags_ << std::endl;
        out << "Global max number of row entries = " << globalMaxNumRowEntries_ << std::endl;
      }
      // constituent objects
      if (vl == VERB_MEDIUM || vl == VERB_HIGH || vl == VERB_EXTREME) {
        if (myImageID == 0) out << "\nRow map: " << std::endl;
        rowMap_->describe(out,vl);
        if (colMap_ != Teuchos::null) {
          if (myImageID == 0) out << "\nColumn map: " << std::endl;
          colMap_->describe(out,vl);
        }
        if (domainMap_ != Teuchos::null) {
          if (myImageID == 0) out << "\nDomain map: " << std::endl;
          domainMap_->describe(out,vl);
        }
        if (rangeMap_ != Teuchos::null) {
          if (myImageID == 0) out << "\nRange map: " << std::endl;
          rangeMap_->describe(out,vl);
        }
      }
      // O(P) data
      if (vl == VERB_MEDIUM || vl == VERB_HIGH || vl == VERB_EXTREME) {
        for (int imageCtr = 0; imageCtr < numImages; ++imageCtr) {
          if (myImageID == imageCtr) {
            out << "Node ID = " << imageCtr << std::endl
                << "Node number of entries = " << this->getNodeNumEntries () << std::endl
                << "Node number of diagonals = " << nodeNumDiags_ << std::endl
                << "Node max number of entries = " << nodeMaxNumRowEntries_ << std::endl;
            if (! indicesAreAllocated ()) {
              out << "Indices are not allocated." << std::endl;
            }
          }
          comm->barrier();
          comm->barrier();
          comm->barrier();
        }
      }
      // O(N) and O(NNZ) data
      if (vl == VERB_HIGH || vl == VERB_EXTREME) {
        for (int imageCtr = 0; imageCtr < numImages; ++imageCtr) {
          if (myImageID == imageCtr) {
            out << std::setw(width) << "Node ID"
                << std::setw(width) << "Global Row"
                << std::setw(width) << "Num Entries";
            if (vl == VERB_EXTREME) {
              out << " Entries";
            }
            out << std::endl;
            const LocalOrdinal lclNumRows =
              static_cast<LocalOrdinal> (this->getNodeNumRows ());
            for (LocalOrdinal r=0; r < lclNumRows; ++r) {
              const RowInfo rowinfo = this->getRowInfo (r);
              GlobalOrdinal gid = rowMap_->getGlobalElement(r);
              out << std::setw(width) << myImageID
                  << std::setw(width) << gid
                  << std::setw(width) << rowinfo.numEntries;
              if (vl == VERB_EXTREME) {
                out << " ";
                if (isGloballyIndexed()) {
                  ArrayView<const GlobalOrdinal> rowview = getGlobalView(rowinfo);
                  for (size_t j=0; j < rowinfo.numEntries; ++j) out << rowview[j] << " ";
                }
                else if (isLocallyIndexed()) {
                  ArrayView<const LocalOrdinal> rowview = getLocalView(rowinfo);
                  for (size_t j=0; j < rowinfo.numEntries; ++j) out << colMap_->getGlobalElement(rowview[j]) << " ";
                }
              }
              out << std::endl;
            }
          }
          comm->barrier();
          comm->barrier();
          comm->barrier();
        }
      }
    }
  }


  template <class LocalOrdinal, class GlobalOrdinal, class Node>
  bool
  CrsGraph<LocalOrdinal, GlobalOrdinal, Node>::
  checkSizes (const SrcDistObject& /* source */)
  {
    // It's not clear what kind of compatibility checks on sizes can
    // be performed here.  Epetra_CrsGraph doesn't check any sizes for
    // compatibility.
    return true;
  }

  template <class LocalOrdinal, class GlobalOrdinal, class Node>
  void
  CrsGraph<LocalOrdinal, GlobalOrdinal, Node>::
#ifdef TPETRA_ENABLE_DEPRECATED_CODE
  copyAndPermuteNew
#else // TPETRA_ENABLE_DEPRECATED_CODE
  copyAndPermute
#endif // TPETRA_ENABLE_DEPRECATED_CODE
  (const SrcDistObject& source,
   const size_t numSameIDs,
   const Kokkos::DualView<const local_ordinal_type*,
     buffer_device_type>& permuteToLIDs,
   const Kokkos::DualView<const local_ordinal_type*,
     buffer_device_type>& permuteFromLIDs)
  {
    using std::endl;
    using LO = local_ordinal_type;
    using GO = global_ordinal_type;
    using this_type = CrsGraph<LO, GO, node_type>;
    using row_graph_type = RowGraph<LO, GO, node_type>;
    const char tfecfFuncName[] = "copyAndPermute: ";
    const bool debug = ::Tpetra::Details::Behavior::debug ("CrsGraph");

    std::unique_ptr<std::string> prefix;
    if (debug) {
      std::ostringstream os;
      const int myRank = this->getMap ()->getComm ()->getRank ();
      os << "Proc " << myRank << ": Tpetra::CrsGraph::copyAndPermute: ";
      prefix = std::unique_ptr<std::string> (new std::string (os.str ()));
      os << endl;
      std::cerr << os.str ();
    }

    TEUCHOS_TEST_FOR_EXCEPTION_CLASS_FUNC
      (permuteToLIDs.extent (0) != permuteFromLIDs.extent (0),
       std::runtime_error, "permuteToLIDs.extent(0) = "
       << permuteToLIDs.extent (0) << " != permuteFromLIDs.extent(0) = "
       << permuteFromLIDs.extent (0) << ".");

    // We know from checkSizes that the source object is a
    // row_graph_type, so we don't need to check again.
    const row_graph_type& srcRowGraph =
      dynamic_cast<const row_graph_type&> (source);

    if (this->getProfileType () == StaticProfile) {
      if (debug) {
        std::ostringstream os;
        os << *prefix << "Target is StaticProfile; do CRS padding" << endl;
        std::cerr << os.str ();
      }
      auto padding =
        computeCrsPadding (srcRowGraph, numSameIDs, permuteToLIDs, permuteFromLIDs);
      this->applyCrsPadding(padding);
    }
    else if (debug) {
      std::ostringstream os;
      os << *prefix << "Target is DynamicProfile" << endl;
      std::cerr << os.str ();
    }

    // If the source object is actually a CrsGraph, we can use view
    // mode instead of copy mode to access the entries in each row,
    // if the graph is not fill complete.
    const this_type* srcCrsGraph = dynamic_cast<const this_type*> (&source);

    const map_type& srcRowMap = * (srcRowGraph.getRowMap ());
    const map_type& tgtRowMap = * (this->getRowMap ());
    const bool src_filled = srcRowGraph.isFillComplete ();
    Teuchos::Array<GO> row_copy;
    LO myid = 0;

    //
    // "Copy" part of "copy and permute."
    //
    if (src_filled || srcCrsGraph == nullptr) {
      if (debug) {
        std::ostringstream os;
        os << *prefix << "src_filled || srcCrsGraph == nullptr" << endl;
        std::cerr << os.str ();
      }
      // If the source graph is fill complete, we can't use view mode,
      // because the data might be stored in a different format not
      // compatible with the expectations of view mode.  Also, if the
      // source graph is not a CrsGraph, we can't use view mode,
      // because RowGraph only provides copy mode access to the data.
      for (size_t i = 0; i < numSameIDs; ++i, ++myid) {
        const GO gid = srcRowMap.getGlobalElement (myid);
        size_t row_length = srcRowGraph.getNumEntriesInGlobalRow (gid);
        row_copy.resize (row_length);
        size_t check_row_length = 0;
        srcRowGraph.getGlobalRowCopy (gid, row_copy (), check_row_length);
        this->insertGlobalIndices (gid, row_copy ());
      }
    } else {
      if (debug) {
        std::ostringstream os;
        os << *prefix << "! src_filled && srcCrsGraph != nullptr" << endl;
        std::cerr << os.str ();
      }
      for (size_t i = 0; i < numSameIDs; ++i, ++myid) {
        const GO gid = srcRowMap.getGlobalElement (myid);
        Teuchos::ArrayView<const GO> row;
        srcCrsGraph->getGlobalRowView (gid, row);
        this->insertGlobalIndices (gid, row);
      }
    }

    //
    // "Permute" part of "copy and permute."
    //
    auto permuteToLIDs_h = permuteToLIDs.view_host ();
    auto permuteFromLIDs_h = permuteFromLIDs.view_host ();

    if (src_filled || srcCrsGraph == nullptr) {
      for (LO i = 0; i < static_cast<LO> (permuteToLIDs_h.extent (0)); ++i) {
        const GO mygid = tgtRowMap.getGlobalElement (permuteToLIDs_h[i]);
        const GO srcgid = srcRowMap.getGlobalElement (permuteFromLIDs_h[i]);
        size_t row_length = srcRowGraph.getNumEntriesInGlobalRow (srcgid);
        row_copy.resize (row_length);
        size_t check_row_length = 0;
        srcRowGraph.getGlobalRowCopy (srcgid, row_copy (), check_row_length);
        this->insertGlobalIndices (mygid, row_copy ());
      }
    } else {
      for (LO i = 0; i < static_cast<LO> (permuteToLIDs_h.extent (0)); ++i) {
        const GO mygid = tgtRowMap.getGlobalElement (permuteToLIDs_h[i]);
        const GO srcgid = srcRowMap.getGlobalElement (permuteFromLIDs_h[i]);
        Teuchos::ArrayView<const GO> row;
        srcCrsGraph->getGlobalRowView (srcgid, row);
        this->insertGlobalIndices (mygid, row);
      }
    }

    if (debug) {
      std::ostringstream os;
      os << *prefix << "Done" << endl;
      std::cerr << os.str ();
    }
  }

  template <class LocalOrdinal, class GlobalOrdinal, class Node>
  void
  CrsGraph<LocalOrdinal, GlobalOrdinal, Node>::
  applyCrsPadding(const Kokkos::UnorderedMap<LocalOrdinal, size_t, device_type>& padding)
  {
    //    const char tfecfFuncName[] = "applyCrsPadding";
    using execution_space = typename device_type::execution_space;
    using row_ptrs_type = typename local_graph_type::row_map_type::non_const_type;
    using indices_type = t_GlobalOrdinal_1D;
    using local_indices_type = typename local_graph_type::entries_type::non_const_type;
    using range_policy = Kokkos::RangePolicy<execution_space, Kokkos::IndexType<LocalOrdinal>>;
    using Tpetra::Details::padCrsArrays;

    if (padding.size() == 0)
      return;

    // Assume global indexing we don't have any indices yet
    if (! this->indicesAreAllocated()) {
      allocateIndices(GlobalIndices);
    }

    // Making copies here because k_rowPtrs_ has a const type. Otherwise, we
    // would use it directly.

    row_ptrs_type row_ptrs_beg("row_ptrs_beg", this->k_rowPtrs_.extent(0));
    Kokkos::deep_copy(row_ptrs_beg, this->k_rowPtrs_);

    const size_t N = (row_ptrs_beg.extent(0) == 0 ? 0 : row_ptrs_beg.extent(0) - 1);
    row_ptrs_type row_ptrs_end("row_ptrs_end", N);

    bool refill_num_row_entries = false;
    if (this->k_numRowEntries_.extent(0) > 0) {
      // Case 1: Unpacked storage
      refill_num_row_entries = true;
      auto num_row_entries = this->k_numRowEntries_;
      Kokkos::parallel_for("Fill end row pointers", range_policy(0, N),
                           KOKKOS_LAMBDA(const size_t i){
                             row_ptrs_end(i) = row_ptrs_beg(i) + num_row_entries(i);
                           }
                           );

    } else {
      // mfh If packed storage, don't need row_ptrs_end to be separate allocation;
      // could just have it alias row_ptrs_beg+1.
      // Case 2: Packed storage
      Kokkos::parallel_for("Fill end row pointers", range_policy(0, N),
                           KOKKOS_LAMBDA(const size_t i){
                             row_ptrs_end(i) = row_ptrs_beg(i+1);
                           }
                           );
    }

    if(this->isGloballyIndexed()) {
      indices_type indices("indices", this->k_gblInds1D_.extent(0));
      Kokkos::deep_copy(indices, this->k_gblInds1D_);
      using padding_type = Kokkos::UnorderedMap<LocalOrdinal, size_t, device_type>;
      padCrsArrays<row_ptrs_type,indices_type,padding_type>(row_ptrs_beg, row_ptrs_end, indices, padding);
      this->k_gblInds1D_ = indices;
    }
    else {
      local_indices_type indices("indices", this->k_lclInds1D_.extent(0));
      Kokkos::deep_copy(indices, this->k_lclInds1D_);
      using padding_type = Kokkos::UnorderedMap<LocalOrdinal, size_t, device_type>;
      padCrsArrays<row_ptrs_type,local_indices_type,padding_type>(row_ptrs_beg, row_ptrs_end, indices, padding);
      this->k_lclInds1D_ = indices;
    }

    if (refill_num_row_entries) {
      auto num_row_entries = this->k_numRowEntries_;
      Kokkos::parallel_for("Fill num entries", range_policy(0, N),
                           KOKKOS_LAMBDA(const size_t i){
                             num_row_entries(i) = row_ptrs_end(i) - row_ptrs_beg(i);
                           }
                           );
    }
    this->k_rowPtrs_ = row_ptrs_beg;
  }

  template <class LocalOrdinal, class GlobalOrdinal, class Node>
  Kokkos::UnorderedMap<LocalOrdinal, size_t, typename Node::device_type>
  CrsGraph<LocalOrdinal, GlobalOrdinal, Node>::
  computeCrsPadding (const RowGraph<LocalOrdinal,GlobalOrdinal,Node>& source,
                     const size_t numSameIDs,
                     const Kokkos::DualView<const local_ordinal_type*, buffer_device_type>& permuteToLIDs,
                     const Kokkos::DualView<const local_ordinal_type*, buffer_device_type>& permuteFromLIDs) const
  {
    using LO = LocalOrdinal;
<<<<<<< HEAD
    using GO = GlobalOrdinal;
    using execution_space = typename device_type::execution_space;
    const char tfecfFuncName[] = "computeCrsPadding";

    // Resize row pointers and indices to accommodate incoming data
    execution_space().fence ();  // Make sure device sees changes made by host
    const map_type& src_row_map = *(source.getRowMap());
    using padding_type = Kokkos::UnorderedMap<LocalOrdinal, size_t, device_type>;
    padding_type padding(numSameIDs+permuteFromLIDs.size());
    for (LO tgtid=0; tgtid<static_cast<LO>(numSameIDs); ++tgtid) {
      const GO srcgid = src_row_map.getGlobalElement(tgtid);
      auto how_much_padding = source.getNumEntriesInGlobalRow(srcgid);
      auto result = padding.insert(tgtid, how_much_padding);
      TEUCHOS_TEST_FOR_EXCEPTION_CLASS_FUNC(result.failed(), std::runtime_error,
                                            "unable to insert padding for LID " << tgtid);
    }
    for (LO i=0; i<permuteToLIDs.size(); ++i) {
      const LO tgtid = permuteToLIDs[i];
      const GO srcgid = src_row_map.getGlobalElement(permuteFromLIDs[i]);
      auto how_much_padding = source.getNumEntriesInGlobalRow(srcgid);
      auto result = padding.insert(tgtid, how_much_padding);
      TEUCHOS_TEST_FOR_EXCEPTION_CLASS_FUNC(result.failed(), std::runtime_error,
                                            "unable to insert padding for LID " << tgtid);
    }
    execution_space().fence ();  // Make sure device sees changes made by host
    TEUCHOS_TEST_FOR_EXCEPTION(padding.failed_insert(), std::runtime_error,
      "failed to insert one or more indices in to padding map");
=======
    using padding_type = Kokkos::UnorderedMap<LO, size_t, device_type>;
    padding_type padding (numSameIDs + permuteFromLIDs.extent (0));

    computeCrsPaddingForSameIDs(padding, source, numSameIDs, false);
    computeCrsPaddingForPermutedIDs(padding, source, permuteToLIDs, permuteFromLIDs, false);

    Kokkos::fence ();  // Make sure device sees changes made by host
    TEUCHOS_TEST_FOR_EXCEPTION
      (padding.failed_insert(), std::runtime_error,
       "failed to insert one or more indices in to padding map");

>>>>>>> 3530a805
    return padding;
  }

  template <class LocalOrdinal, class GlobalOrdinal, class Node>
  void
  CrsGraph<LocalOrdinal, GlobalOrdinal, Node>::
  computeCrsPaddingForSameIDs (Kokkos::UnorderedMap<LocalOrdinal, size_t, typename Node::device_type>& padding,
                               const RowGraph<LocalOrdinal,GlobalOrdinal,Node>& source,
                               const size_t numSameIDs,
                               const bool padAll) const
  {
    using LO = LocalOrdinal;
    using GO = GlobalOrdinal;
    const char tfecfFuncName[] = "computeCrsPaddingForSameIds: ";

    Kokkos::fence ();

<<<<<<< HEAD
    execution_space().fence ();
=======
    using insert_result =
      typename Kokkos::UnorderedMap<LocalOrdinal, size_t, typename Node::device_type>::insert_result;
>>>>>>> 3530a805

    // Compute extra capacity needed to accommodate incoming data
    const map_type& src_row_map = * (source.getRowMap ());
    for (LO tgt_lid = 0; tgt_lid < static_cast<LO> (numSameIDs); ++tgt_lid) {
      const GO src_gid = src_row_map.getGlobalElement(tgt_lid);
      auto num_src_entries = source.getNumEntriesInGlobalRow(src_gid);

      if (num_src_entries == 0)
        continue;

      insert_result result;
      const GO tgt_gid = rowMap_->getGlobalElement(tgt_lid);
      if (padAll) {
        result = padding.insert(tgt_lid, num_src_entries);
      }
      else {
        size_t check_row_length = 0;
        std::vector<GO> src_row_inds(num_src_entries);
        Teuchos::ArrayView<GO> src_row_inds_view(src_row_inds.data(), src_row_inds.size());
        source.getGlobalRowCopy(src_gid, src_row_inds_view, check_row_length);

        auto num_tgt_entries = this->getNumEntriesInGlobalRow(tgt_gid);
        std::vector<GO> tgt_row_inds(num_tgt_entries);
        Teuchos::ArrayView<GO> tgt_row_inds_view(tgt_row_inds.data(), tgt_row_inds.size());
        this->getGlobalRowCopy(tgt_gid, tgt_row_inds_view, check_row_length);

        size_t how_much_padding = 0;
        for (auto src_row_ind : src_row_inds) {
          if (std::find(tgt_row_inds.begin(), tgt_row_inds.end(), src_row_ind) == tgt_row_inds.end()) {
            // The target row does not have space for
            how_much_padding++;
          }
        }
        result = padding.insert (tgt_lid, how_much_padding);
      }

      // FIXME (mfh 09 Apr 2019) Kokkos::UnorderedMap is allowed to fail even if
      // the user did nothing wrong. We should actually have a retry option. I
      // just copied this code over from computeCrsPadding.
      TEUCHOS_TEST_FOR_EXCEPTION_CLASS_FUNC
        (result.failed(), std::runtime_error,
         "unable to insert padding for LID " << tgt_lid);
    }
  }

  template <class LocalOrdinal, class GlobalOrdinal, class Node>
  void
  CrsGraph<LocalOrdinal, GlobalOrdinal, Node>::
  computeCrsPaddingForPermutedIDs (Kokkos::UnorderedMap<LocalOrdinal, size_t, typename Node::device_type>& padding,
                                   const RowGraph<LocalOrdinal,GlobalOrdinal,Node>& source,
                                   const Kokkos::DualView<const local_ordinal_type*, buffer_device_type>& permuteToLIDs,
                                   const Kokkos::DualView<const local_ordinal_type*, buffer_device_type>& permuteFromLIDs,
                                   const bool padAll) const
  {
    using LO = LocalOrdinal;
    using GO = GlobalOrdinal;
    const char tfecfFuncName[] = "computeCrsPaddingForPermutedIds: ";
    Kokkos::fence ();

    const map_type& src_row_map = * (source.getRowMap ());

    using insert_result =
      typename Kokkos::UnorderedMap<LocalOrdinal, size_t, typename Node::device_type>::insert_result;
    auto permuteToLIDs_h = permuteToLIDs.view_host ();
    auto permuteFromLIDs_h = permuteFromLIDs.view_host ();
    for (LO i = 0; i < static_cast<LO> (permuteToLIDs_h.extent (0)); ++i) {
      const GO src_gid = src_row_map.getGlobalElement(permuteFromLIDs_h[i]);
      auto num_src_entries = source.getNumEntriesInGlobalRow(src_gid);

      if (num_src_entries == 0)
        continue;

      insert_result result;
      const LO tgt_lid = permuteToLIDs_h[i];
      if (padAll)
      {
        result = padding.insert (tgt_lid, num_src_entries);
      }
      else {
        size_t check_row_length = 0;
        std::vector<GO> src_row_inds(num_src_entries);
        Teuchos::ArrayView<GO> src_row_inds_view(src_row_inds.data(), src_row_inds.size());
        source.getGlobalRowCopy(src_gid, src_row_inds_view, check_row_length);

        const GO tgt_gid = rowMap_->getGlobalElement (tgt_lid);
        auto num_tgt_entries = this->getNumEntriesInGlobalRow(tgt_gid);
        std::vector<GO> tgt_row_inds(num_tgt_entries);
        Teuchos::ArrayView<GO> tgt_row_inds_view(tgt_row_inds.data(), tgt_row_inds.size());
        this->getGlobalRowCopy(tgt_gid, tgt_row_inds_view, check_row_length);

        size_t how_much_padding = 0;
        for (auto src_row_ind : src_row_inds) {
          if (std::find(tgt_row_inds.begin(), tgt_row_inds.end(), src_row_ind) == tgt_row_inds.end()) {
            // The target row does not have space for
            how_much_padding++;
          }
        }
        result = padding.insert (tgt_lid, how_much_padding);
      }
      // FIXME (mfh 09 Apr 2019) Kokkos::UnorderedMap is allowed to
      // fail even if the user did nothing wrong.  We should actually
      // have a retry option.  I just copied this code over from
      // computeCrsPadding.
      TEUCHOS_TEST_FOR_EXCEPTION_CLASS_FUNC
        (result.failed(), std::runtime_error,
         "unable to insert padding for LID " << tgt_lid);
    }
<<<<<<< HEAD
    execution_space().fence ();  // Make sure device sees changes made by host
    TEUCHOS_TEST_FOR_EXCEPTION
      (padding.failed_insert(), std::runtime_error,
       "failed to insert one or more indices in to padding map");
    return padding;
  }

  template <class LocalOrdinal, class GlobalOrdinal, class Node>
  Kokkos::UnorderedMap<LocalOrdinal, size_t, typename Node::device_type>
  CrsGraph<LocalOrdinal, GlobalOrdinal, Node>::
  computeCrsPadding (const Teuchos::ArrayView<const LocalOrdinal> &importLIDs,
                     const Teuchos::ArrayView<size_t> &numPacketsPerLID)
  {
    using execution_space = typename device_type::execution_space;
    const char tfecfFuncName[] = "computeCrsPadding";
    // Creating padding for each new incoming index
    execution_space().fence ();  // Make sure device sees changes made by host
    using padding_type = Kokkos::UnorderedMap<LocalOrdinal, size_t, device_type>;
    padding_type padding(importLIDs.size());
    auto numEnt = static_cast<size_t>(importLIDs.size());
    for (size_t i=0; i<numEnt; i++) {
      auto result = padding.insert(importLIDs[i], numPacketsPerLID[i]);
      TEUCHOS_TEST_FOR_EXCEPTION_CLASS_FUNC(result.failed(), std::runtime_error,
                                            "unable to insert padding for LID " << importLIDs[i]);
    }
    execution_space().fence ();  // Make sure device sees changes made by host
    TEUCHOS_TEST_FOR_EXCEPTION(padding.failed_insert(), std::runtime_error,
      "failed to insert one or more indices in to padding map");
    return padding;
=======

>>>>>>> 3530a805
  }

  template <class LocalOrdinal, class GlobalOrdinal, class Node>
  Kokkos::UnorderedMap<LocalOrdinal, size_t, typename Node::device_type>
  CrsGraph<LocalOrdinal, GlobalOrdinal, Node>::
  computeCrsPadding (const Kokkos::DualView<const local_ordinal_type*,
                     buffer_device_type>& importLIDs,
                     Kokkos::DualView<size_t*, buffer_device_type> numPacketsPerLID) const
  {
    const char tfecfFuncName[] = "computeCrsPadding: ";

    // Creating padding for each new incoming index
<<<<<<< HEAD
    execution_space().fence ();  // Make sure device sees changes made by host
    using padding_type =
      Kokkos::UnorderedMap<local_ordinal_type, size_t, device_type>;
=======
    Kokkos::fence ();  // Make sure device sees changes made by host
    using padding_type = Kokkos::UnorderedMap<local_ordinal_type, size_t, device_type>;
>>>>>>> 3530a805
    padding_type padding (importLIDs.extent (0));
    auto numEnt = static_cast<size_t> (importLIDs.extent (0));

    auto importLIDs_h = importLIDs.view_host ();
    if (numPacketsPerLID.need_sync_host ()) {
      numPacketsPerLID.sync_host ();
    }
    auto numPacketsPerLID_h = numPacketsPerLID.view_host ();

    // without unpacking the import/export buffer, we don't know how many of the
    // numPacketsPerLID[i] LIDs exist in the target. Below, it is assumed that
    // none do, and padding is requested for all.
    for (size_t i = 0; i < numEnt; ++i) {
      auto result = padding.insert (importLIDs_h[i], numPacketsPerLID_h[i]);
      // FIXME (mfh 09 Apr 2019) See note in other computeCrsPaddingoverload.
      TEUCHOS_TEST_FOR_EXCEPTION_CLASS_FUNC
        (result.failed(), std::runtime_error,
         "unable to insert padding for LID " << importLIDs_h[i]);
    }

    TEUCHOS_TEST_FOR_EXCEPTION
      (padding.failed_insert(), std::runtime_error,
       "failed to insert one or more indices in to padding map");
    return padding;
  }

  template <class LocalOrdinal, class GlobalOrdinal, class Node>
  void
  CrsGraph<LocalOrdinal, GlobalOrdinal, Node>::
#ifdef TPETRA_ENABLE_DEPRECATED_CODE
  packAndPrepareNew
#else // TPETRA_ENABLE_DEPRECATED_CODE
  packAndPrepare
#endif // TPETRA_ENABLE_DEPRECATED_CODE
  (const SrcDistObject& source,
   const Kokkos::DualView<const local_ordinal_type*,
     buffer_device_type>& exportLIDs,
   Kokkos::DualView<packet_type*,
     buffer_device_type>& exports,
   Kokkos::DualView<size_t*,
     buffer_device_type> numPacketsPerLID,
   size_t& constantNumPackets,
   Distributor& distor)
  {
    using Tpetra::Details::ProfilingRegion;
    using GO = global_ordinal_type;
    using std::endl;
    using crs_graph_type =
      CrsGraph<local_ordinal_type, global_ordinal_type, node_type>;
    using row_graph_type =
      RowGraph<local_ordinal_type, global_ordinal_type, node_type>;
    const char tfecfFuncName[] = "packAndPrepare: ";
    ProfilingRegion region_papn ("Tpetra::CrsGraph::packAndPrepare");

    const bool debug = ::Tpetra::Details::Behavior::debug ("CrsGraph");
    std::unique_ptr<std::string> prefix;
    if (debug) {
      std::ostringstream os;
      const int myRank = this->getMap ()->getComm ()->getRank ();
      os << "Proc " << myRank << ": Tpetra::CrsGraph::packAndPrepare: ";
      prefix = std::unique_ptr<std::string> (new std::string (os.str ()));
      os << "Start" << endl;
      std::cerr << os.str ();
    }

    TEUCHOS_TEST_FOR_EXCEPTION_CLASS_FUNC
      (exportLIDs.extent (0) != numPacketsPerLID.extent (0),
       std::runtime_error,
       "exportLIDs.extent(0) = " << exportLIDs.extent (0)
       << " != numPacketsPerLID.extent(0) = " << numPacketsPerLID.extent (0)
       << ".");
    const row_graph_type* srcRowGraphPtr =
      dynamic_cast<const row_graph_type*> (&source);
    TEUCHOS_TEST_FOR_EXCEPTION_CLASS_FUNC
      (srcRowGraphPtr == nullptr, std::invalid_argument, "Source of an Export "
       "or Import operation to a CrsGraph must be a RowGraph with the same "
       "template parameters.");
    // We don't check whether src_graph has had fillComplete called,
    // because it doesn't matter whether the *source* graph has been
    // fillComplete'd. The target graph can not be fillComplete'd yet.
    TEUCHOS_TEST_FOR_EXCEPTION_CLASS_FUNC
      (this->isFillComplete (), std::runtime_error,
       "The target graph of an Import or Export must not be fill complete.");

    const crs_graph_type* srcCrsGraphPtr =
      dynamic_cast<const crs_graph_type*> (&source);

    if (srcCrsGraphPtr == nullptr) {
      using Teuchos::ArrayView;
      using LO = local_ordinal_type;

      if (debug) {
        std::ostringstream os;
        os << *prefix << "Source is a RowGraph but not a CrsGraph" << endl;
        std::cerr << os.str ();
      }
      // RowGraph::pack serves the "old" DistObject interface.  It
      // takes Teuchos::ArrayView and Teuchos::Array&.  The latter
      // entails deep-copying the exports buffer on output.  RowGraph
      // is a convenience interface when not a CrsGraph, so we accept
      // the performance hit.
      TEUCHOS_ASSERT( ! exportLIDs.need_sync_host () );
      auto exportLIDs_h = exportLIDs.view_host ();
      ArrayView<const LO> exportLIDs_av (exportLIDs_h.data (),
                                         exportLIDs_h.extent (0));
      Teuchos::Array<GO> exports_a;

      numPacketsPerLID.clear_sync_state ();
      numPacketsPerLID.modify_host ();
      auto numPacketsPerLID_h = numPacketsPerLID.view_host ();
      ArrayView<size_t> numPacketsPerLID_av (numPacketsPerLID_h.data (),
                                             numPacketsPerLID_h.extent (0));
      srcRowGraphPtr->pack (exportLIDs_av, exports_a, numPacketsPerLID_av,
                            constantNumPackets, distor);
      const size_t newSize = static_cast<size_t> (exports_a.size ());
      if (static_cast<size_t> (exports.extent (0)) != newSize) {
        using exports_dv_type = Kokkos::DualView<packet_type*, buffer_device_type>;
        exports = exports_dv_type ("exports", newSize);
      }
      Kokkos::View<const packet_type*, Kokkos::HostSpace,
        Kokkos::MemoryUnmanaged> exports_a_h (exports_a.getRawPtr (), newSize);
      exports.clear_sync_state ();
      exports.modify_host ();
      Kokkos::deep_copy (exports.view_host (), exports_a_h);
    }
    // packCrsGraphNew requires a valid localGraph.
    else if (! getColMap ().is_null () &&
        (lclGraph_.row_map.extent (0) != 0 ||
         getRowMap ()->getNodeNumElements () == 0)) {
      if (debug) {
        std::ostringstream os;
        os << *prefix << "packCrsGraphNew path" << endl;
        std::cerr << os.str ();
      }
      using export_pids_type =
        Kokkos::DualView<const int*, buffer_device_type>;
      export_pids_type exportPIDs; // not filling it; needed for syntax
      using LO = local_ordinal_type;
      using NT = node_type;
      using Tpetra::Details::packCrsGraphNew;
      packCrsGraphNew<LO,GO,NT> (*srcCrsGraphPtr, exportLIDs, exportPIDs,
                                 exports, numPacketsPerLID,
                                 constantNumPackets, false, distor);
    }
    else {
      srcCrsGraphPtr->packFillActiveNew (exportLIDs, exports, numPacketsPerLID,
                                         constantNumPackets, distor);
    }

    if (debug) {
      std::ostringstream os;
      os << *prefix << "Done" << endl;
      std::cerr << os.str ();
    }
  }

  template <class LocalOrdinal, class GlobalOrdinal, class Node>
  void
  CrsGraph<LocalOrdinal, GlobalOrdinal, Node>::
  pack (const Teuchos::ArrayView<const LocalOrdinal>& exportLIDs,
        Teuchos::Array<GlobalOrdinal>& exports,
        const Teuchos::ArrayView<size_t>& numPacketsPerLID,
        size_t& constantNumPackets,
        Distributor& distor) const
  {
    auto col_map = this->getColMap();
    // packCrsGraph requires a valid localGraph.
    if( !col_map.is_null() && (lclGraph_.row_map.extent(0) != 0  ||  getRowMap()->getNodeNumElements() ==0)) {
      using Tpetra::Details::packCrsGraph;
      packCrsGraph<LocalOrdinal,GlobalOrdinal,Node>(*this, exports, numPacketsPerLID,
                                                    exportLIDs, constantNumPackets, distor);
    }
    else {
      this->packFillActive(exportLIDs, exports, numPacketsPerLID,
                           constantNumPackets, distor);
    }
  }

  template <class LocalOrdinal, class GlobalOrdinal, class Node>
  void
  CrsGraph<LocalOrdinal, GlobalOrdinal, Node>::
  packFillActive (const Teuchos::ArrayView<const LocalOrdinal>& exportLIDs,
                  Teuchos::Array<GlobalOrdinal>& exports,
                  const Teuchos::ArrayView<size_t>& numPacketsPerLID,
                  size_t& constantNumPackets,
                  Distributor& /* distor */) const
  {
    typedef LocalOrdinal LO;
    typedef GlobalOrdinal GO;
    typedef typename Kokkos::View<size_t*,
      device_type>::HostMirror::execution_space host_execution_space;
    typedef typename device_type::execution_space device_execution_space;
    const char tfecfFuncName[] = "packFillActive: ";
    const bool debug = ::Tpetra::Details::Behavior::debug("CrsGraph::pack");
    const int myRank = debug ? this->getMap ()->getComm ()->getRank () : 0;

    const auto numExportLIDs = exportLIDs.size ();
    if (debug) {
      std::ostringstream os;
      os << "Proc " << myRank << ": CrsGraph::pack: numExportLIDs = "
         << numExportLIDs << std::endl;
      std::cerr << os.str ();
    }
    TEUCHOS_TEST_FOR_EXCEPTION_CLASS_FUNC
      (numExportLIDs != numPacketsPerLID.size (), std::runtime_error,
       "exportLIDs.size() = " << numExportLIDs << " != numPacketsPerLID.size()"
       " = " << numPacketsPerLID.size () << ".");

    // We may be accessing UVM data on host below, so ensure that the
    // device is done accessing it.
    device_execution_space().fence ();

    const map_type& rowMap = * (this->getRowMap ());
    const map_type* const colMapPtr = this->colMap_.getRawPtr ();
    TEUCHOS_TEST_FOR_EXCEPTION_CLASS_FUNC
      (this->isLocallyIndexed () && colMapPtr == nullptr, std::logic_error,
       "This graph claims to be locally indexed, but its column Map is nullptr.  "
       "This should never happen.  Please report this bug to the Tpetra "
       "developers.");

    // We may pack different amounts of data for different rows.
    constantNumPackets = 0;

    // mfh 20 Sep 2017: Teuchos::ArrayView isn't thread safe (well,
    // it might be now, but we might as well be safe).
    size_t* const numPacketsPerLID_raw = numPacketsPerLID.getRawPtr ();
    const LO* const exportLIDs_raw = exportLIDs.getRawPtr ();

    // Count the total number of packets (column indices, in the case
    // of a CrsGraph) to pack.  While doing so, set
    // numPacketsPerLID[i] to the number of entries owned by the
    // calling process in (local) row exportLIDs[i] of the graph, that
    // the caller wants us to send out.
    Kokkos::RangePolicy<host_execution_space, LO> inputRange (0, numExportLIDs);
    size_t totalNumPackets = 0;
    size_t errCount = 0;
    // lambdas turn what they capture const, so we can't
    // atomic_add(&errCount,1).  Instead, we need a View to modify.
    typedef Kokkos::Device<host_execution_space, Kokkos::HostSpace>
      host_device_type;
    Kokkos::View<size_t, host_device_type> errCountView (&errCount);
    constexpr size_t ONE = 1;

    Kokkos::parallel_reduce ("Tpetra::CrsGraph::pack: totalNumPackets",
      inputRange,
      [=] (const LO& i, size_t& curTotalNumPackets) {
        const GO gblRow = rowMap.getGlobalElement (exportLIDs_raw[i]);
        if (gblRow == Tpetra::Details::OrdinalTraits<GO>::invalid ()) {
          Kokkos::atomic_add (&errCountView(), ONE);
          numPacketsPerLID_raw[i] = 0;
        }
        else {
          const size_t numEnt = this->getNumEntriesInGlobalRow (gblRow);
          numPacketsPerLID_raw[i] = numEnt;
          curTotalNumPackets += numEnt;
        }
      },
      totalNumPackets);

    if (debug) {
      std::ostringstream os;
      os << "Proc " << myRank << ": CrsGraph::pack: "
         << "totalNumPackets = " << totalNumPackets << std::endl;
      std::cerr << os.str ();
    }
    TEUCHOS_TEST_FOR_EXCEPTION_CLASS_FUNC
      (errCount != 0, std::logic_error, "totalNumPackets count encountered "
       "one or more errors!  errCount = " << errCount
       << ", totalNumPackets = " << totalNumPackets << ".");
    errCount = 0;

    // Allocate space for all the column indices to pack.
    exports.resize (totalNumPackets);

    TEUCHOS_TEST_FOR_EXCEPTION_CLASS_FUNC
      (! this->supportsRowViews (), std::logic_error,
       "this->supportsRowViews() returns false; this should never happen.  "
       "Please report this bug to the Tpetra developers.");

    // Loop again over the rows to export, and pack rows of indices
    // into the output buffer.

    if (debug) {
      std::ostringstream os;
      os << "Proc " << myRank << ": CrsGraph::pack: pack into exports" << std::endl;
      std::cerr << os.str ();
    }

    // Teuchos::ArrayView may not be thread safe, or may not be
    // efficiently thread safe.  Better to use the raw pointer.
    GO* const exports_raw = exports.getRawPtr ();
    errCount = 0;
    Kokkos::parallel_scan ("Tpetra::CrsGraph::pack: pack from views",
      inputRange,
      [=] (const LO& i, size_t& exportsOffset, const bool final) {
        const size_t curOffset = exportsOffset;
        const GO gblRow = rowMap.getGlobalElement (exportLIDs_raw[i]);
        const RowInfo rowInfo = this->getRowInfoFromGlobalRowIndex (gblRow);

        if (rowInfo.localRow == Tpetra::Details::OrdinalTraits<size_t>::invalid ()) {
          if (debug) {
            std::ostringstream os;
            os << "Proc " << myRank << ": INVALID rowInfo: "
               << "i = " << i << ", lclRow = " << exportLIDs_raw[i] << std::endl;
            std::cerr << os.str ();
          }
          Kokkos::atomic_add (&errCountView(), ONE);
        }
        else if (curOffset + rowInfo.numEntries > totalNumPackets) {
          if (debug) {
            std::ostringstream os;
            os << "Proc " << myRank << ": UH OH!  For i=" << i << ", lclRow="
               << exportLIDs_raw[i] << ", gblRow=" << gblRow << ", curOffset "
              "(= " << curOffset << ") + numEnt (= " << rowInfo.numEntries
               << ") > totalNumPackets (= " << totalNumPackets << ")."
               << std::endl;
            std::cerr << os.str ();
          }
          Kokkos::atomic_add (&errCountView(), ONE);
        }
        else {
          const LO numEnt = static_cast<LO> (rowInfo.numEntries);
          if (this->isLocallyIndexed ()) {
            const LO* lclColInds = nullptr;
            LO capacity = 0;
            const LO errCode =
              this->getLocalViewRawConst (lclColInds, capacity, rowInfo);
            if (errCode == 0) {
              if (final) {
                for (LO k = 0; k < numEnt; ++k) {
                  const LO lclColInd = lclColInds[k];
                  const GO gblColInd = colMapPtr->getGlobalElement (lclColInd);
                  // Pack it, even if it's wrong.  Let the receiving
                  // process deal with it.  Otherwise, we'll miss out
                  // on any correct data.
                  exports_raw[curOffset + k] = gblColInd;
                } // for each entry in the row
              } // final pass?
              exportsOffset = curOffset + numEnt;
            }
            else { // error in getting local row view
              Kokkos::atomic_add (&errCountView(), ONE);
            }
          }
          else if (this->isGloballyIndexed ()) {
            const GO* gblColInds = nullptr;
            LO capacity = 0;
            const LO errCode =
              this->getGlobalViewRawConst (gblColInds, capacity, rowInfo);
            if (errCode == 0) {
              if (final) {
                for (LO k = 0; k < numEnt; ++k) {
                  const GO gblColInd = gblColInds[k];
                  // Pack it, even if it's wrong.  Let the receiving
                  // process deal with it.  Otherwise, we'll miss out
                  // on any correct data.
                  exports_raw[curOffset + k] = gblColInd;
                } // for each entry in the row
              } // final pass?
              exportsOffset = curOffset + numEnt;
            }
            else { // error in getting global row view
              Kokkos::atomic_add (&errCountView(), ONE);
            }
          }
          // If neither globally nor locally indexed, then the graph
          // has no entries in this row (or indeed, in any row on this
          // process) to pack.
        }
      });

    // We may have accessed UVM data on host above, so ensure that the
    // device sees these changes.
    device_execution_space().fence ();

    TEUCHOS_TEST_FOR_EXCEPTION_CLASS_FUNC
      (errCount != 0, std::logic_error, "Packing encountered "
       "one or more errors!  errCount = " << errCount
       << ", totalNumPackets = " << totalNumPackets << ".");
  }

  template <class LocalOrdinal, class GlobalOrdinal, class Node>
  void
  CrsGraph<LocalOrdinal, GlobalOrdinal, Node>::
  packFillActiveNew (const Kokkos::DualView<const local_ordinal_type*,
                       buffer_device_type>& exportLIDs,
                     Kokkos::DualView<packet_type*,
                       buffer_device_type>& exports,
                     Kokkos::DualView<size_t*,
                       buffer_device_type> numPacketsPerLID,
                     size_t& constantNumPackets,
                     Distributor& distor) const
  {
    using std::endl;
    using LO = local_ordinal_type;
    using GO = global_ordinal_type;
    using host_execution_space = typename Kokkos::View<size_t*,
      device_type>::HostMirror::execution_space;
    using host_device_type =
      Kokkos::Device<host_execution_space, Kokkos::HostSpace>;
    using device_execution_space = typename device_type::execution_space;
    using exports_dv_type =
      Kokkos::DualView<packet_type*, buffer_device_type>;
    const char tfecfFuncName[] = "packFillActiveNew: ";
    const bool debug = ::Tpetra::Details::Behavior::debug ("CrsGraph");
    const int myRank = debug ? this->getMap ()->getComm ()->getRank () : 0;

    std::unique_ptr<std::string> prefix;
    if (debug) {
      std::ostringstream os;
      os << "Proc " << myRank << ": Tpetra::CrsGraph::packFillActiveNew: ";
      prefix = std::unique_ptr<std::string> (new std::string (os.str ()));
      os << "Start" << endl;
      std::cerr << os.str ();
    }

    const auto numExportLIDs = exportLIDs.extent (0);
    if (debug) {
      std::ostringstream os;
      os << *prefix << "numExportLIDs: " << numExportLIDs
         << ", numPacketsPerLID.extent(0): " << numPacketsPerLID.extent (0)
         << endl;
      std::cerr << os.str ();
    }
    TEUCHOS_TEST_FOR_EXCEPTION_CLASS_FUNC
      (numExportLIDs != numPacketsPerLID.extent (0), std::runtime_error,
       "exportLIDs.extent(0) = " << numExportLIDs
       << " != numPacketsPerLID.extent(0) = "
       << numPacketsPerLID.extent (0) << ".");
    TEUCHOS_ASSERT( ! exportLIDs.need_sync_host () );
    auto exportLIDs_h = exportLIDs.view_host ();

    // We may be accessing UVM data on host below, so ensure that the
    // device is done accessing it.
    device_execution_space().fence ();

    const map_type& rowMap = * (this->getRowMap ());
    const map_type* const colMapPtr = this->colMap_.getRawPtr ();
    TEUCHOS_TEST_FOR_EXCEPTION_CLASS_FUNC
      (this->isLocallyIndexed () && colMapPtr == nullptr, std::logic_error,
       "This graph claims to be locally indexed, but its column Map is nullptr.  "
       "This should never happen.  Please report this bug to the Tpetra "
       "developers.");

    // We may pack different amounts of data for different rows.
    constantNumPackets = 0;

    numPacketsPerLID.clear_sync_state ();
    numPacketsPerLID.modify_host ();
    auto numPacketsPerLID_h = numPacketsPerLID.view_host ();

    // Count the total number of packets (column indices, in the case
    // of a CrsGraph) to pack.  While doing so, set
    // numPacketsPerLID[i] to the number of entries owned by the
    // calling process in (local) row exportLIDs[i] of the graph, that
    // the caller wants us to send out.
    using range_type = Kokkos::RangePolicy<host_execution_space, LO>;
    range_type inputRange (0, numExportLIDs);
    size_t totalNumPackets = 0;
    size_t errCount = 0;
    // lambdas turn what they capture const, so we can't
    // atomic_add(&errCount,1).  Instead, we need a View to modify.
    Kokkos::View<size_t, host_device_type> errCountView (&errCount);
    constexpr size_t ONE = 1;

    if (debug) {
      std::ostringstream os;
      os << *prefix << "Compute totalNumPackets" << endl;
      std::cerr << os.str ();
    }

    Kokkos::parallel_reduce
      ("Tpetra::CrsGraph::pack: totalNumPackets",
       inputRange,
       [=] (const LO i, size_t& curTotalNumPackets) {
         const LO lclRow = exportLIDs_h[i];
         const GO gblRow = rowMap.getGlobalElement (lclRow);
         if (gblRow == Tpetra::Details::OrdinalTraits<GO>::invalid ()) {
           if (debug) {
             std::ostringstream os;
             os << "Proc " << myRank << ": For i=" << i << ", lclRow="
                << lclRow << " not in row Map on this process" << endl;
             std::cerr << os.str ();
           }
           Kokkos::atomic_add (&errCountView(), ONE);
           numPacketsPerLID_h(i) = 0;
         }
         else {
           const size_t numEnt = this->getNumEntriesInGlobalRow (gblRow);
           numPacketsPerLID_h(i) = numEnt;
           curTotalNumPackets += numEnt;
         }
      },
      totalNumPackets);

    if (debug) {
      std::ostringstream os;
      os << *prefix << "totalNumPackets: " << totalNumPackets
         << ", errCount: " << errCount << endl;
      std::cerr << os.str ();
    }
    TEUCHOS_TEST_FOR_EXCEPTION_CLASS_FUNC
      (errCount != 0, std::logic_error, "totalNumPackets count encountered "
       "one or more errors! totalNumPackets: " << totalNumPackets
       << ", errCount: " << errCount << ".");

    // Allocate space for all the column indices to pack.
    if (static_cast<size_t> (exports.extent (0)) < totalNumPackets) {
      // FIXME (mfh 09 Apr 2019) Create without initializing.
      exports = exports_dv_type ("exports", totalNumPackets);
    }

    TEUCHOS_TEST_FOR_EXCEPTION_CLASS_FUNC
      (! this->supportsRowViews (), std::logic_error,
       "this->supportsRowViews() returns false; this should never happen.  "
       "Please report this bug to the Tpetra developers.");

    // Loop again over the rows to export, and pack rows of indices
    // into the output buffer.

    if (debug) {
      std::ostringstream os;
      os << *prefix << "Pack into exports buffer" << endl;
      std::cerr << os.str ();
    }

    exports.clear_sync_state ();
    exports.modify_host ();
    auto exports_h = exports.view_host ();

    // The graph may store its data in UVM memory, so make sure that
    // any device kernels are done modifying the graph's data before
    // reading the data.
    device_execution_space().fence ();

    errCount = 0;
    Kokkos::parallel_scan
      ("Tpetra::CrsGraph::packFillActiveNew: Pack exports",
       inputRange,
       [=] (const LO i, size_t& exportsOffset, const bool final) {
         const size_t curOffset = exportsOffset;
         const LO lclRow = exportLIDs_h(i);
         const GO gblRow = rowMap.getGlobalElement (lclRow);
         if (gblRow == Details::OrdinalTraits<GO>::invalid ()) {
           if (debug) {
             std::ostringstream os;
             os << "Proc " << myRank << ": For i=" << i << ", lclRow="
                << lclRow << " not in row Map on this process" << endl;
             std::cerr << os.str ();
           }
           Kokkos::atomic_add (&errCountView(), ONE);
           return;
         }

         const RowInfo rowInfo = this->getRowInfoFromGlobalRowIndex (gblRow);
         if (rowInfo.localRow == Details::OrdinalTraits<size_t>::invalid ()) {
           if (debug) {
             std::ostringstream os;
             os << "Proc " << myRank << ": For i=" << i << ", lclRow="
                << lclRow << ", gblRow=" << gblRow << ": invalid rowInfo"
                << endl;
             std::cerr << os.str ();
           }
           Kokkos::atomic_add (&errCountView(), ONE);
           return;
         }

         if (curOffset + rowInfo.numEntries > totalNumPackets) {
           if (debug) {
             std::ostringstream os;
             os << "Proc " << myRank << ": For i=" << i << ", lclRow="
                << lclRow << ", gblRow=" << gblRow << ", curOffset "
               "(= " << curOffset << ") + numEnt (= " << rowInfo.numEntries
                << ") > totalNumPackets (= " << totalNumPackets << ")."
                << endl;
             std::cerr << os.str ();
           }
           Kokkos::atomic_add (&errCountView(), ONE);
           return;
         }

         const LO numEnt = static_cast<LO> (rowInfo.numEntries);
         if (this->isLocallyIndexed ()) {
           const LO* lclColInds = nullptr;
           LO capacity = 0;
           const LO errCode =
             this->getLocalViewRawConst (lclColInds, capacity, rowInfo);
           if (errCode == 0) {
             if (final) {
               for (LO k = 0; k < numEnt; ++k) {
                 const LO lclColInd = lclColInds[k];
                 const GO gblColInd = colMapPtr->getGlobalElement (lclColInd);
                 // Pack it, even if it's wrong.  Let the receiving
                 // process deal with it.  Otherwise, we'll miss out
                 // on any correct data.
                 exports_h(curOffset + k) = gblColInd;
               } // for each entry in the row
             } // final pass?
             exportsOffset = curOffset + numEnt;
           }
           else { // error in getting local row view
             if (debug) {
               std::ostringstream os;
               os << "Proc " << myRank << ": For i=" << i << ", lclRow="
                  << lclRow << ", gblRow=" << gblRow << ": "
                 "getLocalViewRawConst returned nonzero error code "
                  << errCode << endl;
               std::cerr << os.str ();
             }
             Kokkos::atomic_add (&errCountView(), ONE);
           }
         }
         else if (this->isGloballyIndexed ()) {
           const GO* gblColInds = nullptr;
           LO capacity = 0;
           const LO errCode =
             this->getGlobalViewRawConst (gblColInds, capacity, rowInfo);
           if (errCode == 0) {
             if (final) {
               for (LO k = 0; k < numEnt; ++k) {
                 const GO gblColInd = gblColInds[k];
                 // Pack it, even if it's wrong.  Let the receiving
                 // process deal with it.  Otherwise, we'll miss out
                 // on any correct data.
                 exports_h(curOffset + k) = gblColInd;
               } // for each entry in the row
             } // final pass?
             exportsOffset = curOffset + numEnt;
           }
           else { // error in getting global row view
             if (debug) {
               std::ostringstream os;
               os << "Proc " << myRank << ": For i=" << i << ", lclRow="
                  << lclRow << ", gblRow=" << gblRow << ": "
                 "getGlobalViewRawConst returned nonzero error code "
                  << errCode << endl;
               std::cerr << os.str ();
             }
             Kokkos::atomic_add (&errCountView(), ONE);
           }
         }
         // If neither globally nor locally indexed, then the graph
         // has no entries in this row (or indeed, in any row on this
         // process) to pack.
      });

    // TEUCHOS_TEST_FOR_EXCEPTION_CLASS_FUNC
    //   (errCount != 0, std::logic_error, "Packing encountered "
    //    "one or more errors!  errCount = " << errCount
    //    << ", totalNumPackets = " << totalNumPackets << ".");

    if (debug) {
      std::ostringstream os;
      os << *prefix << "errCount = " << errCount << "; Done" << endl;
      std::cerr << os.str ();
    }
  }

  template <class LocalOrdinal, class GlobalOrdinal, class Node>
  void
  CrsGraph<LocalOrdinal, GlobalOrdinal, Node>::
#ifdef TPETRA_ENABLE_DEPRECATED_CODE
  unpackAndCombineNew
#else // TPETRA_ENABLE_DEPRECATED_CODE
  unpackAndCombine
#endif // TPETRA_ENABLE_DEPRECATED_CODE
  (const Kokkos::DualView<const local_ordinal_type*,
     buffer_device_type>& importLIDs,
   Kokkos::DualView<packet_type*,
     buffer_device_type> imports,
   Kokkos::DualView<size_t*,
     buffer_device_type> numPacketsPerLID,
   const size_t /* constantNumPackets */,
   Distributor& /* distor */,
   const CombineMode /* combineMode */ )
  {
    using std::endl;
    using LO = local_ordinal_type;
    using GO = global_ordinal_type;
    const char tfecfFuncName[] = "unpackAndCombine: ";
    const bool debug = ::Tpetra::Details::Behavior::debug ("CrsGraph");

    std::unique_ptr<std::string> prefix;
    if (debug) {
      std::ostringstream os;
      const int myRank = this->getMap ()->getComm ()->getRank ();
      os << "Proc " << myRank << ": Tpetra::CrsGraph::unpackAndCombine: ";
      prefix = std::unique_ptr<std::string> (new std::string (os.str ()));
      os << endl;
      std::cerr << os.str ();
    }

    if (this->getProfileType () == StaticProfile) {
      auto padding = computeCrsPadding (importLIDs, numPacketsPerLID);
      applyCrsPadding(padding);
    }
    // FIXME (mfh 02 Apr 2012) REPLACE combine mode has a perfectly
    // reasonable meaning, whether or not the matrix is fill complete.
    // It's just more work to implement.

    // We are not checking the value of the CombineMode input
    // argument.  For CrsGraph, we only support import/export
    // operations if fillComplete has not yet been called.  Any
    // incoming column-indices are inserted into the target graph. In
    // this context, CombineMode values of ADD vs INSERT are
    // equivalent. What is the meaning of REPLACE for CrsGraph? If a
    // duplicate column-index is inserted, it will be compressed out
    // when fillComplete is called.
    //
    // Note: I think REPLACE means that an existing row is replaced by
    // the imported row, i.e., the existing indices are cleared. CGB,
    // 6/17/2010

    TEUCHOS_TEST_FOR_EXCEPTION_CLASS_FUNC
      (importLIDs.extent (0) != numPacketsPerLID.extent (0),
       std::runtime_error, "importLIDs.extent(0) = "
       << importLIDs.extent (0) << " != numPacketsPerLID.extent(0) = "
       << numPacketsPerLID.extent (0) << ".");
    TEUCHOS_TEST_FOR_EXCEPTION_CLASS_FUNC
      (isFillComplete (), std::runtime_error,
       "Import or Export operations are not allowed on the destination "
       "CrsGraph if it is fill complete.");

    const size_t numImportLIDs = static_cast<size_t> (importLIDs.extent (0));
    if (numPacketsPerLID.need_sync_host ()) {
      numPacketsPerLID.sync_host ();
    }
    auto numPacketsPerLID_h = numPacketsPerLID.view_host ();

    // If we're inserting in local indices, let's pre-allocate
    Teuchos::Array<LO> lclColInds;
    if (this->isLocallyIndexed ()) {
      size_t maxNumInserts = 0;
      for (size_t i = 0; i < numImportLIDs; ++i) {
        maxNumInserts = std::max (maxNumInserts, numPacketsPerLID_h[i]);
      }
      lclColInds.resize (maxNumInserts);
    }

    auto importLIDs_h = importLIDs.view_host ();
    if (imports.need_sync_host ()) {
      imports.sync_host ();
    }
    auto imports_h = imports.view_host ();

    const map_type& rowMap = * (this->rowMap_);
    size_t importsOffset = 0;
    for (size_t i = 0; i < numImportLIDs; ++i) {
      const LO lclRow = importLIDs_h[i];
      const GO gblRow = rowMap.getGlobalElement (lclRow);
      const LO numEnt = numPacketsPerLID_h[i];
      const GO* const gblColInds = (numEnt == 0) ? nullptr :
        &imports_h[importsOffset];
      if (! this->isLocallyIndexed ()) {
        if (gblRow == Tpetra::Details::OrdinalTraits<GO>::invalid ()) {
          // This row is not in the row Map on the calling process.
          this->insertGlobalIndicesIntoNonownedRows (gblRow, gblColInds, numEnt);
        }
        else {
          this->insertGlobalIndicesFiltered (lclRow, gblColInds, numEnt);
        }
      }
      else {
        for (LO j = 0; j < numEnt; j++)  {
          lclColInds[j] = this->colMap_->getLocalElement (gblColInds[j]);
        }
        TEUCHOS_TEST_FOR_EXCEPTION_CLASS_FUNC
          (gblRow == Tpetra::Details::OrdinalTraits<GO>::invalid (),
           std::runtime_error,
           "cannot insert into unowned rows if isLocallyIndexed().");
        this->insertLocalIndices (lclRow, numEnt, lclColInds.data ());
      }
      importsOffset += numEnt;
    }


    if (debug) {
      std::ostringstream os;
      os << *prefix << "Done" << endl;
      std::cerr << os.str ();
    }
  }

  template <class LocalOrdinal, class GlobalOrdinal, class Node>
  void
  CrsGraph<LocalOrdinal, GlobalOrdinal, Node>::
  removeEmptyProcessesInPlace (const Teuchos::RCP<const map_type>& newMap)
  {
    using Teuchos::Comm;
    using Teuchos::null;
    using Teuchos::ParameterList;
    using Teuchos::RCP;

    // We'll set all the state "transactionally," so that this method
    // satisfies the strong exception guarantee.  This object's state
    // won't be modified until the end of this method.
    RCP<const map_type> rowMap, domainMap, rangeMap, colMap;
    RCP<import_type> importer;
    RCP<export_type> exporter;

    rowMap = newMap;
    RCP<const Comm<int> > newComm =
      (newMap.is_null ()) ? null : newMap->getComm ();

    if (! domainMap_.is_null ()) {
      if (domainMap_.getRawPtr () == rowMap_.getRawPtr ()) {
        // Common case: original domain and row Maps are identical.
        // In that case, we need only replace the original domain Map
        // with the new Map.  This ensures that the new domain and row
        // Maps _stay_ identical.
        domainMap = newMap;
      } else {
        domainMap = domainMap_->replaceCommWithSubset (newComm);
      }
    }
    if (! rangeMap_.is_null ()) {
      if (rangeMap_.getRawPtr () == rowMap_.getRawPtr ()) {
        // Common case: original range and row Maps are identical.  In
        // that case, we need only replace the original range Map with
        // the new Map.  This ensures that the new range and row Maps
        // _stay_ identical.
        rangeMap = newMap;
      } else {
        rangeMap = rangeMap_->replaceCommWithSubset (newComm);
      }
    }
    if (! colMap.is_null ()) {
      colMap = colMap_->replaceCommWithSubset (newComm);
    }

    // (Re)create the Export and / or Import if necessary.
    if (! newComm.is_null ()) {
      RCP<ParameterList> params = this->getNonconstParameterList (); // could be null
      //
      // The operations below are collective on the new communicator.
      //
      // (Re)create the Export object if necessary.  If I haven't
      // called fillComplete yet, I don't have a rangeMap, so I must
      // first check if the _original_ rangeMap is not null.  Ditto
      // for the Import object and the domain Map.
      if (! rangeMap_.is_null () &&
          rangeMap != rowMap &&
          ! rangeMap->isSameAs (*rowMap)) {
        if (params.is_null () || ! params->isSublist ("Export")) {
          exporter = rcp (new export_type (rowMap, rangeMap));
        }
        else {
          RCP<ParameterList> exportSublist = sublist (params, "Export", true);
          exporter = rcp (new export_type (rowMap, rangeMap, exportSublist));
        }
      }
      // (Re)create the Import object if necessary.
      if (! domainMap_.is_null () &&
          domainMap != colMap &&
          ! domainMap->isSameAs (*colMap)) {
        if (params.is_null () || ! params->isSublist ("Import")) {
          importer = rcp (new import_type (domainMap, colMap));
        } else {
          RCP<ParameterList> importSublist = sublist (params, "Import", true);
          importer = rcp (new import_type (domainMap, colMap, importSublist));
        }
      }
    } // if newComm is not null

    // Defer side effects until the end.  If no destructors throw
    // exceptions (they shouldn't anyway), then this method satisfies
    // the strong exception guarantee.
    exporter_ = exporter;
    importer_ = importer;
    rowMap_ = rowMap;
    // mfh 31 Mar 2013: DistObject's map_ is the row Map of a CrsGraph
    // or CrsMatrix.  CrsGraph keeps a redundant pointer (rowMap_) to
    // the same object.  We might want to get rid of this redundant
    // pointer sometime, but for now, we'll leave it alone and just
    // set map_ to the same object.
    this->map_ = rowMap;
    domainMap_ = domainMap;
    rangeMap_ = rangeMap;
    colMap_ = colMap;
  }

  template <class LocalOrdinal, class GlobalOrdinal, class Node>
  void
  CrsGraph<LocalOrdinal, GlobalOrdinal, Node>::
  getLocalDiagOffsets (const Kokkos::View<size_t*, device_type, Kokkos::MemoryUnmanaged>& offsets) const
  {
    typedef LocalOrdinal LO;
    typedef GlobalOrdinal GO;
    const char tfecfFuncName[] = "getLocalDiagOffsets: ";
    const bool debug = ::Tpetra::Details::Behavior::debug ();

    TEUCHOS_TEST_FOR_EXCEPTION_CLASS_FUNC
      (! hasColMap (), std::runtime_error, "The graph must have a column Map.");
    const LO lclNumRows = static_cast<LO> (this->getNodeNumRows ());
    TEUCHOS_TEST_FOR_EXCEPTION_CLASS_FUNC
      (static_cast<LO> (offsets.extent (0)) < lclNumRows,
       std::invalid_argument, "offsets.extent(0) = " <<
       offsets.extent (0) << " < getNodeNumRows() = " << lclNumRows << ".");

    const map_type& rowMap = * (this->getRowMap ());
    const map_type& colMap = * (this->getColMap ());

    // We only use these in debug mode, but since debug mode is a
    // run-time option, they need to exist here.  That's why we create
    // the vector with explicit size zero, to avoid overhead if debug
    // mode is off.
    bool allRowMapDiagEntriesInColMap = true;
    bool allDiagEntriesFound = true;
    bool allOffsetsCorrect = true;
    bool noOtherWeirdness = true;
    using wrong_offsets_type = std::vector<std::pair<LO, size_t> >;
    wrong_offsets_type wrongOffsets (0);

    // mfh 12 Mar 2016: LocalMap works on (CUDA) device.  It has just
    // the subset of Map functionality that we need below.
    auto lclRowMap = rowMap.getLocalMap ();
    auto lclColMap = colMap.getLocalMap ();

    // FIXME (mfh 16 Dec 2015) It's easy to thread-parallelize this
    // setup, at least on the host.  For CUDA, we have to use LocalMap
    // (that comes from each of the two Maps).

    const bool sorted = this->isSorted ();
    if (isFillComplete ()) {
      auto lclGraph = this->getLocalGraph ();
      ::Tpetra::Details::getGraphDiagOffsets (offsets, lclRowMap, lclColMap,
                                              lclGraph.row_map,
                                              lclGraph.entries, sorted);
    }
    else {
      // NOTE (mfh 22 Feb 2017): We have to run this code on host,
      // since the graph is not fill complete.  The previous version
      // of this code assumed UVM; this version does not.
      auto offsets_h = Kokkos::create_mirror_view (offsets);

      for (LO lclRowInd = 0; lclRowInd < lclNumRows; ++lclRowInd) {
        // Find the diagonal entry.  Since the row Map and column Map
        // may differ, we have to compare global row and column
        // indices, not local.
        const GO gblRowInd = lclRowMap.getGlobalElement (lclRowInd);
        const GO gblColInd = gblRowInd;
        const LO lclColInd = lclColMap.getLocalElement (gblColInd);

        if (lclColInd == Tpetra::Details::OrdinalTraits<LO>::invalid ()) {
          allRowMapDiagEntriesInColMap = false;
          offsets_h(lclRowInd) = Tpetra::Details::OrdinalTraits<size_t>::invalid ();
        }
        else {
          const RowInfo rowInfo = this->getRowInfo (lclRowInd);
          if (static_cast<LO> (rowInfo.localRow) == lclRowInd &&
              rowInfo.numEntries > 0) {

            auto colInds = this->getLocalKokkosRowView (rowInfo);
            const size_t hint = 0; // not needed for this algorithm
            const size_t offset =
              KokkosSparse::findRelOffset (colInds, rowInfo.numEntries,
                                           lclColInd, hint, sorted);
            offsets_h(lclRowInd) = offset;

            if (debug) {
              // Now that we have what we think is an offset, make sure
              // that it really does point to the diagonal entry.  Offsets
              // are _relative_ to each row, not absolute (for the whole
              // (local) graph).
              Teuchos::ArrayView<const LO> lclColInds;
              try {
                this->getLocalRowView (lclRowInd, lclColInds);
              }
              catch (...) {
                noOtherWeirdness = false;
              }
              // Don't continue with error checking if the above failed.
              if (noOtherWeirdness) {
                const size_t numEnt = lclColInds.size ();
                if (offset >= numEnt) {
                  // Offsets are relative to each row, so this means that
                  // the offset is out of bounds.
                  allOffsetsCorrect = false;
                  wrongOffsets.push_back (std::make_pair (lclRowInd, offset));
                } else {
                  const LO actualLclColInd = lclColInds[offset];
                  const GO actualGblColInd = lclColMap.getGlobalElement (actualLclColInd);
                  if (actualGblColInd != gblColInd) {
                    allOffsetsCorrect = false;
                    wrongOffsets.push_back (std::make_pair (lclRowInd, offset));
                  }
                }
              }
            } // debug
          }
          else { // either row is empty, or something went wrong w/ getRowInfo()
            offsets_h(lclRowInd) = Tpetra::Details::OrdinalTraits<size_t>::invalid ();
            allDiagEntriesFound = false;
          }
        } // whether lclColInd is a valid local column index
      } // for each local row

      Kokkos::deep_copy (offsets, offsets_h);
    } // whether the graph is fill complete

    if (debug) {
      if (wrongOffsets.size () != 0) {
        std::ostringstream os;
        os << "Proc " << this->getComm ()->getRank () << ": Wrong offsets: [";
        for (size_t k = 0; k < wrongOffsets.size (); ++k) {
          os << "(" << wrongOffsets[k].first << ","
             << wrongOffsets[k].second << ")";
          if (k + 1 < wrongOffsets.size ()) {
            os << ", ";
          }
        }
        os << "]" << std::endl;
        std::cerr << os.str ();
      }
    } // debug

    if (debug) {
      using Teuchos::reduceAll;
      using std::endl;
      Teuchos::RCP<const Teuchos::Comm<int> > comm = this->getComm ();
      const bool localSuccess =
        allRowMapDiagEntriesInColMap && allDiagEntriesFound && allOffsetsCorrect;
      const int numResults = 5;
      int lclResults[5];
      lclResults[0] = allRowMapDiagEntriesInColMap ? 1 : 0;
      lclResults[1] = allDiagEntriesFound ? 1 : 0;
      lclResults[2] = allOffsetsCorrect ? 1 : 0;
      lclResults[3] = noOtherWeirdness ? 1 : 0;
      // min-all-reduce will compute least rank of all the processes
      // that didn't succeed.
      lclResults[4] = ! localSuccess ? comm->getRank () : comm->getSize ();

      int gblResults[5];
      gblResults[0] = 0;
      gblResults[1] = 0;
      gblResults[2] = 0;
      gblResults[3] = 0;
      gblResults[4] = 0;
      reduceAll<int, int> (*comm, Teuchos::REDUCE_MIN,
                           numResults, lclResults, gblResults);

      if (gblResults[0] != 1 || gblResults[1] != 1 || gblResults[2] != 1
          || gblResults[3] != 1) {
        std::ostringstream os; // build error message
        os << "Issue(s) that we noticed (on Process " << gblResults[4] << ", "
          "possibly among others): " << endl;
        if (gblResults[0] == 0) {
          os << "  - The column Map does not contain at least one diagonal entry "
            "of the graph." << endl;
        }
        if (gblResults[1] == 0) {
          os << "  - On one or more processes, some row does not contain a "
            "diagonal entry." << endl;
        }
        if (gblResults[2] == 0) {
          os << "  - On one or more processes, some offsets are incorrect."
             << endl;
        }
        if (gblResults[3] == 0) {
          os << "  - One or more processes had some other error."
             << endl;
        }
        TEUCHOS_TEST_FOR_EXCEPTION_CLASS_FUNC(true, std::runtime_error, os.str());
      }
    } // debug
  }

  namespace { // (anonymous)

    // mfh 21 Jan 2016: This is useful for getLocalDiagOffsets (see
    // below).  The point is to avoid the deep copy between the input
    // Teuchos::ArrayRCP and the internally used Kokkos::View.  We
    // can't use UVM to avoid the deep copy with CUDA, because the
    // ArrayRCP is a host pointer, while the input to the graph's
    // getLocalDiagOffsets method is a device pointer.  Assigning a
    // host pointer to a device pointer is incorrect unless the host
    // pointer points to host pinned memory.  The goal is to get rid
    // of the Teuchos::ArrayRCP overload anyway, so we accept the deep
    // copy for backwards compatibility.
    //
    // We have to use template magic because
    // "staticGraph_->getLocalDiagOffsets(offsetsHosts)" won't compile
    // if device_type::memory_space is not Kokkos::HostSpace (as is
    // the case with CUDA).

    template<class DeviceType,
             const bool memSpaceIsHostSpace =
               std::is_same<typename DeviceType::memory_space,
                            Kokkos::HostSpace>::value>
    struct HelpGetLocalDiagOffsets {};

    template<class DeviceType>
    struct HelpGetLocalDiagOffsets<DeviceType, true> {
      typedef DeviceType device_type;
      typedef Kokkos::View<size_t*, Kokkos::HostSpace,
                           Kokkos::MemoryUnmanaged> device_offsets_type;
      typedef Kokkos::View<size_t*, Kokkos::HostSpace,
                           Kokkos::MemoryUnmanaged> host_offsets_type;

      static device_offsets_type
      getDeviceOffsets (const host_offsets_type& hostOffsets)
      {
        // Host and device are the same; no need to allocate a
        // temporary device View.
        return hostOffsets;
      }

      static void
      copyBackIfNeeded (const host_offsets_type& /* hostOffsets */,
                        const device_offsets_type& /* deviceOffsets */)
      { /* copy back not needed; host and device are the same */ }
    };

    template<class DeviceType>
    struct HelpGetLocalDiagOffsets<DeviceType, false> {
      typedef DeviceType device_type;
      // We have to do a deep copy, since host memory space != device
      // memory space.  Thus, the device View is managed (we need to
      // allocate a temporary device View).
      typedef Kokkos::View<size_t*, device_type> device_offsets_type;
      typedef Kokkos::View<size_t*, Kokkos::HostSpace,
                           Kokkos::MemoryUnmanaged> host_offsets_type;

      static device_offsets_type
      getDeviceOffsets (const host_offsets_type& hostOffsets)
      {
        // Host memory space != device memory space, so we must
        // allocate a temporary device View for the graph.
        return device_offsets_type ("offsets", hostOffsets.extent (0));
      }

      static void
      copyBackIfNeeded (const host_offsets_type& hostOffsets,
                        const device_offsets_type& deviceOffsets)
      {
        Kokkos::deep_copy (hostOffsets, deviceOffsets);
      }
    };
  } // namespace (anonymous)


  template <class LocalOrdinal, class GlobalOrdinal, class Node>
  void
  CrsGraph<LocalOrdinal, GlobalOrdinal, Node>::
  getLocalDiagOffsets (Teuchos::ArrayRCP<size_t>& offsets) const
  {
    typedef LocalOrdinal LO;
    const char tfecfFuncName[] = "getLocalDiagOffsets: ";
    TEUCHOS_TEST_FOR_EXCEPTION_CLASS_FUNC
      (! this->hasColMap (), std::runtime_error,
       "The graph does not yet have a column Map.");
    const LO myNumRows = static_cast<LO> (this->getNodeNumRows ());
    if (static_cast<LO> (offsets.size ()) != myNumRows) {
      // NOTE (mfh 21 Jan 2016) This means that the method does not
      // satisfy the strong exception guarantee (no side effects
      // unless successful).
      offsets.resize (myNumRows);
    }

    // mfh 21 Jan 2016: This method unfortunately takes a
    // Teuchos::ArrayRCP, which is host memory.  The graph wants a
    // device pointer.  We can't access host memory from the device;
    // that's the wrong direction for UVM.  (It's the right direction
    // for inefficient host pinned memory, but we don't want to use
    // that here.)  Thus, if device memory space != host memory space,
    // we allocate and use a temporary device View to get the offsets.
    // If the two spaces are equal, the template magic makes the deep
    // copy go away.
    typedef HelpGetLocalDiagOffsets<device_type> helper_type;
    typedef typename helper_type::host_offsets_type host_offsets_type;
    // Unmanaged host View that views the output array.
    host_offsets_type hostOffsets (offsets.getRawPtr (), myNumRows);
    // Allocate temp device View if host != device, else reuse host array.
    auto deviceOffsets = helper_type::getDeviceOffsets (hostOffsets);
    // NOT recursion; this calls the overload that takes a device View.
    this->getLocalDiagOffsets (deviceOffsets);
    helper_type::copyBackIfNeeded (hostOffsets, deviceOffsets);
  }

  template <class LocalOrdinal, class GlobalOrdinal, class Node>
  bool
  CrsGraph<LocalOrdinal, GlobalOrdinal, Node>::
  supportsRowViews () const {
    return true;
  }

  template <class LocalOrdinal, class GlobalOrdinal, class Node>
  void
  CrsGraph<LocalOrdinal, GlobalOrdinal, Node>::
  transferAndFillComplete (Teuchos::RCP<CrsGraph<LocalOrdinal, GlobalOrdinal, Node> >& destGraph,
                           const ::Tpetra::Details::Transfer<LocalOrdinal, GlobalOrdinal, Node>& rowTransfer,
                           const Teuchos::RCP<const ::Tpetra::Details::Transfer<LocalOrdinal, GlobalOrdinal, Node> > & domainTransfer,
                           const Teuchos::RCP<const map_type>& domainMap,
                           const Teuchos::RCP<const map_type>& rangeMap,
                           const Teuchos::RCP<Teuchos::ParameterList>& params) const
  {
    using Tpetra::Details::getArrayViewFromDualView;
    using Tpetra::Details::packCrsGraphWithOwningPIDs;
    using Tpetra::Details::unpackAndCombineWithOwningPIDsCount;
    using Tpetra::Details::unpackAndCombineIntoCrsArrays;
    using Teuchos::ArrayRCP;
    using Teuchos::ArrayView;
    using Teuchos::Comm;
    using Teuchos::ParameterList;
    using Teuchos::rcp;
    using Teuchos::RCP;
#ifdef HAVE_TPETRA_MMM_TIMINGS
    using std::string;
    using Teuchos::TimeMonitor;
#endif

    using LO = LocalOrdinal;
    using GO = GlobalOrdinal;
    using NT = node_type;
    using this_type = CrsGraph<LO, GO, NT>;
    using ivector_type = Vector<int, LO, GO, NT>;
    using packet_type = typename this_type::packet_type;

    const char* prefix = "Tpetra::CrsGraph::transferAndFillComplete: ";

#ifdef HAVE_TPETRA_MMM_TIMINGS
    string label;
    if(!params.is_null()) label = params->get("Timer Label", label);
    string prefix2 = string("Tpetra ")+ label + std::string(": CrsGraph TAFC ");
    RCP<TimeMonitor> MM =
      rcp(new TimeMonitor(*TimeMonitor::getNewTimer(prefix2+string("Pack-1"))));
#endif

    // Make sure that the input argument rowTransfer is either an
    // Import or an Export.  Import and Export are the only two
    // subclasses of Transfer that we defined, but users might
    // (unwisely, for now at least) decide to implement their own
    // subclasses.  Exclude this possibility.
    const import_type* xferAsImport = dynamic_cast<const import_type*>(&rowTransfer);
    const export_type* xferAsExport = dynamic_cast<const export_type*>(&rowTransfer);
    TEUCHOS_TEST_FOR_EXCEPTION(
      xferAsImport == nullptr && xferAsExport == nullptr, std::invalid_argument,
      prefix << "The 'rowTransfer' input argument must be either an Import or "
      "an Export, and its template parameters must match the corresponding "
      "template parameters of the CrsGraph.");

    // Make sure that the input argument domainTransfer is either an
    // Import or an Export.  Import and Export are the only two
    // subclasses of Transfer that we defined, but users might
    // (unwisely, for now at least) decide to implement their own
    // subclasses.  Exclude this possibility.
    Teuchos::RCP<const import_type> xferDomainAsImport =
      Teuchos::rcp_dynamic_cast<const import_type>(domainTransfer);
    Teuchos::RCP<const export_type> xferDomainAsExport =
      Teuchos::rcp_dynamic_cast<const export_type>(domainTransfer);

    if(! domainTransfer.is_null()) {

      TEUCHOS_TEST_FOR_EXCEPTION(
         (xferDomainAsImport.is_null() && xferDomainAsExport.is_null()), std::invalid_argument,
         prefix << "The 'domainTransfer' input argument must be either an "
         "Import or an Export, and its template parameters must match the "
         "corresponding template parameters of the CrsGraph.");

      TEUCHOS_TEST_FOR_EXCEPTION(
         ( xferAsImport != nullptr || ! xferDomainAsImport.is_null() ) &&
         (( xferAsImport != nullptr &&   xferDomainAsImport.is_null() ) ||
          ( xferAsImport == nullptr && ! xferDomainAsImport.is_null() )), std::invalid_argument,
         prefix << "The 'rowTransfer' and 'domainTransfer' input arguments "
         "must be of the same type (either Import or Export).");

      TEUCHOS_TEST_FOR_EXCEPTION(
         ( xferAsExport != nullptr || ! xferDomainAsExport.is_null() ) &&
         (( xferAsExport != nullptr &&   xferDomainAsExport.is_null() ) ||
          ( xferAsExport == nullptr && ! xferDomainAsExport.is_null() )), std::invalid_argument,
         prefix << "The 'rowTransfer' and 'domainTransfer' input arguments "
         "must be of the same type (either Import or Export).");

    } // domainTransfer != null


    // FIXME (mfh 15 May 2014) Wouldn't communication still be needed,
    // if the source Map is not distributed but the target Map is?
    const bool communication_needed = rowTransfer.getSourceMap()->isDistributed();

    //
    // Get the caller's parameters
    //

    bool reverseMode = false; // Are we in reverse mode?
    bool restrictComm = false; // Do we need to restrict the communicator?
    RCP<ParameterList> graphparams; // parameters for the destination graph
    if (! params.is_null()) {
      reverseMode = params->get("Reverse Mode", reverseMode);
      restrictComm = params->get("Restrict Communicator", restrictComm);
      graphparams = sublist(params, "CrsGraph");
    }

    // Get the new domain and range Maps.  We need some of them for error
    // checking, now that we have the reverseMode parameter.
    RCP<const map_type> MyRowMap = reverseMode ?
      rowTransfer.getSourceMap() : rowTransfer.getTargetMap();
    RCP<const map_type> MyColMap; // create this below
    RCP<const map_type> MyDomainMap = ! domainMap.is_null() ? domainMap : getDomainMap();
    RCP<const map_type> MyRangeMap = ! rangeMap.is_null() ? rangeMap : getRangeMap();
    RCP<const map_type> BaseRowMap = MyRowMap;
    RCP<const map_type> BaseDomainMap = MyDomainMap;

    // If the user gave us a nonnull destGraph, then check whether it's
    // "pristine."  That means that it has no entries.
    //
    // FIXME (mfh 15 May 2014) If this is not true on all processes,
    // then this exception test may hang.  It would be better to
    // forward an error flag to the next communication phase.
    if (! destGraph.is_null()) {
      // FIXME (mfh 15 May 2014): The Epetra idiom for checking
      // whether a graph or matrix has no entries on the calling
      // process, is that it is neither locally nor globally indexed.
      // This may change eventually with the Kokkos refactor version
      // of Tpetra, so it would be better just to check the quantity
      // of interest directly.  Note that with the Kokkos refactor
      // version of Tpetra, asking for the total number of entries in
      // a graph or matrix that is not fill complete might require
      // computation (kernel launch), since it is not thread scalable
      // to update a count every time an entry is inserted.
      const bool NewFlag =
        ! destGraph->isLocallyIndexed() && ! destGraph->isGloballyIndexed();
      TEUCHOS_TEST_FOR_EXCEPTION(! NewFlag, std::invalid_argument,
        prefix << "The input argument 'destGraph' is only allowed to be nonnull, "
        "if its graph is empty (neither locally nor globally indexed).");

      // FIXME (mfh 15 May 2014) At some point, we want to change
      // graphs and matrices so that their DistObject Map
      // (this->getMap()) may differ from their row Map.  This will
      // make redistribution for 2-D distributions more efficient.  I
      // hesitate to change this check, because I'm not sure how much
      // the code here depends on getMap() and getRowMap() being the
      // same.
      TEUCHOS_TEST_FOR_EXCEPTION(
        ! destGraph->getRowMap()->isSameAs(*MyRowMap), std::invalid_argument,
        prefix << "The (row) Map of the input argument 'destGraph' is not the "
        "same as the (row) Map specified by the input argument 'rowTransfer'.");

      TEUCHOS_TEST_FOR_EXCEPTION(
        ! destGraph->checkSizes(*this), std::invalid_argument,
        prefix << "You provided a nonnull destination graph, but checkSizes() "
        "indicates that it is not a legal legal target for redistribution from "
        "the source graph (*this).  This may mean that they do not have the "
        "same dimensions.");
    }

    // If forward mode (the default), then *this's (row) Map must be
    // the same as the source Map of the Transfer.  If reverse mode,
    // then *this's (row) Map must be the same as the target Map of
    // the Transfer.
    //
    // FIXME (mfh 15 May 2014) At some point, we want to change graphs
    // and matrices so that their DistObject Map (this->getMap()) may
    // differ from their row Map.  This will make redistribution for
    // 2-D distributions more efficient.  I hesitate to change this
    // check, because I'm not sure how much the code here depends on
    // getMap() and getRowMap() being the same.
    TEUCHOS_TEST_FOR_EXCEPTION(
      ! (reverseMode || getRowMap()->isSameAs(*rowTransfer.getSourceMap())),
      std::invalid_argument, prefix <<
      "rowTransfer->getSourceMap() must match this->getRowMap() in forward mode.");

    TEUCHOS_TEST_FOR_EXCEPTION(
      ! (! reverseMode || getRowMap()->isSameAs(*rowTransfer.getTargetMap())),
      std::invalid_argument, prefix <<
      "rowTransfer->getTargetMap() must match this->getRowMap() in reverse mode.");

    // checks for domainTransfer
    TEUCHOS_TEST_FOR_EXCEPTION(
      ! xferDomainAsImport.is_null() && ! xferDomainAsImport->getTargetMap()->isSameAs(*domainMap),
      std::invalid_argument,
      prefix << "The target map of the 'domainTransfer' input argument must be "
      "the same as the rebalanced domain map 'domainMap'");

    TEUCHOS_TEST_FOR_EXCEPTION(
      ! xferDomainAsExport.is_null() && ! xferDomainAsExport->getSourceMap()->isSameAs(*domainMap),
      std::invalid_argument,
      prefix << "The source map of the 'domainTransfer' input argument must be "
      "the same as the rebalanced domain map 'domainMap'");

    // The basic algorithm here is:
    //
    // 1. Call the moral equivalent of "distor.do" to handle the import.
    // 2. Copy all the Imported and Copy/Permuted data into the raw
    //    CrsGraph pointers, still using GIDs.
    // 3. Call an optimized version of MakeColMap that avoids the
    //    Directory lookups (since the importer knows who owns all the
    //    GIDs) AND reindexes to LIDs.
    // 4. Call expertStaticFillComplete()

    // Get information from the Importer
    const size_t NumSameIDs = rowTransfer.getNumSameIDs();
    ArrayView<const LO> ExportLIDs = reverseMode ?
      rowTransfer.getRemoteLIDs() : rowTransfer.getExportLIDs();
    ArrayView<const LO> RemoteLIDs = reverseMode ?
      rowTransfer.getExportLIDs() : rowTransfer.getRemoteLIDs();
    ArrayView<const LO> PermuteToLIDs = reverseMode ?
      rowTransfer.getPermuteFromLIDs() : rowTransfer.getPermuteToLIDs();
    ArrayView<const LO> PermuteFromLIDs = reverseMode ?
      rowTransfer.getPermuteToLIDs() : rowTransfer.getPermuteFromLIDs();
    Distributor& Distor = rowTransfer.getDistributor();

    // Owning PIDs
    Teuchos::Array<int> SourcePids;
    Teuchos::Array<int> TargetPids;
    int MyPID = getComm()->getRank();

    // Temp variables for sub-communicators
    RCP<const map_type> ReducedRowMap, ReducedColMap,
      ReducedDomainMap, ReducedRangeMap;
    RCP<const Comm<int> > ReducedComm;

    // If the user gave us a null destGraph, then construct the new
    // destination graph.  We will replace its column Map later.
    if (destGraph.is_null()) {
      destGraph = rcp(new this_type(MyRowMap, 0, StaticProfile, graphparams));
    }

    /***************************************************/
    /***** 1) First communicator restriction phase ****/
    /***************************************************/
    if (restrictComm) {
      ReducedRowMap = MyRowMap->removeEmptyProcesses();
      ReducedComm = ReducedRowMap.is_null() ?
        Teuchos::null :
        ReducedRowMap->getComm();
      destGraph->removeEmptyProcessesInPlace(ReducedRowMap);

      ReducedDomainMap = MyRowMap.getRawPtr() == MyDomainMap.getRawPtr() ?
        ReducedRowMap :
        MyDomainMap->replaceCommWithSubset(ReducedComm);
      ReducedRangeMap = MyRowMap.getRawPtr() == MyRangeMap.getRawPtr() ?
        ReducedRowMap :
        MyRangeMap->replaceCommWithSubset(ReducedComm);

      // Reset the "my" maps
      MyRowMap    = ReducedRowMap;
      MyDomainMap = ReducedDomainMap;
      MyRangeMap  = ReducedRangeMap;

      // Update my PID, if we've restricted the communicator
      if (! ReducedComm.is_null()) {
        MyPID = ReducedComm->getRank();
      }
      else {
        MyPID = -2; // For debugging
      }
    }
    else {
      ReducedComm = MyRowMap->getComm();
    }

    /***************************************************/
    /***** 2) From Tpera::DistObject::doTransfer() ****/
    /***************************************************/
#ifdef HAVE_TPETRA_MMM_TIMINGS
    MM = Teuchos::null;
    MM = rcp(new TimeMonitor(*TimeMonitor::getNewTimer(prefix2+string("ImportSetup"))));
#endif
    // Get the owning PIDs
    RCP<const import_type> MyImporter = getImporter();

    // check whether domain maps of source graph and base domain map is the same
    bool bSameDomainMap = BaseDomainMap->isSameAs(*getDomainMap());

    if (! restrictComm && ! MyImporter.is_null() && bSameDomainMap ) {
      // Same domain map as source graph
      //
      // NOTE: This won't work for restrictComm (because the Import
      // doesn't know the restricted PIDs), though writing an
      // optimized version for that case would be easy (Import an
      // IntVector of the new PIDs).  Might want to add this later.
      Import_Util::getPids(*MyImporter, SourcePids, false);
    }
    else if (restrictComm && ! MyImporter.is_null() && bSameDomainMap) {
      // Same domain map as source graph (restricted communicator)
      // We need one import from the domain to the column map
      ivector_type SourceDomain_pids(getDomainMap(),true);
      ivector_type SourceCol_pids(getColMap());
      // SourceDomain_pids contains the restricted pids
      SourceDomain_pids.putScalar(MyPID);

      SourceCol_pids.doImport(SourceDomain_pids, *MyImporter, INSERT);
      SourcePids.resize(getColMap()->getNodeNumElements());
      SourceCol_pids.get1dCopy(SourcePids());
    }
    else if (MyImporter.is_null() && bSameDomainMap) {
      // Graph has no off-process entries
      SourcePids.resize(getColMap()->getNodeNumElements());
      SourcePids.assign(getColMap()->getNodeNumElements(), MyPID);
    }
    else if ( ! MyImporter.is_null() &&
              ! domainTransfer.is_null() ) {
      // general implementation for rectangular matrices with
      // domain map different than SourceGraph domain map.
      // User has to provide a DomainTransfer object. We need
      // to communications (import/export)

      // TargetDomain_pids lives on the rebalanced new domain map
      ivector_type TargetDomain_pids(domainMap);
      TargetDomain_pids.putScalar(MyPID);

      // SourceDomain_pids lives on the non-rebalanced old domain map
      ivector_type SourceDomain_pids(getDomainMap());

      // SourceCol_pids lives on the non-rebalanced old column map
      ivector_type SourceCol_pids(getColMap());

      if (! reverseMode && ! xferDomainAsImport.is_null() ) {
        SourceDomain_pids.doExport(TargetDomain_pids, *xferDomainAsImport, INSERT);
      }
      else if (reverseMode && ! xferDomainAsExport.is_null() ) {
        SourceDomain_pids.doExport(TargetDomain_pids, *xferDomainAsExport, INSERT);
      }
      else if (! reverseMode && ! xferDomainAsExport.is_null() ) {
        SourceDomain_pids.doImport(TargetDomain_pids, *xferDomainAsExport, INSERT);
      }
      else if (reverseMode && ! xferDomainAsImport.is_null() ) {
        SourceDomain_pids.doImport(TargetDomain_pids, *xferDomainAsImport, INSERT);
      }
      else {
        TEUCHOS_TEST_FOR_EXCEPTION(
          true, std::logic_error,
          prefix << "Should never get here!  Please report this bug to a Tpetra developer.");
      }
      SourceCol_pids.doImport(SourceDomain_pids, *MyImporter, INSERT);
      SourcePids.resize(getColMap()->getNodeNumElements());
      SourceCol_pids.get1dCopy(SourcePids());
    }
    else if (BaseDomainMap->isSameAs(*BaseRowMap) &&
             getDomainMap()->isSameAs(*getRowMap())) {
      // We can use the rowTransfer + SourceGraph's Import to find out who owns what.
      ivector_type TargetRow_pids(domainMap);
      ivector_type SourceRow_pids(getRowMap());
      ivector_type SourceCol_pids(getColMap());

      TargetRow_pids.putScalar(MyPID);
      if (! reverseMode && xferAsImport != nullptr) {
        SourceRow_pids.doExport(TargetRow_pids, *xferAsImport, INSERT);
      }
      else if (reverseMode && xferAsExport != nullptr) {
        SourceRow_pids.doExport(TargetRow_pids, *xferAsExport, INSERT);
      }
      else if (! reverseMode && xferAsExport != nullptr) {
        SourceRow_pids.doImport(TargetRow_pids, *xferAsExport, INSERT);
      }
      else if (reverseMode && xferAsImport != nullptr) {
        SourceRow_pids.doImport(TargetRow_pids, *xferAsImport, INSERT);
      }
      else {
        TEUCHOS_TEST_FOR_EXCEPTION(
          true, std::logic_error,
          prefix << "Should never get here!  Please report this bug to a Tpetra developer.");
      }
      SourceCol_pids.doImport(SourceRow_pids, *MyImporter, INSERT);
      SourcePids.resize(getColMap()->getNodeNumElements());
      SourceCol_pids.get1dCopy(SourcePids());
    }
    else {
      TEUCHOS_TEST_FOR_EXCEPTION(
        true, std::invalid_argument,
        prefix << "This method only allows either domainMap == getDomainMap(), "
        "or (domainMap == rowTransfer.getTargetMap() and getDomainMap() == getRowMap()).");
    }

    // Tpetra-specific stuff
    size_t constantNumPackets = destGraph->constantNumberOfPackets();
    if (constantNumPackets == 0) {
      destGraph->reallocArraysForNumPacketsPerLid(ExportLIDs.size(),
                                                 RemoteLIDs.size());
    }
    else {
      // There are a constant number of packets per element.  We
      // already know (from the number of "remote" (incoming)
      // elements) how many incoming elements we expect, so we can
      // resize the buffer accordingly.
      const size_t rbufLen = RemoteLIDs.size() * constantNumPackets;
      destGraph->reallocImportsIfNeeded(rbufLen, false, nullptr);
    }

    {
      // packAndPrepare* methods modify numExportPacketsPerLID_.
      destGraph->numExportPacketsPerLID_.modify_host();
      Teuchos::ArrayView<size_t> numExportPacketsPerLID =
        getArrayViewFromDualView(destGraph->numExportPacketsPerLID_);

      // Pack & Prepare w/ owning PIDs
      packCrsGraphWithOwningPIDs(*this, destGraph->exports_,
                                 numExportPacketsPerLID, ExportLIDs,
                                 SourcePids, constantNumPackets, Distor);
    }

    // Do the exchange of remote data.
#ifdef HAVE_TPETRA_MMM_TIMINGS
    MM = Teuchos::null;
    MM = rcp(new TimeMonitor(*TimeMonitor::getNewTimer(prefix2+string("Transfer"))));
#endif

    if (communication_needed) {
      if (reverseMode) {
        if (constantNumPackets == 0) { // variable number of packets per LID
          // Make sure that host has the latest version, since we're
          // using the version on host.  If host has the latest
          // version, syncing to host does nothing.
          destGraph->numExportPacketsPerLID_.sync_host();
          Teuchos::ArrayView<const size_t> numExportPacketsPerLID =
            getArrayViewFromDualView(destGraph->numExportPacketsPerLID_);
          destGraph->numImportPacketsPerLID_.sync_host();
          Teuchos::ArrayView<size_t> numImportPacketsPerLID =
            getArrayViewFromDualView(destGraph->numImportPacketsPerLID_);
          Distor.doReversePostsAndWaits(numExportPacketsPerLID, 1,
                                         numImportPacketsPerLID);
          size_t totalImportPackets = 0;
          for (Array_size_type i = 0; i < numImportPacketsPerLID.size(); ++i) {
            totalImportPackets += numImportPacketsPerLID[i];
          }

          // Reallocation MUST go before setting the modified flag,
          // because it may clear out the flags.
          destGraph->reallocImportsIfNeeded(totalImportPackets, false, nullptr);
          destGraph->imports_.modify_host();
          Teuchos::ArrayView<packet_type> hostImports =
            getArrayViewFromDualView(destGraph->imports_);
          // This is a legacy host pack/unpack path, so use the host
          // version of exports_.
          destGraph->exports_.sync_host();
          Teuchos::ArrayView<const packet_type> hostExports =
            getArrayViewFromDualView(destGraph->exports_);
          Distor.doReversePostsAndWaits(hostExports,
                                         numExportPacketsPerLID,
                                         hostImports,
                                         numImportPacketsPerLID);
        }
        else { // constant number of packets per LI
          destGraph->imports_.modify_host();
          Teuchos::ArrayView<packet_type> hostImports =
            getArrayViewFromDualView(destGraph->imports_);
          // This is a legacy host pack/unpack path, so use the host
          // version of exports_.
          destGraph->exports_.sync_host();
          Teuchos::ArrayView<const packet_type> hostExports =
            getArrayViewFromDualView(destGraph->exports_);
          Distor.doReversePostsAndWaits(hostExports,
                                         constantNumPackets,
                                         hostImports);
        }
      }
      else { // forward mode (the default)
        if (constantNumPackets == 0) { // variable number of packets per LID
          // Make sure that host has the latest version, since we're
          // using the version on host.  If host has the latest
          // version, syncing to host does nothing.
          destGraph->numExportPacketsPerLID_.sync_host();
          Teuchos::ArrayView<const size_t> numExportPacketsPerLID =
            getArrayViewFromDualView(destGraph->numExportPacketsPerLID_);
          destGraph->numImportPacketsPerLID_.sync_host();
          Teuchos::ArrayView<size_t> numImportPacketsPerLID =
            getArrayViewFromDualView(destGraph->numImportPacketsPerLID_);
          Distor.doPostsAndWaits(numExportPacketsPerLID, 1,
                                  numImportPacketsPerLID);
          size_t totalImportPackets = 0;
          for (Array_size_type i = 0; i < numImportPacketsPerLID.size(); ++i) {
            totalImportPackets += numImportPacketsPerLID[i];
          }

          // Reallocation MUST go before setting the modified flag,
          // because it may clear out the flags.
          destGraph->reallocImportsIfNeeded(totalImportPackets, false, nullptr);
          destGraph->imports_.modify_host();
          Teuchos::ArrayView<packet_type> hostImports =
            getArrayViewFromDualView(destGraph->imports_);
          // This is a legacy host pack/unpack path, so use the host
          // version of exports_.
          destGraph->exports_.sync_host();
          Teuchos::ArrayView<const packet_type> hostExports =
            getArrayViewFromDualView(destGraph->exports_);
          Distor.doPostsAndWaits(hostExports,
                                  numExportPacketsPerLID,
                                  hostImports,
                                  numImportPacketsPerLID);
        }
        else { // constant number of packets per LID
          destGraph->imports_.modify_host();
          Teuchos::ArrayView<packet_type> hostImports =
            getArrayViewFromDualView(destGraph->imports_);
          // This is a legacy host pack/unpack path, so use the host
          // version of exports_.
          destGraph->exports_.sync_host();
          Teuchos::ArrayView<const packet_type> hostExports =
            getArrayViewFromDualView(destGraph->exports_);
          Distor.doPostsAndWaits(hostExports,
                                  constantNumPackets,
                                  hostImports);
        }
      }
    }

    /*********************************************************************/
    /**** 3) Copy all of the Same/Permute/Remote data into CSR_arrays ****/
    /*********************************************************************/

#ifdef HAVE_TPETRA_MMM_TIMINGS
    MM = Teuchos::null;
    MM = rcp(new TimeMonitor(*TimeMonitor::getNewTimer(prefix2+string("Unpack-1"))));
#endif

    // Backwards compatibility measure.  We'll use this again below.
    destGraph->numImportPacketsPerLID_.sync_host();
    Teuchos::ArrayView<const size_t> numImportPacketsPerLID =
      getArrayViewFromDualView(destGraph->numImportPacketsPerLID_);
    destGraph->imports_.sync_host();
    Teuchos::ArrayView<const packet_type> hostImports =
      getArrayViewFromDualView(destGraph->imports_);
    size_t mynnz =
      unpackAndCombineWithOwningPIDsCount(*this, RemoteLIDs, hostImports,
                                           numImportPacketsPerLID,
                                           constantNumPackets, Distor, INSERT,
                                           NumSameIDs, PermuteToLIDs, PermuteFromLIDs);
    size_t N = BaseRowMap->getNodeNumElements();

    // Allocations
    ArrayRCP<size_t> CSR_rowptr(N+1);
    ArrayRCP<GO> CSR_colind_GID;
    ArrayRCP<LO> CSR_colind_LID;
    CSR_colind_GID.resize(mynnz);

    // If LO and GO are the same, we can reuse memory when
    // converting the column indices from global to local indices.
    if (typeid(LO) == typeid(GO)) {
      CSR_colind_LID = Teuchos::arcp_reinterpret_cast<LO>(CSR_colind_GID);
    }
    else {
      CSR_colind_LID.resize(mynnz);
    }

    // FIXME (mfh 15 May 2014) Why can't we abstract this out as an
    // unpackAndCombine method on a "CrsArrays" object?  This passing
    // in a huge list of arrays is icky.  Can't we have a bit of an
    // abstraction?  Implementing a concrete DistObject subclass only
    // takes five methods.
    unpackAndCombineIntoCrsArrays(*this, RemoteLIDs, hostImports,
                                  numImportPacketsPerLID, constantNumPackets,
                                  Distor, INSERT, NumSameIDs, PermuteToLIDs,
                                  PermuteFromLIDs, N, mynnz, MyPID,
                                  CSR_rowptr(), CSR_colind_GID(),
                                  SourcePids(), TargetPids);

    /**************************************************************/
    /**** 4) Call Optimized MakeColMap w/ no Directory Lookups ****/
    /**************************************************************/
#ifdef HAVE_TPETRA_MMM_TIMINGS
    MM = Teuchos::null;
    MM = rcp(new TimeMonitor(*TimeMonitor::getNewTimer(prefix2+string("Unpack-2"))));
#endif
    // Call an optimized version of makeColMap that avoids the
    // Directory lookups (since the Import object knows who owns all
    // the GIDs).
    Teuchos::Array<int> RemotePids;
    Import_Util::lowCommunicationMakeColMapAndReindex(CSR_rowptr(),
                                                       CSR_colind_LID(),
                                                       CSR_colind_GID(),
                                                       BaseDomainMap,
                                                       TargetPids, RemotePids,
                                                       MyColMap);

    /*******************************************************/
    /**** 4) Second communicator restriction phase      ****/
    /*******************************************************/
    if (restrictComm) {
      ReducedColMap = (MyRowMap.getRawPtr() == MyColMap.getRawPtr()) ?
        ReducedRowMap :
        MyColMap->replaceCommWithSubset(ReducedComm);
      MyColMap = ReducedColMap; // Reset the "my" maps
    }

    // Replace the col map
    destGraph->replaceColMap(MyColMap);

    // Short circuit if the processor is no longer in the communicator
    //
    // NOTE: Epetra replaces modifies all "removed" processes so they
    // have a dummy (serial) Map that doesn't touch the original
    // communicator.  Duplicating that here might be a good idea.
    if (ReducedComm.is_null()) {
      return;
    }

    /***************************************************/
    /**** 5) Sort                                   ****/
    /***************************************************/
    if ((! reverseMode && xferAsImport != nullptr) ||
        (reverseMode && xferAsExport != nullptr)) {
      Import_Util::sortCrsEntries(CSR_rowptr(),
                                   CSR_colind_LID());
    }
    else if ((! reverseMode && xferAsExport != nullptr) ||
             (reverseMode && xferAsImport != nullptr)) {
      Import_Util::sortAndMergeCrsEntries(CSR_rowptr(),
                                           CSR_colind_LID());
      if (CSR_rowptr[N] != mynnz) {
        CSR_colind_LID.resize(CSR_rowptr[N]);
      }
    }
    else {
      TEUCHOS_TEST_FOR_EXCEPTION(
        true, std::logic_error,
        prefix << "Should never get here!  Please report this bug to a Tpetra developer.");
    }
    /***************************************************/
    /**** 6) Reset the colmap and the arrays        ****/
    /***************************************************/

    // Call constructor for the new graph (restricted as needed)
    //
    destGraph->setAllIndices(CSR_rowptr, CSR_colind_LID);

    /***************************************************/
    /**** 7) Build Importer & Call ESFC             ****/
    /***************************************************/
    // Pre-build the importer using the existing PIDs
    Teuchos::ParameterList esfc_params;
#ifdef HAVE_TPETRA_MMM_TIMINGS
    MM = Teuchos::null;
    MM = rcp(new TimeMonitor(*TimeMonitor::getNewTimer(prefix2+string("CreateImporter"))));
#endif
    RCP<import_type> MyImport = rcp(new import_type(MyDomainMap, MyColMap, RemotePids));
#ifdef HAVE_TPETRA_MMM_TIMINGS
    MM = Teuchos::null;
    MM = rcp(new TimeMonitor(*TimeMonitor::getNewTimer(prefix2+string("ESFC"))));

    esfc_params.set("Timer Label",prefix + std::string("TAFC"));
#endif
    if(!params.is_null())
      esfc_params.set("compute global constants",params->get("compute global constants",true));

    destGraph->expertStaticFillComplete(MyDomainMap, MyRangeMap,
        MyImport, Teuchos::null, rcp(&esfc_params,false));

  }

  template <class LocalOrdinal, class GlobalOrdinal, class Node>
  void
  CrsGraph<LocalOrdinal, GlobalOrdinal, Node>::
  importAndFillComplete(Teuchos::RCP<CrsGraph<LocalOrdinal, GlobalOrdinal, Node> >& destGraph,
                         const import_type& importer,
                         const Teuchos::RCP<const map_type>& domainMap,
                         const Teuchos::RCP<const map_type>& rangeMap,
                         const Teuchos::RCP<Teuchos::ParameterList>& params) const
  {
    transferAndFillComplete(destGraph, importer, Teuchos::null, domainMap, rangeMap, params);
  }

  template <class LocalOrdinal, class GlobalOrdinal, class Node>
  void
  CrsGraph<LocalOrdinal, GlobalOrdinal, Node>::
  importAndFillComplete(Teuchos::RCP<CrsGraph<LocalOrdinal, GlobalOrdinal, Node> >& destGraph,
                         const import_type& rowImporter,
                         const import_type& domainImporter,
                         const Teuchos::RCP<const map_type>& domainMap,
                         const Teuchos::RCP<const map_type>& rangeMap,
                         const Teuchos::RCP<Teuchos::ParameterList>& params) const
  {
    transferAndFillComplete(destGraph, rowImporter, Teuchos::rcpFromRef(domainImporter), domainMap, rangeMap, params);
  }

  template <class LocalOrdinal, class GlobalOrdinal, class Node>
  void
  CrsGraph<LocalOrdinal, GlobalOrdinal, Node>::
  exportAndFillComplete(Teuchos::RCP<CrsGraph<LocalOrdinal, GlobalOrdinal, Node> >& destGraph,
                         const export_type& exporter,
                         const Teuchos::RCP<const map_type>& domainMap,
                         const Teuchos::RCP<const map_type>& rangeMap,
                         const Teuchos::RCP<Teuchos::ParameterList>& params) const
  {
    transferAndFillComplete(destGraph, exporter, Teuchos::null, domainMap, rangeMap, params);
  }

  template <class LocalOrdinal, class GlobalOrdinal, class Node>
  void
  CrsGraph<LocalOrdinal, GlobalOrdinal, Node>::
  exportAndFillComplete(Teuchos::RCP<CrsGraph<LocalOrdinal, GlobalOrdinal, Node> >& destGraph,
                         const export_type& rowExporter,
                         const export_type& domainExporter,
                         const Teuchos::RCP<const map_type>& domainMap,
                         const Teuchos::RCP<const map_type>& rangeMap,
                         const Teuchos::RCP<Teuchos::ParameterList>& params) const
  {
    transferAndFillComplete(destGraph, rowExporter, Teuchos::rcpFromRef(domainExporter), domainMap, rangeMap, params);
  }


  template<class LocalOrdinal, class GlobalOrdinal, class Node>
  void
  CrsGraph<LocalOrdinal, GlobalOrdinal, Node>::
  swap(CrsGraph<LocalOrdinal, GlobalOrdinal, Node>& graph)
  {
    std::swap(graph.rowMap_, this->rowMap_);
    std::swap(graph.colMap_, this->colMap_);
    std::swap(graph.rangeMap_, this->rangeMap_);
    std::swap(graph.domainMap_, this->domainMap_);

    std::swap(graph.importer_, this->importer_);
    std::swap(graph.exporter_, this->exporter_);

    std::swap(graph.lclGraph_, this->lclGraph_);

    std::swap(graph.nodeNumDiags_, this->nodeNumDiags_);
    std::swap(graph.nodeMaxNumRowEntries_, this->nodeMaxNumRowEntries_);

    std::swap(graph.globalNumEntries_, this->globalNumEntries_);
    std::swap(graph.globalNumDiags_, this->globalNumDiags_);
    std::swap(graph.globalMaxNumRowEntries_, this->globalMaxNumRowEntries_);

    std::swap(graph.pftype_, this->pftype_);

    std::swap(graph.numAllocForAllRows_, this->numAllocForAllRows_);

    std::swap(graph.k_rowPtrs_, this->k_rowPtrs_);

    std::swap(graph.k_lclInds1D_, this->k_lclInds1D_);
    std::swap(graph.k_gblInds1D_, this->k_gblInds1D_);

    std::swap(graph.lclInds2D_, this->lclInds2D_);
    std::swap(graph.gblInds2D_, this->gblInds2D_);

    std::swap(graph.storageStatus_, this->storageStatus_);

    std::swap(graph.indicesAreAllocated_, this->indicesAreAllocated_);
    std::swap(graph.indicesAreLocal_, this->indicesAreLocal_);
    std::swap(graph.indicesAreGlobal_, this->indicesAreGlobal_);
    std::swap(graph.fillComplete_, this->fillComplete_);
    std::swap(graph.lowerTriangular_, this->lowerTriangular_);
    std::swap(graph.upperTriangular_, this->upperTriangular_);
    std::swap(graph.indicesAreSorted_, this->indicesAreSorted_);
    std::swap(graph.noRedundancies_, this->noRedundancies_);
    std::swap(graph.haveLocalConstants_, this->haveLocalConstants_);
    std::swap(graph.haveGlobalConstants_, this->haveGlobalConstants_);

    std::swap(graph.sortGhostsAssociatedWithEachProcessor_, this->sortGhostsAssociatedWithEachProcessor_);

    std::swap(graph.k_numAllocPerRow_, this->k_numAllocPerRow_);  // View
    std::swap(graph.k_numRowEntries_, this->k_numRowEntries_);    // View
    std::swap(graph.nonlocals_, this->nonlocals_);                // std::map
  }


  template<class LocalOrdinal, class GlobalOrdinal, class Node>
  bool
  CrsGraph<LocalOrdinal, GlobalOrdinal, Node>::
  isIdenticalTo(const CrsGraph<LocalOrdinal, GlobalOrdinal, Node> & graph) const
  {
    auto compare_nonlocals = [&] (const nonlocals_type & m1, const nonlocals_type & m2) {
      bool output = true;
      output = m1.size() == m2.size() ? output : false;
      for(auto & it_m: m1)
      {
        size_t key = it_m.first;
        output = m2.find(key) != m2.end() ? output : false;
        if(output)
        {
          auto v1 = m1.find(key)->second;
          auto v2 = m2.find(key)->second;
          std::sort(v1.begin(), v1.end());
          std::sort(v2.begin(), v2.end());

          output = v1.size() == v2.size() ? output : false;
          for(size_t i=0; output && i<v1.size(); i++)
          {
            output = v1[i]==v2[i] ? output : false;
          }
        }
      }
      return output;
    };

    bool output = true;

    output = this->rowMap_->isSameAs( *(graph.rowMap_) ) ? output : false;
    output = this->colMap_->isSameAs( *(graph.colMap_) ) ? output : false;
    output = this->rangeMap_->isSameAs( *(graph.rangeMap_) ) ? output : false;
    output = this->domainMap_->isSameAs( *(graph.domainMap_) ) ? output : false;

    output = this->nodeNumDiags_ == graph.nodeNumDiags_ ? output : false;
    output = this->nodeMaxNumRowEntries_ == graph.nodeMaxNumRowEntries_ ? output : false;

    output = this->globalNumEntries_ == graph.globalNumEntries_ ? output : false;
    output = this->globalNumDiags_ == graph.globalNumDiags_ ? output : false;
    output = this->globalMaxNumRowEntries_ == graph.globalMaxNumRowEntries_ ? output : false;

    output = this->pftype_ == graph.pftype_ ? output : false;    // ProfileType is a enum (scalar)

    output = this->numAllocForAllRows_ == graph.numAllocForAllRows_ ? output : false;

    output = this->lclInds2D_ == graph.lclInds2D_ ? output : false;   // Teuchos::Array has == overloaded
    output = this->gblInds2D_ == graph.gblInds2D_ ? output : false;   // Teuchos::Array has == overloaded

    output = this->storageStatus_ == graph.storageStatus_ ? output : false;  // EStorageStatus is an enum

    output = this->indicesAreAllocated_ == graph.indicesAreAllocated_ ? output : false;
    output = this->indicesAreLocal_ == graph.indicesAreLocal_ ? output : false;
    output = this->indicesAreGlobal_ == graph.indicesAreGlobal_ ? output : false;
    output = this->fillComplete_ == graph.fillComplete_ ? output : false;
    output = this->lowerTriangular_ == graph.lowerTriangular_ ? output : false;
    output = this->upperTriangular_ == graph.upperTriangular_ ? output : false;
    output = this->indicesAreSorted_ == graph.indicesAreSorted_ ? output : false;
    output = this->noRedundancies_ == graph.noRedundancies_ ? output : false;
    output = this->haveLocalConstants_ == graph.haveLocalConstants_ ? output : false;
    output = this->haveGlobalConstants_ == graph.haveGlobalConstants_ ? output : false;
    output = this->sortGhostsAssociatedWithEachProcessor_ == this->sortGhostsAssociatedWithEachProcessor_ ? output : false;

    // Compare nonlocals_ -- std::map<GlobalOrdinal, std::vector<GlobalOrdinal> >
    // nonlocals_ isa std::map<GO, std::vector<GO> >
    output = compare_nonlocals(this->nonlocals_, graph.nonlocals_) ? output : false;

    // Compare k_numAllocPerRow_ isa Kokkos::View::HostMirror
    // - since this is a HostMirror type, it should be in host memory already
    output = this->k_numAllocPerRow_.extent(0) == graph.k_numAllocPerRow_.extent(0) ? output : false;
    if(output && this->k_numAllocPerRow_.extent(0) > 0)
    {
      for(size_t i=0; output && i<this->k_numAllocPerRow_.extent(0); i++)
        output = this->k_numAllocPerRow_(i) == graph.k_numAllocPerRow_(i) ? output : false;
    }

    // Compare k_numRowEntries_ isa Kokkos::View::HostMirror
    // - since this is a HostMirror type, it should be in host memory already
    output = this->k_numRowEntries_.extent(0) == graph.k_numRowEntries_.extent(0) ? output : false;
    if(output && this->k_numRowEntries_.extent(0) > 0)
    {
      for(size_t i = 0; output && i < this->k_numRowEntries_.extent(0); i++)
        output = this->k_numRowEntries_(i) == graph.k_numRowEntries_(i) ? output : false;
    }

    // Compare this->k_rowPtrs_ isa Kokkos::View<LocalOrdinal*, ...>
    output = this->k_rowPtrs_.extent(0) == graph.k_rowPtrs_.extent(0) ? output : false;
    if(output && this->k_rowPtrs_.extent(0) > 0)
    {
      typename local_graph_type::row_map_type::const_type::HostMirror k_rowPtrs_host_this = Kokkos::create_mirror_view(this->k_rowPtrs_);
      typename local_graph_type::row_map_type::const_type::HostMirror k_rowPtrs_host_graph= Kokkos::create_mirror_view(graph.k_rowPtrs_);
      Kokkos::deep_copy(k_rowPtrs_host_this, this->k_rowPtrs_);
      Kokkos::deep_copy(k_rowPtrs_host_graph, graph.k_rowPtrs_);
      for(size_t i=0; output && i<k_rowPtrs_host_this.extent(0); i++)
        output = k_rowPtrs_host_this(i) == k_rowPtrs_host_graph(i) ? output : false;
    }

    // Compare k_lclInds1D_ isa Kokkos::View<LocalOrdinal*, ...>
    output = this->k_lclInds1D_.extent(0) == graph.k_lclInds1D_.extent(0) ? output : false;
    if(output && this->k_lclInds1D_.extent(0) > 0)
    {
      typename local_graph_type::entries_type::non_const_type::HostMirror k_lclInds1D_host_this = Kokkos::create_mirror_view(this->k_lclInds1D_);
      typename local_graph_type::entries_type::non_const_type::HostMirror k_lclInds1D_host_graph= Kokkos::create_mirror_view(graph.k_lclInds1D_);
      Kokkos::deep_copy(k_lclInds1D_host_this, this->k_lclInds1D_);
      Kokkos::deep_copy(k_lclInds1D_host_graph, graph.k_lclInds1D_);
      for(size_t i=0; output && i < k_lclInds1D_host_this.extent(0); i++)
        output = k_lclInds1D_host_this(i) == k_lclInds1D_host_graph(i) ? output : false;
    }

    // Compare k_gblInds1D_ isa Kokkos::View<GlobalOrdinal*, ...>
    output = this->k_gblInds1D_.extent(0) == graph.k_gblInds1D_.extent(0) ? output : false;
    if(output && this->k_gblInds1D_.extent(0) > 0)
    {
      typename t_GlobalOrdinal_1D::HostMirror k_gblInds1D_host_this  = Kokkos::create_mirror_view(this->k_gblInds1D_);
      typename t_GlobalOrdinal_1D::HostMirror k_gblInds1D_host_graph = Kokkos::create_mirror_view(graph.k_gblInds1D_);
      Kokkos::deep_copy(k_gblInds1D_host_this, this->k_gblInds1D_);
      Kokkos::deep_copy(k_gblInds1D_host_graph, graph.k_gblInds1D_);
      for(size_t i=0; output && i<k_gblInds1D_host_this.extent(0); i++)
        output = k_gblInds1D_host_this(i) == k_gblInds1D_host_graph(i) ? output : false;
    }

    // Check lclGraph_      // isa Kokkos::StaticCrsGraph<LocalOrdinal, Kokkos::LayoutLeft, execution_space>
    // Kokkos::StaticCrsGraph has 3 data members in it:
    //   Kokkos::View<size_type*, ...> row_map            (local_graph_type::row_map_type)
    //   Kokkos::View<data_type*, ...> entries            (local_graph_type::entries_type)
    //   Kokkos::View<size_type*, ...> row_block_offsets  (local_graph_type::row_block_type)
    // There is currently no Kokkos::StaticCrsGraph comparison function that's built-in, so we will just compare
    // the three data items here. This can be replaced if Kokkos ever puts in its own comparison routine.
    output = this->lclGraph_.row_map.extent(0) == graph.lclGraph_.row_map.extent(0) ? output : false;
    if(output && this->lclGraph_.row_map.extent(0) > 0)
    {
      typename local_graph_type::row_map_type::HostMirror lclGraph_rowmap_host_this  = Kokkos::create_mirror_view(this->lclGraph_.row_map);
      typename local_graph_type::row_map_type::HostMirror lclGraph_rowmap_host_graph = Kokkos::create_mirror_view(graph.lclGraph_.row_map);
      Kokkos::deep_copy(lclGraph_rowmap_host_this, this->lclGraph_.row_map);
      Kokkos::deep_copy(lclGraph_rowmap_host_graph, graph.lclGraph_.row_map);
      for(size_t i=0; output && i<lclGraph_rowmap_host_this.extent(0); i++)
        output = lclGraph_rowmap_host_this(i) == lclGraph_rowmap_host_graph(i) ? output : false;
    }

    output = this->lclGraph_.entries.extent(0) == graph.lclGraph_.entries.extent(0) ? output : false;
    if(output && this->lclGraph_.entries.extent(0) > 0)
    {
      typename local_graph_type::entries_type::HostMirror lclGraph_entries_host_this = Kokkos::create_mirror_view(this->lclGraph_.entries);
      typename local_graph_type::entries_type::HostMirror lclGraph_entries_host_graph = Kokkos::create_mirror_view(graph.lclGraph_.entries);
      Kokkos::deep_copy(lclGraph_entries_host_this, this->lclGraph_.entries);
      Kokkos::deep_copy(lclGraph_entries_host_graph, graph.lclGraph_.entries);
      for(size_t i=0; output && i<lclGraph_entries_host_this.extent(0); i++)
        output = lclGraph_entries_host_this(i) == lclGraph_entries_host_graph(i) ? output : false;
    }

    output = this->lclGraph_.row_block_offsets.extent(0) == graph.lclGraph_.row_block_offsets.extent(0) ? output : false;
    if(output && this->lclGraph_.row_block_offsets.extent(0) > 0)
    {
      typename local_graph_type::row_block_type::HostMirror lclGraph_rbo_host_this = Kokkos::create_mirror_view(this->lclGraph_.row_block_offsets);
      typename local_graph_type::row_block_type::HostMirror lclGraph_rbo_host_graph = Kokkos::create_mirror_view(graph.lclGraph_.row_block_offsets);
      Kokkos::deep_copy(lclGraph_rbo_host_this, this->lclGraph_.row_block_offsets);
      Kokkos::deep_copy(lclGraph_rbo_host_graph, graph.lclGraph_.row_block_offsets);
      for(size_t i=0; output && i < lclGraph_rbo_host_this.extent(0); i++)
        output = lclGraph_rbo_host_this(i) == lclGraph_rbo_host_graph(i) ? output : false;
    }

    // For the Importer and Exporter, we shouldn't need to explicitly check them since
    // they will be consistent with the maps.
    // Note: importer_  isa Teuchos::RCP<const import_type>
    //       exporter_  isa Teuchos::RCP<const export_type>

    return output;
  }



} // namespace Tpetra

//
// Explicit instantiation macros
//
// Must be expanded from within the Tpetra namespace!
//
#define TPETRA_CRSGRAPH_GRAPH_INSTANT(LO,GO,NODE) \
  template class CrsGraph< LO , GO , NODE >;

#define TPETRA_CRSGRAPH_IMPORT_AND_FILL_COMPLETE_INSTANT(LO,GO,NODE) \
  template<>                                                                        \
  Teuchos::RCP<CrsGraph<LO,GO,NODE> >                        \
  importAndFillCompleteCrsGraph(const Teuchos::RCP<const CrsGraph<LO,GO,NODE> >& sourceGraph, \
                                  const Import<CrsGraph<LO,GO,NODE>::local_ordinal_type,  \
                                               CrsGraph<LO,GO,NODE>::global_ordinal_type,  \
                                               CrsGraph<LO,GO,NODE>::node_type>& importer, \
                                  const Teuchos::RCP<const Map<CrsGraph<LO,GO,NODE>::local_ordinal_type,      \
                                                               CrsGraph<LO,GO,NODE>::global_ordinal_type,     \
                                                               CrsGraph<LO,GO,NODE>::node_type> >& domainMap, \
                                  const Teuchos::RCP<const Map<CrsGraph<LO,GO,NODE>::local_ordinal_type,      \
                                                               CrsGraph<LO,GO,NODE>::global_ordinal_type,     \
                                                               CrsGraph<LO,GO,NODE>::node_type> >& rangeMap,  \
                                                               const Teuchos::RCP<Teuchos::ParameterList>& params);

#define TPETRA_CRSGRAPH_IMPORT_AND_FILL_COMPLETE_INSTANT_TWO(LO,GO,NODE) \
  template<>                                                                        \
  Teuchos::RCP<CrsGraph<LO,GO,NODE> >                        \
  importAndFillCompleteCrsGraph(const Teuchos::RCP<const CrsGraph<LO,GO,NODE> >& sourceGraph, \
                                  const Import<CrsGraph<LO,GO,NODE>::local_ordinal_type,  \
                                               CrsGraph<LO,GO,NODE>::global_ordinal_type,  \
                                               CrsGraph<LO,GO,NODE>::node_type>& rowImporter, \
                                  const Import<CrsGraph<LO,GO,NODE>::local_ordinal_type,  \
                                               CrsGraph<LO,GO,NODE>::global_ordinal_type,  \
                                               CrsGraph<LO,GO,NODE>::node_type>& domainImporter, \
                                  const Teuchos::RCP<const Map<CrsGraph<LO,GO,NODE>::local_ordinal_type,      \
                                                               CrsGraph<LO,GO,NODE>::global_ordinal_type,     \
                                                               CrsGraph<LO,GO,NODE>::node_type> >& domainMap, \
                                  const Teuchos::RCP<const Map<CrsGraph<LO,GO,NODE>::local_ordinal_type,      \
                                                               CrsGraph<LO,GO,NODE>::global_ordinal_type,     \
                                                               CrsGraph<LO,GO,NODE>::node_type> >& rangeMap,  \
                                                               const Teuchos::RCP<Teuchos::ParameterList>& params);


#define TPETRA_CRSGRAPH_EXPORT_AND_FILL_COMPLETE_INSTANT(LO,GO,NODE) \
  template<>                                                                        \
  Teuchos::RCP<CrsGraph<LO,GO,NODE> >                        \
  exportAndFillCompleteCrsGraph(const Teuchos::RCP<const CrsGraph<LO,GO,NODE> >& sourceGraph, \
                                  const Export<CrsGraph<LO,GO,NODE>::local_ordinal_type,  \
                                               CrsGraph<LO,GO,NODE>::global_ordinal_type,  \
                                               CrsGraph<LO,GO,NODE>::node_type>& exporter, \
                                  const Teuchos::RCP<const Map<CrsGraph<LO,GO,NODE>::local_ordinal_type,      \
                                                               CrsGraph<LO,GO,NODE>::global_ordinal_type,     \
                                                               CrsGraph<LO,GO,NODE>::node_type> >& domainMap, \
                                  const Teuchos::RCP<const Map<CrsGraph<LO,GO,NODE>::local_ordinal_type,      \
                                                               CrsGraph<LO,GO,NODE>::global_ordinal_type,     \
                                                               CrsGraph<LO,GO,NODE>::node_type> >& rangeMap,  \
                                                               const Teuchos::RCP<Teuchos::ParameterList>& params);

#define TPETRA_CRSGRAPH_EXPORT_AND_FILL_COMPLETE_INSTANT_TWO(LO,GO,NODE) \
  template<>                                                                        \
  Teuchos::RCP<CrsGraph<LO,GO,NODE> >                        \
  exportAndFillCompleteCrsGraph(const Teuchos::RCP<const CrsGraph<LO,GO,NODE> >& sourceGraph, \
                                  const Export<CrsGraph<LO,GO,NODE>::local_ordinal_type,  \
                                               CrsGraph<LO,GO,NODE>::global_ordinal_type,  \
                                               CrsGraph<LO,GO,NODE>::node_type>& rowExporter, \
                                  const Export<CrsGraph<LO,GO,NODE>::local_ordinal_type,  \
                                               CrsGraph<LO,GO,NODE>::global_ordinal_type,  \
                                               CrsGraph<LO,GO,NODE>::node_type>& domainExporter, \
                                  const Teuchos::RCP<const Map<CrsGraph<LO,GO,NODE>::local_ordinal_type,      \
                                                               CrsGraph<LO,GO,NODE>::global_ordinal_type,     \
                                                               CrsGraph<LO,GO,NODE>::node_type> >& domainMap, \
                                  const Teuchos::RCP<const Map<CrsGraph<LO,GO,NODE>::local_ordinal_type,      \
                                                               CrsGraph<LO,GO,NODE>::global_ordinal_type,     \
                                                               CrsGraph<LO,GO,NODE>::node_type> >& rangeMap,  \
                                                               const Teuchos::RCP<Teuchos::ParameterList>& params);


// WARNING: These macros exist only for backwards compatibility.
// We will remove them at some point.
#define TPETRA_CRSGRAPH_SORTROWINDICESANDVALUES_INSTANT(S,LO,GO,NODE)
#define TPETRA_CRSGRAPH_MERGEROWINDICESANDVALUES_INSTANT(S,LO,GO,NODE)
#define TPETRA_CRSGRAPH_ALLOCATEVALUES1D_INSTANT(S,LO,GO,NODE)
#define TPETRA_CRSGRAPH_ALLOCATEVALUES2D_INSTANT(S,LO,GO,NODE)

#define TPETRA_CRSGRAPH_INSTANT(S,LO,GO,NODE)                    \
  TPETRA_CRSGRAPH_SORTROWINDICESANDVALUES_INSTANT(S,LO,GO,NODE)  \
  TPETRA_CRSGRAPH_MERGEROWINDICESANDVALUES_INSTANT(S,LO,GO,NODE) \
  TPETRA_CRSGRAPH_ALLOCATEVALUES1D_INSTANT(S,LO,GO,NODE)         \
  TPETRA_CRSGRAPH_ALLOCATEVALUES2D_INSTANT(S,LO,GO,NODE)         \
  TPETRA_CRSGRAPH_IMPORT_AND_FILL_COMPLETE_INSTANT(LO,GO,NODE)   \
  TPETRA_CRSGRAPH_EXPORT_AND_FILL_COMPLETE_INSTANT(LO,GO,NODE)   \
  TPETRA_CRSGRAPH_IMPORT_AND_FILL_COMPLETE_INSTANT_TWO(LO,GO,NODE) \
  TPETRA_CRSGRAPH_EXPORT_AND_FILL_COMPLETE_INSTANT_TWO(LO,GO,NODE)


#endif // TPETRA_CRSGRAPH_DEF_HPP<|MERGE_RESOLUTION|>--- conflicted
+++ resolved
@@ -5786,35 +5786,6 @@
                      const Kokkos::DualView<const local_ordinal_type*, buffer_device_type>& permuteFromLIDs) const
   {
     using LO = LocalOrdinal;
-<<<<<<< HEAD
-    using GO = GlobalOrdinal;
-    using execution_space = typename device_type::execution_space;
-    const char tfecfFuncName[] = "computeCrsPadding";
-
-    // Resize row pointers and indices to accommodate incoming data
-    execution_space().fence ();  // Make sure device sees changes made by host
-    const map_type& src_row_map = *(source.getRowMap());
-    using padding_type = Kokkos::UnorderedMap<LocalOrdinal, size_t, device_type>;
-    padding_type padding(numSameIDs+permuteFromLIDs.size());
-    for (LO tgtid=0; tgtid<static_cast<LO>(numSameIDs); ++tgtid) {
-      const GO srcgid = src_row_map.getGlobalElement(tgtid);
-      auto how_much_padding = source.getNumEntriesInGlobalRow(srcgid);
-      auto result = padding.insert(tgtid, how_much_padding);
-      TEUCHOS_TEST_FOR_EXCEPTION_CLASS_FUNC(result.failed(), std::runtime_error,
-                                            "unable to insert padding for LID " << tgtid);
-    }
-    for (LO i=0; i<permuteToLIDs.size(); ++i) {
-      const LO tgtid = permuteToLIDs[i];
-      const GO srcgid = src_row_map.getGlobalElement(permuteFromLIDs[i]);
-      auto how_much_padding = source.getNumEntriesInGlobalRow(srcgid);
-      auto result = padding.insert(tgtid, how_much_padding);
-      TEUCHOS_TEST_FOR_EXCEPTION_CLASS_FUNC(result.failed(), std::runtime_error,
-                                            "unable to insert padding for LID " << tgtid);
-    }
-    execution_space().fence ();  // Make sure device sees changes made by host
-    TEUCHOS_TEST_FOR_EXCEPTION(padding.failed_insert(), std::runtime_error,
-      "failed to insert one or more indices in to padding map");
-=======
     using padding_type = Kokkos::UnorderedMap<LO, size_t, device_type>;
     padding_type padding (numSameIDs + permuteFromLIDs.extent (0));
 
@@ -5826,7 +5797,6 @@
       (padding.failed_insert(), std::runtime_error,
        "failed to insert one or more indices in to padding map");
 
->>>>>>> 3530a805
     return padding;
   }
 
@@ -5844,12 +5814,8 @@
 
     Kokkos::fence ();
 
-<<<<<<< HEAD
-    execution_space().fence ();
-=======
     using insert_result =
       typename Kokkos::UnorderedMap<LocalOrdinal, size_t, typename Node::device_type>::insert_result;
->>>>>>> 3530a805
 
     // Compute extra capacity needed to accommodate incoming data
     const map_type& src_row_map = * (source.getRowMap ());
@@ -5957,39 +5923,7 @@
         (result.failed(), std::runtime_error,
          "unable to insert padding for LID " << tgt_lid);
     }
-<<<<<<< HEAD
-    execution_space().fence ();  // Make sure device sees changes made by host
-    TEUCHOS_TEST_FOR_EXCEPTION
-      (padding.failed_insert(), std::runtime_error,
-       "failed to insert one or more indices in to padding map");
-    return padding;
-  }
-
-  template <class LocalOrdinal, class GlobalOrdinal, class Node>
-  Kokkos::UnorderedMap<LocalOrdinal, size_t, typename Node::device_type>
-  CrsGraph<LocalOrdinal, GlobalOrdinal, Node>::
-  computeCrsPadding (const Teuchos::ArrayView<const LocalOrdinal> &importLIDs,
-                     const Teuchos::ArrayView<size_t> &numPacketsPerLID)
-  {
-    using execution_space = typename device_type::execution_space;
-    const char tfecfFuncName[] = "computeCrsPadding";
-    // Creating padding for each new incoming index
-    execution_space().fence ();  // Make sure device sees changes made by host
-    using padding_type = Kokkos::UnorderedMap<LocalOrdinal, size_t, device_type>;
-    padding_type padding(importLIDs.size());
-    auto numEnt = static_cast<size_t>(importLIDs.size());
-    for (size_t i=0; i<numEnt; i++) {
-      auto result = padding.insert(importLIDs[i], numPacketsPerLID[i]);
-      TEUCHOS_TEST_FOR_EXCEPTION_CLASS_FUNC(result.failed(), std::runtime_error,
-                                            "unable to insert padding for LID " << importLIDs[i]);
-    }
-    execution_space().fence ();  // Make sure device sees changes made by host
-    TEUCHOS_TEST_FOR_EXCEPTION(padding.failed_insert(), std::runtime_error,
-      "failed to insert one or more indices in to padding map");
-    return padding;
-=======
-
->>>>>>> 3530a805
+
   }
 
   template <class LocalOrdinal, class GlobalOrdinal, class Node>
@@ -6002,14 +5936,8 @@
     const char tfecfFuncName[] = "computeCrsPadding: ";
 
     // Creating padding for each new incoming index
-<<<<<<< HEAD
-    execution_space().fence ();  // Make sure device sees changes made by host
-    using padding_type =
-      Kokkos::UnorderedMap<local_ordinal_type, size_t, device_type>;
-=======
     Kokkos::fence ();  // Make sure device sees changes made by host
     using padding_type = Kokkos::UnorderedMap<local_ordinal_type, size_t, device_type>;
->>>>>>> 3530a805
     padding_type padding (importLIDs.extent (0));
     auto numEnt = static_cast<size_t> (importLIDs.extent (0));
 
