/*
//@HEADER
// ************************************************************************
//
//                        Kokkos v. 3.0
//       Copyright (2020) National Technology & Engineering
//               Solutions of Sandia, LLC (NTESS).
//
// Under the terms of Contract DE-NA0003525 with NTESS,
// the U.S. Government retains certain rights in this software.
//
// Redistribution and use in source and binary forms, with or without
// modification, are permitted provided that the following conditions are
// met:
//
// 1. Redistributions of source code must retain the above copyright
// notice, this list of conditions and the following disclaimer.
//
// 2. Redistributions in binary form must reproduce the above copyright
// notice, this list of conditions and the following disclaimer in the
// documentation and/or other materials provided with the distribution.
//
// 3. Neither the name of the Corporation nor the names of the
// contributors may be used to endorse or promote products derived from
// this software without specific prior written permission.
//
// THIS SOFTWARE IS PROVIDED BY NTESS "AS IS" AND ANY
// EXPRESS OR IMPLIED WARRANTIES, INCLUDING, BUT NOT LIMITED TO, THE
// IMPLIED WARRANTIES OF MERCHANTABILITY AND FITNESS FOR A PARTICULAR
// PURPOSE ARE DISCLAIMED. IN NO EVENT SHALL NTESS OR THE
// CONTRIBUTORS BE LIABLE FOR ANY DIRECT, INDIRECT, INCIDENTAL, SPECIAL,
// EXEMPLARY, OR CONSEQUENTIAL DAMAGES (INCLUDING, BUT NOT LIMITED TO,
// PROCUREMENT OF SUBSTITUTE GOODS OR SERVICES; LOSS OF USE, DATA, OR
// PROFITS; OR BUSINESS INTERRUPTION) HOWEVER CAUSED AND ON ANY THEORY OF
// LIABILITY, WHETHER IN CONTRACT, STRICT LIABILITY, OR TORT (INCLUDING
// NEGLIGENCE OR OTHERWISE) ARISING IN ANY WAY OUT OF THE USE OF THIS
// SOFTWARE, EVEN IF ADVISED OF THE POSSIBILITY OF SUCH DAMAGE.
//
// Questions? Contact Christian R. Trott (crtrott@sandia.gov)
//
// ************************************************************************
//@HEADER
*/

#include <Kokkos_Core.hpp>

#define KOKKOS_PRAGMA_UNROLL(a)

namespace {

template <class Scalar, class ExecutionSpace>
struct SumPlain {
<<<<<<< HEAD
  typedef ExecutionSpace execution_space;
  typedef typename Kokkos::View<Scalar*, execution_space> type;
=======
  using execution_space = ExecutionSpace;
  using type            = typename Kokkos::View<Scalar*, execution_space>;
>>>>>>> 4103bf6c

  type view;

  SumPlain(type view_) : view(view_) {}

  KOKKOS_INLINE_FUNCTION
  void operator()(int /*i*/, Scalar& val) { val += Scalar(); }
};

template <class Scalar, class ExecutionSpace>
struct SumInitJoinFinalValueType {
<<<<<<< HEAD
  typedef ExecutionSpace execution_space;
  typedef typename Kokkos::View<Scalar*, execution_space> type;
  typedef Scalar value_type;
=======
  using execution_space = ExecutionSpace;
  using type            = typename Kokkos::View<Scalar*, execution_space>;
  using value_type      = Scalar;
>>>>>>> 4103bf6c

  type view;

  SumInitJoinFinalValueType(type view_) : view(view_) {}

  KOKKOS_INLINE_FUNCTION
  void init(value_type& val) const { val = value_type(); }

  KOKKOS_INLINE_FUNCTION
  void join(volatile value_type& val, volatile value_type& src) const {
    val += src;
  }

  KOKKOS_INLINE_FUNCTION
  void operator()(int /*i*/, value_type& val) const { val += value_type(); }
};

template <class Scalar, class ExecutionSpace>
struct SumInitJoinFinalValueType2 {
<<<<<<< HEAD
  typedef ExecutionSpace execution_space;
  typedef typename Kokkos::View<Scalar*, execution_space> type;
  typedef Scalar value_type;
=======
  using execution_space = ExecutionSpace;
  using type            = typename Kokkos::View<Scalar*, execution_space>;
  using value_type      = Scalar;
>>>>>>> 4103bf6c

  type view;

  SumInitJoinFinalValueType2(type view_) : view(view_) {}

  KOKKOS_INLINE_FUNCTION
  void init(volatile value_type& val) const { val = value_type(); }

  KOKKOS_INLINE_FUNCTION
  void join(volatile value_type& val, const volatile value_type& src) const {
    val += src;
  }

  KOKKOS_INLINE_FUNCTION
  void operator()(int /*i*/, value_type& val) const { val += value_type(); }
};

template <class Scalar, class ExecutionSpace>
struct SumInitJoinFinalValueTypeArray {
<<<<<<< HEAD
  typedef ExecutionSpace execution_space;
  typedef typename Kokkos::View<Scalar*, execution_space> type;
  typedef Scalar value_type[];
=======
  using execution_space = ExecutionSpace;
  using type            = typename Kokkos::View<Scalar*, execution_space>;
  using value_type      = Scalar[];
>>>>>>> 4103bf6c

  type view;
  int n;

  SumInitJoinFinalValueTypeArray(type view_, int n_) : view(view_), n(n_) {}

  KOKKOS_INLINE_FUNCTION
  void init(value_type val) const {
    for (int k = 0; k < n; k++) {
      val[k] = 0;
    }
  }

  KOKKOS_INLINE_FUNCTION
  void join(volatile value_type val, const volatile value_type src) const {
    for (int k = 0; k < n; k++) {
      val[k] += src[k];
    }
  }

  KOKKOS_INLINE_FUNCTION
  void operator()(int i, value_type val) const {
    for (int k = 0; k < n; k++) {
      val[k] += k * i;
    }
  }
};

template <class Scalar, class ExecutionSpace>
struct SumWrongInitJoinFinalValueType {
<<<<<<< HEAD
  typedef ExecutionSpace execution_space;
  typedef typename Kokkos::View<Scalar*, execution_space> type;
  typedef Scalar value_type;
=======
  using execution_space = ExecutionSpace;
  using type            = typename Kokkos::View<Scalar*, execution_space>;
  using value_type      = Scalar;
>>>>>>> 4103bf6c

  type view;

  SumWrongInitJoinFinalValueType(type view_) : view(view_) {}

  KOKKOS_INLINE_FUNCTION
  void init(double& val) const { val = double(); }

  KOKKOS_INLINE_FUNCTION
  void join(volatile value_type& val, const value_type& src) const {
    val += src;
  }

  KOKKOS_INLINE_FUNCTION
  void operator()(int /*i*/, value_type& val) const { val += value_type(); }
};

template <class Scalar, class ExecutionSpace>
void TestTemplateMetaFunctions() {
<<<<<<< HEAD
  typedef typename Kokkos::View<Scalar*, ExecutionSpace> type;
=======
  using type = typename Kokkos::View<Scalar*, ExecutionSpace>;
>>>>>>> 4103bf6c
  type a("A", 100);
  /*
    int sum_plain_has_init_arg = Kokkos::Impl::FunctorHasInit< SumPlain<Scalar,
    ExecutionSpace>, Scalar & >::value; ASSERT_EQ( sum_plain_has_init_arg, 0 );
    int sum_initjoinfinalvaluetype_has_init_arg = Kokkos::Impl::FunctorHasInit<
    SumInitJoinFinalValueType<Scalar, ExecutionSpace>, Scalar >::value;
    ASSERT_EQ( sum_initjoinfinalvaluetype_has_init_arg, 1 );
    int sum_initjoinfinalvaluetype_has_init_arg2 = Kokkos::Impl::FunctorHasInit<
    SumInitJoinFinalValueType2<Scalar,ExecutionSpace>, Scalar >::value;
    ASSERT_EQ( sum_initjoinfinalvaluetype_has_init_arg2, 1 );
    int sum_wronginitjoinfinalvaluetype_has_init_arg =
    Kokkos::Impl::FunctorHasInit< SumWrongInitJoinFinalValueType<Scalar,
    ExecutionSpace>, Scalar >::value; ASSERT_EQ(
    sum_wronginitjoinfinalvaluetype_has_init_arg, 0 );

    //int sum_initjoinfinalvaluetypearray_has_init_arg =
    Kokkos::Impl::FunctorHasInit< SumInitJoinFinalValueTypeArray<Scalar,
    ExecutionSpace>, Scalar[] >::value;
    //ASSERT_EQ( sum_initjoinfinalvaluetypearray_has_init_arg, 1 );

    //printf( "Values Init: %i %i %i\n", sum_plain_has_init_arg,
    sum_initjoinfinalvaluetype_has_init_arg,
    sum_wronginitjoinfinalvaluetype_has_init_arg );

    int sum_plain_has_join_arg = Kokkos::Impl::FunctorHasJoin< SumPlain<Scalar,
    ExecutionSpace>, Scalar >::value; ASSERT_EQ( sum_plain_has_join_arg, 0 );
    int sum_initjoinfinalvaluetype_has_join_arg = Kokkos::Impl::FunctorHasJoin<
    SumInitJoinFinalValueType<Scalar, ExecutionSpace>, Scalar >::value;
    ASSERT_EQ( sum_initjoinfinalvaluetype_has_join_arg, 1 );
    int sum_initjoinfinalvaluetype_has_join_arg2 = Kokkos::Impl::FunctorHasJoin<
    SumInitJoinFinalValueType2<Scalar, ExecutionSpace>, Scalar >::value;
    ASSERT_EQ( sum_initjoinfinalvaluetype_has_join_arg2, 1 );
    int sum_wronginitjoinfinalvaluetype_has_join_arg =
    Kokkos::Impl::FunctorHasJoin< SumWrongInitJoinFinalValueType<Scalar,
    ExecutionSpace>, Scalar >::value; ASSERT_EQ(
    sum_wronginitjoinfinalvaluetype_has_join_arg, 0 );

    //printf( "Values Join: %i %i %i\n", sum_plain_has_join_arg,
    sum_initjoinfinalvaluetype_has_join_arg,
    sum_wronginitjoinfinalvaluetype_has_join_arg );
  */
}

}  // namespace

namespace Test {
TEST(TEST_CATEGORY, template_meta_functions) {
  TestTemplateMetaFunctions<int, TEST_EXECSPACE>();
}
}  // namespace Test<|MERGE_RESOLUTION|>--- conflicted
+++ resolved
@@ -50,13 +50,8 @@
 
 template <class Scalar, class ExecutionSpace>
 struct SumPlain {
-<<<<<<< HEAD
-  typedef ExecutionSpace execution_space;
-  typedef typename Kokkos::View<Scalar*, execution_space> type;
-=======
-  using execution_space = ExecutionSpace;
-  using type            = typename Kokkos::View<Scalar*, execution_space>;
->>>>>>> 4103bf6c
+  using execution_space = ExecutionSpace;
+  using type            = typename Kokkos::View<Scalar*, execution_space>;
 
   type view;
 
@@ -68,15 +63,9 @@
 
 template <class Scalar, class ExecutionSpace>
 struct SumInitJoinFinalValueType {
-<<<<<<< HEAD
-  typedef ExecutionSpace execution_space;
-  typedef typename Kokkos::View<Scalar*, execution_space> type;
-  typedef Scalar value_type;
-=======
   using execution_space = ExecutionSpace;
   using type            = typename Kokkos::View<Scalar*, execution_space>;
   using value_type      = Scalar;
->>>>>>> 4103bf6c
 
   type view;
 
@@ -96,15 +85,9 @@
 
 template <class Scalar, class ExecutionSpace>
 struct SumInitJoinFinalValueType2 {
-<<<<<<< HEAD
-  typedef ExecutionSpace execution_space;
-  typedef typename Kokkos::View<Scalar*, execution_space> type;
-  typedef Scalar value_type;
-=======
   using execution_space = ExecutionSpace;
   using type            = typename Kokkos::View<Scalar*, execution_space>;
   using value_type      = Scalar;
->>>>>>> 4103bf6c
 
   type view;
 
@@ -124,15 +107,9 @@
 
 template <class Scalar, class ExecutionSpace>
 struct SumInitJoinFinalValueTypeArray {
-<<<<<<< HEAD
-  typedef ExecutionSpace execution_space;
-  typedef typename Kokkos::View<Scalar*, execution_space> type;
-  typedef Scalar value_type[];
-=======
   using execution_space = ExecutionSpace;
   using type            = typename Kokkos::View<Scalar*, execution_space>;
   using value_type      = Scalar[];
->>>>>>> 4103bf6c
 
   type view;
   int n;
@@ -163,15 +140,9 @@
 
 template <class Scalar, class ExecutionSpace>
 struct SumWrongInitJoinFinalValueType {
-<<<<<<< HEAD
-  typedef ExecutionSpace execution_space;
-  typedef typename Kokkos::View<Scalar*, execution_space> type;
-  typedef Scalar value_type;
-=======
   using execution_space = ExecutionSpace;
   using type            = typename Kokkos::View<Scalar*, execution_space>;
   using value_type      = Scalar;
->>>>>>> 4103bf6c
 
   type view;
 
@@ -191,11 +162,7 @@
 
 template <class Scalar, class ExecutionSpace>
 void TestTemplateMetaFunctions() {
-<<<<<<< HEAD
-  typedef typename Kokkos::View<Scalar*, ExecutionSpace> type;
-=======
   using type = typename Kokkos::View<Scalar*, ExecutionSpace>;
->>>>>>> 4103bf6c
   type a("A", 100);
   /*
     int sum_plain_has_init_arg = Kokkos::Impl::FunctorHasInit< SumPlain<Scalar,
