/*
//@HEADER
// ************************************************************************
//
//                        Kokkos v. 3.0
//       Copyright (2020) National Technology & Engineering
//               Solutions of Sandia, LLC (NTESS).
//
// Under the terms of Contract DE-NA0003525 with NTESS,
// the U.S. Government retains certain rights in this software.
//
// Redistribution and use in source and binary forms, with or without
// modification, are permitted provided that the following conditions are
// met:
//
// 1. Redistributions of source code must retain the above copyright
// notice, this list of conditions and the following disclaimer.
//
// 2. Redistributions in binary form must reproduce the above copyright
// notice, this list of conditions and the following disclaimer in the
// documentation and/or other materials provided with the distribution.
//
// 3. Neither the name of the Corporation nor the names of the
// contributors may be used to endorse or promote products derived from
// this software without specific prior written permission.
//
// THIS SOFTWARE IS PROVIDED BY NTESS "AS IS" AND ANY
// EXPRESS OR IMPLIED WARRANTIES, INCLUDING, BUT NOT LIMITED TO, THE
// IMPLIED WARRANTIES OF MERCHANTABILITY AND FITNESS FOR A PARTICULAR
// PURPOSE ARE DISCLAIMED. IN NO EVENT SHALL NTESS OR THE
// CONTRIBUTORS BE LIABLE FOR ANY DIRECT, INDIRECT, INCIDENTAL, SPECIAL,
// EXEMPLARY, OR CONSEQUENTIAL DAMAGES (INCLUDING, BUT NOT LIMITED TO,
// PROCUREMENT OF SUBSTITUTE GOODS OR SERVICES; LOSS OF USE, DATA, OR
// PROFITS; OR BUSINESS INTERRUPTION) HOWEVER CAUSED AND ON ANY THEORY OF
// LIABILITY, WHETHER IN CONTRACT, STRICT LIABILITY, OR TORT (INCLUDING
// NEGLIGENCE OR OTHERWISE) ARISING IN ANY WAY OUT OF THE USE OF THIS
// SOFTWARE, EVEN IF ADVISED OF THE POSSIBILITY OF SUCH DAMAGE.
//
// Questions? Contact Christian R. Trott (crtrott@sandia.gov)
//
// ************************************************************************
//@HEADER
*/

#include <Kokkos_Core.hpp>

#if defined(KOKKOS_ENABLE_CUDA) && !defined(KOKKOS_ENABLE_CUDA_LAMBDA)
#if defined(KOKKOS_ENABLE_CXX11_DISPATCH_LAMBDA)
#error "Macro bug: KOKKOS_ENABLE_CXX11_DISPATCH_LAMBDA shouldn't be defined"
#endif
#else
#if !defined(KOKKOS_ENABLE_CXX11_DISPATCH_LAMBDA)
#error "Macro bug: KOKKOS_ENABLE_CXX11_DISPATCH_LAMBDA should be defined"
#endif
#endif

#define KOKKOS_PRAGMA_UNROLL(a)

namespace TestCompilerMacros {

template <class DEVICE_TYPE>
struct AddFunctor {
<<<<<<< HEAD
  typedef DEVICE_TYPE execution_space;
  typedef typename Kokkos::View<int**, execution_space> type;
=======
  using execution_space = DEVICE_TYPE;
  using type            = typename Kokkos::View<int**, execution_space>;
>>>>>>> 4103bf6c
  type a, b;
  int length;

  AddFunctor(type a_, type b_) : a(a_), b(b_), length(a.extent(1)) {}

  KOKKOS_INLINE_FUNCTION
  void operator()(int i) const {
#ifdef KOKKOS_ENABLE_PRAGMA_UNROLL
#pragma unroll
#endif
#ifdef KOKKOS_ENABLE_PRAGMA_IVDEP
#pragma ivdep
#endif
#ifdef KOKKOS_ENABLE_PRAGMA_VECTOR
#pragma vector always
#endif
#ifdef KOKKOS_ENABLE_PRAGMA_LOOPCOUNT
#pragma loop count(128)
#endif
#ifndef KOKKOS_DEBUG
#ifdef KOKKOS_ENABLE_PRAGMA_SIMD
#pragma simd
#endif
#endif
    for (int j = 0; j < length; j++) {
      a(i, j) += b(i, j);
    }
  }
};

template <class DeviceType>
bool Test() {
<<<<<<< HEAD
  typedef typename Kokkos::View<int**, DeviceType> type;
=======
  using type = typename Kokkos::View<int**, DeviceType>;
>>>>>>> 4103bf6c
  type a("A", 1024, 128);
  type b("B", 1024, 128);

  AddFunctor<DeviceType> f(a, b);
  Kokkos::parallel_for(1024, f);
  DeviceType().fence();

  return true;
}

}  // namespace TestCompilerMacros

namespace Test {
TEST(TEST_CATEGORY, compiler_macros) {
  ASSERT_TRUE((TestCompilerMacros::Test<TEST_EXECSPACE>()));
}
}  // namespace Test<|MERGE_RESOLUTION|>--- conflicted
+++ resolved
@@ -60,13 +60,8 @@
 
 template <class DEVICE_TYPE>
 struct AddFunctor {
-<<<<<<< HEAD
-  typedef DEVICE_TYPE execution_space;
-  typedef typename Kokkos::View<int**, execution_space> type;
-=======
   using execution_space = DEVICE_TYPE;
   using type            = typename Kokkos::View<int**, execution_space>;
->>>>>>> 4103bf6c
   type a, b;
   int length;
 
@@ -99,11 +94,7 @@
 
 template <class DeviceType>
 bool Test() {
-<<<<<<< HEAD
-  typedef typename Kokkos::View<int**, DeviceType> type;
-=======
   using type = typename Kokkos::View<int**, DeviceType>;
->>>>>>> 4103bf6c
   type a("A", 1024, 128);
   type b("B", 1024, 128);
 
