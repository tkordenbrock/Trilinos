/*
//@HEADER
// ************************************************************************
//
//                        Kokkos v. 3.0
//       Copyright (2020) National Technology & Engineering
//               Solutions of Sandia, LLC (NTESS).
//
// Under the terms of Contract DE-NA0003525 with NTESS,
// the U.S. Government retains certain rights in this software.
//
// Redistribution and use in source and binary forms, with or without
// modification, are permitted provided that the following conditions are
// met:
//
// 1. Redistributions of source code must retain the above copyright
// notice, this list of conditions and the following disclaimer.
//
// 2. Redistributions in binary form must reproduce the above copyright
// notice, this list of conditions and the following disclaimer in the
// documentation and/or other materials provided with the distribution.
//
// 3. Neither the name of the Corporation nor the names of the
// contributors may be used to endorse or promote products derived from
// this software without specific prior written permission.
//
// THIS SOFTWARE IS PROVIDED BY NTESS "AS IS" AND ANY
// EXPRESS OR IMPLIED WARRANTIES, INCLUDING, BUT NOT LIMITED TO, THE
// IMPLIED WARRANTIES OF MERCHANTABILITY AND FITNESS FOR A PARTICULAR
// PURPOSE ARE DISCLAIMED. IN NO EVENT SHALL NTESS OR THE
// CONTRIBUTORS BE LIABLE FOR ANY DIRECT, INDIRECT, INCIDENTAL, SPECIAL,
// EXEMPLARY, OR CONSEQUENTIAL DAMAGES (INCLUDING, BUT NOT LIMITED TO,
// PROCUREMENT OF SUBSTITUTE GOODS OR SERVICES; LOSS OF USE, DATA, OR
// PROFITS; OR BUSINESS INTERRUPTION) HOWEVER CAUSED AND ON ANY THEORY OF
// LIABILITY, WHETHER IN CONTRACT, STRICT LIABILITY, OR TORT (INCLUDING
// NEGLIGENCE OR OTHERWISE) ARISING IN ANY WAY OUT OF THE USE OF THIS
// SOFTWARE, EVEN IF ADVISED OF THE POSSIBILITY OF SUCH DAMAGE.
//
// Questions? Contact Christian R. Trott (crtrott@sandia.gov)
//
// ************************************************************************
//@HEADER
*/

#ifndef KOKKOS_SCRATCHSPACE_HPP
#define KOKKOS_SCRATCHSPACE_HPP

#include <cstdio>
<<<<<<< HEAD
=======
#include <cstddef>
>>>>>>> 4103bf6c
#include <Kokkos_Core_fwd.hpp>
#include <Kokkos_Concepts.hpp>

/*--------------------------------------------------------------------------*/

namespace Kokkos {

/** \brief  Scratch memory space associated with an execution space.
 *
 */
template <class ExecSpace>
class ScratchMemorySpace {
  static_assert(
      is_execution_space<ExecSpace>::value,
      "Instantiating ScratchMemorySpace on non-execution-space type.");

 public:
  // Alignment of memory chunks returned by 'get'
  // must be a power of two
  enum { ALIGN = 8 };

 private:
  mutable char* m_iter_L0;
  char* m_end_L0;
  mutable char* m_iter_L1;
  char* m_end_L1;

  mutable int m_multiplier;
  mutable int m_offset;
  mutable int m_default_level;

  ScratchMemorySpace();
  ScratchMemorySpace& operator=(const ScratchMemorySpace&);

  enum { MASK = ALIGN - 1 };  // Alignment used by View::shmem_size

 public:
  //! Tag this class as a memory space
<<<<<<< HEAD
  typedef ScratchMemorySpace memory_space;
  typedef ExecSpace execution_space;
  //! This execution space preferred device_type
  typedef Kokkos::Device<execution_space, memory_space> device_type;

  typedef typename ExecSpace::array_layout array_layout;
  typedef typename ExecSpace::size_type size_type;
=======
  using memory_space    = ScratchMemorySpace<ExecSpace>;
  using execution_space = ExecSpace;
  //! This execution space preferred device_type
  using device_type = Kokkos::Device<execution_space, memory_space>;

  using array_layout = typename ExecSpace::array_layout;
  using size_type    = typename ExecSpace::size_type;
>>>>>>> 4103bf6c

  static constexpr const char* name() { return "ScratchMemorySpace"; }

  template <typename IntType>
  KOKKOS_INLINE_FUNCTION static IntType align(const IntType& size) {
    return (size + MASK) & ~MASK;
  }

  template <typename IntType>
  KOKKOS_INLINE_FUNCTION void* get_shmem(const IntType& size,
                                         int level = -1) const {
    if (level == -1) level = m_default_level;
    if (level == 0) {
      void* tmp = m_iter_L0 + m_offset * align(size);
      if (m_end_L0 < (m_iter_L0 += align(size) * m_multiplier)) {
        m_iter_L0 -= align(size) * m_multiplier;  // put it back like it was
#ifdef KOKKOS_DEBUG
        // mfh 23 Jun 2015: printf call consumes 25 registers
        // in a CUDA build, so only print in debug mode.  The
        // function still returns nullptr if not enough memory.
        printf(
            "ScratchMemorySpace<...>::get_shmem: Failed to allocate "
            "%ld byte(s); remaining capacity is %ld byte(s)\n",
            long(size), long(m_end_L0 - m_iter_L0));
#endif  // KOKKOS_DEBUG
        tmp = nullptr;
      }
      return tmp;
    } else {
      void* tmp = m_iter_L1 + m_offset * align(size);
      if (m_end_L1 < (m_iter_L1 += align(size) * m_multiplier)) {
        m_iter_L1 -= align(size) * m_multiplier;  // put it back like it was
#ifdef KOKKOS_DEBUG
        // mfh 23 Jun 2015: printf call consumes 25 registers
        // in a CUDA build, so only print in debug mode.  The
        // function still returns nullptr if not enough memory.
        printf(
            "ScratchMemorySpace<...>::get_shmem: Failed to allocate "
            "%ld byte(s); remaining capacity is %ld byte(s)\n",
            long(size), long(m_end_L1 - m_iter_L1));
#endif  // KOKKOS_DEBUG
        tmp = nullptr;
      }
      return tmp;
    }
  }

  KOKKOS_INLINE_FUNCTION
  void* get_shmem_aligned(const ptrdiff_t size, const ptrdiff_t alignment,
                          int level = -1) const {
    if (level == -1) level = m_default_level;
    if (level == 0) {
      char* previous            = m_iter_L0;
      const ptrdiff_t missalign = size_t(m_iter_L0) % alignment;
      if (missalign) m_iter_L0 += alignment - missalign;

      void* tmp = m_iter_L0 + m_offset * size;
      if (m_end_L0 < (m_iter_L0 += size * m_multiplier)) {
        m_iter_L0 = previous;  // put it back like it was
#ifdef KOKKOS_DEBUG
        // mfh 23 Jun 2015: printf call consumes 25 registers
        // in a CUDA build, so only print in debug mode.  The
        // function still returns nullptr if not enough memory.
        printf(
            "ScratchMemorySpace<...>::get_shmem: Failed to allocate "
            "%ld byte(s); remaining capacity is %ld byte(s)\n",
            long(size), long(m_end_L0 - m_iter_L0));
#endif  // KOKKOS_DEBUG
        tmp = nullptr;
      }
      return tmp;
    } else {
      char* previous            = m_iter_L1;
      const ptrdiff_t missalign = size_t(m_iter_L1) % alignment;
      if (missalign) m_iter_L1 += alignment - missalign;

      void* tmp = m_iter_L1 + m_offset * size;
      if (m_end_L1 < (m_iter_L1 += size * m_multiplier)) {
        m_iter_L1 = previous;  // put it back like it was
#ifdef KOKKOS_DEBUG
        // mfh 23 Jun 2015: printf call consumes 25 registers
        // in a CUDA build, so only print in debug mode.  The
        // function still returns nullptr if not enough memory.
        printf(
            "ScratchMemorySpace<...>::get_shmem: Failed to allocate "
            "%ld byte(s); remaining capacity is %ld byte(s)\n",
            long(size), long(m_end_L1 - m_iter_L1));
#endif  // KOKKOS_DEBUG
        tmp = nullptr;
      }
      return tmp;
    }
  }

  template <typename IntType>
  KOKKOS_INLINE_FUNCTION ScratchMemorySpace(void* ptr_L0,
                                            const IntType& size_L0,
                                            void* ptr_L1           = nullptr,
                                            const IntType& size_L1 = 0)
      : m_iter_L0((char*)ptr_L0),
        m_end_L0(m_iter_L0 + size_L0),
        m_iter_L1((char*)ptr_L1),
        m_end_L1(m_iter_L1 + size_L1),
        m_multiplier(1),
        m_offset(0),
        m_default_level(0) {}

  KOKKOS_INLINE_FUNCTION
  const ScratchMemorySpace& set_team_thread_mode(const int& level,
                                                 const int& multiplier,
                                                 const int& offset) const {
    m_default_level = level;
    m_multiplier    = multiplier;
    m_offset        = offset;
    return *this;
  }
};

}  // namespace Kokkos

#endif /* #ifndef KOKKOS_SCRATCHSPACE_HPP */<|MERGE_RESOLUTION|>--- conflicted
+++ resolved
@@ -46,10 +46,7 @@
 #define KOKKOS_SCRATCHSPACE_HPP
 
 #include <cstdio>
-<<<<<<< HEAD
-=======
 #include <cstddef>
->>>>>>> 4103bf6c
 #include <Kokkos_Core_fwd.hpp>
 #include <Kokkos_Concepts.hpp>
 
@@ -88,15 +85,6 @@
 
  public:
   //! Tag this class as a memory space
-<<<<<<< HEAD
-  typedef ScratchMemorySpace memory_space;
-  typedef ExecSpace execution_space;
-  //! This execution space preferred device_type
-  typedef Kokkos::Device<execution_space, memory_space> device_type;
-
-  typedef typename ExecSpace::array_layout array_layout;
-  typedef typename ExecSpace::size_type size_type;
-=======
   using memory_space    = ScratchMemorySpace<ExecSpace>;
   using execution_space = ExecSpace;
   //! This execution space preferred device_type
@@ -104,7 +92,6 @@
 
   using array_layout = typename ExecSpace::array_layout;
   using size_type    = typename ExecSpace::size_type;
->>>>>>> 4103bf6c
 
   static constexpr const char* name() { return "ScratchMemorySpace"; }
 
