/*
//@HEADER
// ************************************************************************
//
//                        Kokkos v. 3.0
//       Copyright (2020) National Technology & Engineering
//               Solutions of Sandia, LLC (NTESS).
//
// Under the terms of Contract DE-NA0003525 with NTESS,
// the U.S. Government retains certain rights in this software.
//
// Redistribution and use in source and binary forms, with or without
// modification, are permitted provided that the following conditions are
// met:
//
// 1. Redistributions of source code must retain the above copyright
// notice, this list of conditions and the following disclaimer.
//
// 2. Redistributions in binary form must reproduce the above copyright
// notice, this list of conditions and the following disclaimer in the
// documentation and/or other materials provided with the distribution.
//
// 3. Neither the name of the Corporation nor the names of the
// contributors may be used to endorse or promote products derived from
// this software without specific prior written permission.
//
// THIS SOFTWARE IS PROVIDED BY NTESS "AS IS" AND ANY
// EXPRESS OR IMPLIED WARRANTIES, INCLUDING, BUT NOT LIMITED TO, THE
// IMPLIED WARRANTIES OF MERCHANTABILITY AND FITNESS FOR A PARTICULAR
// PURPOSE ARE DISCLAIMED. IN NO EVENT SHALL NTESS OR THE
// CONTRIBUTORS BE LIABLE FOR ANY DIRECT, INDIRECT, INCIDENTAL, SPECIAL,
// EXEMPLARY, OR CONSEQUENTIAL DAMAGES (INCLUDING, BUT NOT LIMITED TO,
// PROCUREMENT OF SUBSTITUTE GOODS OR SERVICES; LOSS OF USE, DATA, OR
// PROFITS; OR BUSINESS INTERRUPTION) HOWEVER CAUSED AND ON ANY THEORY OF
// LIABILITY, WHETHER IN CONTRACT, STRICT LIABILITY, OR TORT (INCLUDING
// NEGLIGENCE OR OTHERWISE) ARISING IN ANY WAY OUT OF THE USE OF THIS
// SOFTWARE, EVEN IF ADVISED OF THE POSSIBILITY OF SUCH DAMAGE.
//
// Questions? Contact Christian R. Trott (crtrott@sandia.gov)
//
// ************************************************************************
//@HEADER
*/

#if defined(KOKKOS_ENABLE_RFO_PREFETCH)
#include <xmmintrin.h>
#endif

#include <Kokkos_Macros.hpp>
#if defined(KOKKOS_ATOMIC_HPP) && !defined(KOKKOS_ATOMIC_EXCHANGE_HPP)
#define KOKKOS_ATOMIC_EXCHANGE_HPP

#if defined(KOKKOS_ENABLE_CUDA)
#include <Cuda/Kokkos_Cuda_Version_9_8_Compatibility.hpp>
#endif

namespace Kokkos {

//----------------------------------------------------------------------------

#if defined(KOKKOS_ENABLE_CUDA)
#if defined(__CUDA_ARCH__) || defined(KOKKOS_IMPL_CUDA_CLANG_WORKAROUND)

__inline__ __device__ int atomic_exchange(volatile int* const dest,
                                          const int val) {
  // return __iAtomicExch( (int*) dest , val );
  return atomicExch((int*)dest, val);
}

__inline__ __device__ unsigned int atomic_exchange(
    volatile unsigned int* const dest, const unsigned int val) {
  // return __uAtomicExch( (unsigned int*) dest , val );
  return atomicExch((unsigned int*)dest, val);
}

__inline__ __device__ unsigned long long int atomic_exchange(
    volatile unsigned long long int* const dest,
    const unsigned long long int val) {
  // return __ullAtomicExch( (unsigned long long*) dest , val );
  return atomicExch((unsigned long long*)dest, val);
}

/** \brief  Atomic exchange for any type with compatible size */
template <typename T>
__inline__ __device__ T atomic_exchange(
    volatile T* const dest,
    typename std::enable_if<sizeof(T) == sizeof(int), const T&>::type val) {
  // int tmp = __ullAtomicExch( (int*) dest , *((int*)&val) );
#if defined(KOKKOS_ENABLE_RFO_PREFETCH)
  _mm_prefetch((const char*)dest, _MM_HINT_ET0);
#endif

  int tmp = atomicExch(((int*)dest), *((int*)&val));
  return *((T*)&tmp);
}

template <typename T>
__inline__ __device__ T atomic_exchange(
    volatile T* const dest,
    typename std::enable_if<sizeof(T) != sizeof(int) &&
                                sizeof(T) == sizeof(unsigned long long int),
                            const T&>::type val) {
<<<<<<< HEAD
  typedef unsigned long long int type;
=======
  using type = unsigned long long int;
>>>>>>> 4103bf6c

#if defined(KOKKOS_ENABLE_RFO_PREFETCH)
  _mm_prefetch((const char*)dest, _MM_HINT_ET0);
#endif

  // type tmp = __ullAtomicExch( (type*) dest , *((type*)&val) );
  type tmp = atomicExch(((type*)dest), *((type*)&val));
  return *((T*)&tmp);
}

template <typename T>
__inline__ __device__ T
atomic_exchange(volatile T* const dest,
                typename std::enable_if<(sizeof(T) != 4) && (sizeof(T) != 8),
                                        const T>::type& val) {
  T return_val;
  // This is a way to (hopefully) avoid dead lock in a warp
#if defined(KOKKOS_ENABLE_RFO_PREFETCH)
  _mm_prefetch((const char*)dest, _MM_HINT_ET0);
#endif

  int done = 0;
#ifdef KOKKOS_IMPL_CUDA_SYNCWARP_NEEDS_MASK
  unsigned int mask   = KOKKOS_IMPL_CUDA_ACTIVEMASK;
  unsigned int active = KOKKOS_IMPL_CUDA_BALLOT_MASK(mask, 1);
#else
  unsigned int active = KOKKOS_IMPL_CUDA_BALLOT(1);
#endif
  unsigned int done_active = 0;
  while (active != done_active) {
    if (!done) {
      if (Impl::lock_address_cuda_space((void*)dest)) {
<<<<<<< HEAD
        return_val = *dest;
        *dest      = val;
=======
        Kokkos::memory_fence();
        return_val = *dest;
        *dest      = val;
        Kokkos::memory_fence();
>>>>>>> 4103bf6c
        Impl::unlock_address_cuda_space((void*)dest);
        done = 1;
      }
    }
#ifdef KOKKOS_IMPL_CUDA_SYNCWARP_NEEDS_MASK
    done_active = KOKKOS_IMPL_CUDA_BALLOT_MASK(mask, done);
#else
    done_active = KOKKOS_IMPL_CUDA_BALLOT(done);
#endif
  }
  return return_val;
}
/** \brief  Atomic exchange for any type with compatible size */
template <typename T>
__inline__ __device__ void atomic_assign(
    volatile T* const dest,
    typename std::enable_if<sizeof(T) == sizeof(int), const T&>::type val) {
  // (void) __ullAtomicExch( (int*) dest , *((int*)&val) );
  (void)atomicExch(((int*)dest), *((int*)&val));
}

template <typename T>
__inline__ __device__ void atomic_assign(
    volatile T* const dest,
    typename std::enable_if<sizeof(T) != sizeof(int) &&
                                sizeof(T) == sizeof(unsigned long long int),
                            const T&>::type val) {
<<<<<<< HEAD
  typedef unsigned long long int type;
=======
  using type = unsigned long long int;
>>>>>>> 4103bf6c
  // (void) __ullAtomicExch( (type*) dest , *((type*)&val) );
  (void)atomicExch(((type*)dest), *((type*)&val));
}

template <typename T>
__inline__ __device__ void atomic_assign(
    volatile T* const dest,
    typename std::enable_if<sizeof(T) != sizeof(int) &&
                                sizeof(T) != sizeof(unsigned long long int),
                            const T&>::type val) {
  (void)atomic_exchange(dest, val);
}

#endif
#endif

//----------------------------------------------------------------------------

#if !defined(__CUDA_ARCH__) || defined(KOKKOS_IMPL_CUDA_CLANG_WORKAROUND)
#if defined(KOKKOS_ENABLE_GNU_ATOMICS) || defined(KOKKOS_ENABLE_INTEL_ATOMICS)

template <typename T>
inline T atomic_exchange(volatile T* const dest,
                         typename std::enable_if<sizeof(T) == sizeof(int) ||
                                                     sizeof(T) == sizeof(long),
                                                 const T&>::type val) {
<<<<<<< HEAD
  typedef typename Kokkos::Impl::if_c<sizeof(T) == sizeof(int), int, long>::type
      type;
=======
  using type =
      typename Kokkos::Impl::if_c<sizeof(T) == sizeof(int), int, long>::type;
>>>>>>> 4103bf6c
#if defined(KOKKOS_ENABLE_RFO_PREFETCH)
  _mm_prefetch((const char*)dest, _MM_HINT_ET0);
#endif

  const type v = *((type*)&val);  // Extract to be sure the value doesn't change

  type assumed;

  union U {
    T val_T;
    type val_type;
    inline U() {}
  } old;

  old.val_T = *dest;

  do {
    assumed = old.val_type;
    old.val_type =
        __sync_val_compare_and_swap((volatile type*)dest, assumed, v);
  } while (assumed != old.val_type);

  return old.val_T;
}

#if defined(KOKKOS_ENABLE_ASM) && defined(KOKKOS_ENABLE_ISA_X86_64)
template <typename T>
inline T atomic_exchange(
    volatile T* const dest,
    typename std::enable_if<sizeof(T) == sizeof(Impl::cas128_t), const T&>::type
        val) {
#if defined(KOKKOS_ENABLE_RFO_PREFETCH)
  _mm_prefetch((const char*)dest, _MM_HINT_ET0);
#endif

  union U {
    Impl::cas128_t i;
    T t;
    inline U() {}
  } assume, oldval, newval;

  oldval.t = *dest;
  newval.t = val;

  do {
    assume.i = oldval.i;
    oldval.i = Impl::cas128((volatile Impl::cas128_t*)dest, assume.i, newval.i);
  } while (assume.i != oldval.i);

  return oldval.t;
}
#endif

//----------------------------------------------------------------------------

template <typename T>
inline T atomic_exchange(
    volatile T* const dest,
    typename std::enable_if<(sizeof(T) != 4) && (sizeof(T) != 8)
#if defined(KOKKOS_ENABLE_ASM) && defined(KOKKOS_ENABLE_ISA_X86_64)
                                && (sizeof(T) != 16)
#endif
                                ,
                            const T>::type& val) {
  while (!Impl::lock_address_host_space((void*)dest))
    ;
<<<<<<< HEAD
=======
  Kokkos::memory_fence();
>>>>>>> 4103bf6c
  T return_val = *dest;
  // Don't use the following line of code here:
  //
  // const T tmp = *dest = val;
  //
  // Instead, put each assignment in its own statement.  This is
  // because the overload of T::operator= for volatile *this should
  // return void, not volatile T&.  See Kokkos #177:
  //
  // https://github.com/kokkos/kokkos/issues/177
  *dest       = val;
  const T tmp = *dest;
#ifndef KOKKOS_COMPILER_CLANG
  (void)tmp;
#endif
<<<<<<< HEAD
=======
  Kokkos::memory_fence();
>>>>>>> 4103bf6c
  Impl::unlock_address_host_space((void*)dest);
  return return_val;
}

template <typename T>
inline void atomic_assign(volatile T* const dest,
                          typename std::enable_if<sizeof(T) == sizeof(int) ||
                                                      sizeof(T) == sizeof(long),
                                                  const T&>::type val) {
<<<<<<< HEAD
  typedef typename Kokkos::Impl::if_c<sizeof(T) == sizeof(int), int, long>::type
      type;

#if defined(KOKKOS_ENABLE_RFO_PREFETCH)
  _mm_prefetch((const char*)dest, _MM_HINT_ET0);
#endif

=======
  using type =
      typename Kokkos::Impl::if_c<sizeof(T) == sizeof(int), int, long>::type;

#if defined(KOKKOS_ENABLE_RFO_PREFETCH)
  _mm_prefetch((const char*)dest, _MM_HINT_ET0);
#endif

>>>>>>> 4103bf6c
  const type v = *((type*)&val);  // Extract to be sure the value doesn't change

  type assumed;

  union U {
    T val_T;
    type val_type;
    inline U() {}
  } old;

  old.val_T = *dest;

  do {
    assumed = old.val_type;
    old.val_type =
        __sync_val_compare_and_swap((volatile type*)dest, assumed, v);
  } while (assumed != old.val_type);
}

#if defined(KOKKOS_ENABLE_ASM) && defined(KOKKOS_ENABLE_ISA_X86_64)
template <typename T>
inline void atomic_assign(
    volatile T* const dest,
    typename std::enable_if<sizeof(T) == sizeof(Impl::cas128_t), const T&>::type
        val) {
#if defined(KOKKOS_ENABLE_RFO_PREFETCH)
  _mm_prefetch((const char*)dest, _MM_HINT_ET0);
#endif

  union U {
    Impl::cas128_t i;
    T t;
    inline U() {}
  } assume, oldval, newval;

  oldval.t = *dest;
  newval.t = val;
  do {
    assume.i = oldval.i;
    oldval.i = Impl::cas128((volatile Impl::cas128_t*)dest, assume.i, newval.i);
  } while (assume.i != oldval.i);
}
#endif

template <typename T>
inline void atomic_assign(
    volatile T* const dest,
    typename std::enable_if<(sizeof(T) != 4) && (sizeof(T) != 8)
#if defined(KOKKOS_ENABLE_ASM) && defined(KOKKOS_ENABLE_ISA_X86_64)
                                && (sizeof(T) != 16)
#endif
                                ,
                            const T>::type& val) {
  while (!Impl::lock_address_host_space((void*)dest))
    ;
<<<<<<< HEAD
=======
  Kokkos::memory_fence();
>>>>>>> 4103bf6c
  // This is likely an aggregate type with a defined
  // 'volatile T & operator = ( const T & ) volatile'
  // member.  The volatile return value implicitly defines a
  // dereference that some compilers (gcc 4.7.2) warn is being ignored.
  // Suppress warning by casting return to void.
  //(void)( *dest = val );
  *dest = val;
<<<<<<< HEAD

=======
  Kokkos::memory_fence();
>>>>>>> 4103bf6c
  Impl::unlock_address_host_space((void*)dest);
}
//----------------------------------------------------------------------------

#elif defined(KOKKOS_ENABLE_OPENMP_ATOMICS)

template <typename T>
inline T atomic_exchange(volatile T* const dest, const T val) {
  T retval;
  //#pragma omp atomic capture
#pragma omp critical
  {
    retval  = dest[0];
    dest[0] = val;
  }
  return retval;
}

template <typename T>
inline void atomic_assign(volatile T* const dest, const T val) {
  //#pragma omp atomic
#pragma omp critical
  { dest[0] = val; }
}

#elif defined(KOKKOS_ENABLE_SERIAL_ATOMICS)

template <typename T>
inline T atomic_exchange(volatile T* const dest_v, const T val) {
  T* dest  = const_cast<T*>(dest_v);
  T retval = *dest;
  *dest    = val;
  return retval;
}

template <typename T>
inline void atomic_assign(volatile T* const dest_v, const T val) {
  T* dest = const_cast<T*>(dest_v);
  *dest   = val;
}

#endif
#endif

// dummy for non-CUDA Kokkos headers being processed by NVCC
#if defined(__CUDA_ARCH__) && !defined(KOKKOS_ENABLE_CUDA)
template <typename T>
__inline__ __device__ T atomic_exchange(volatile T* const,
                                        const Kokkos::Impl::identity_t<T>) {
  return T();
}

template <typename T>
__inline__ __device__ void atomic_assign(volatile T* const,
                                         const Kokkos::Impl::identity_t<T>) {}
#endif

}  // namespace Kokkos

#endif<|MERGE_RESOLUTION|>--- conflicted
+++ resolved
@@ -100,11 +100,7 @@
     typename std::enable_if<sizeof(T) != sizeof(int) &&
                                 sizeof(T) == sizeof(unsigned long long int),
                             const T&>::type val) {
-<<<<<<< HEAD
-  typedef unsigned long long int type;
-=======
   using type = unsigned long long int;
->>>>>>> 4103bf6c
 
 #if defined(KOKKOS_ENABLE_RFO_PREFETCH)
   _mm_prefetch((const char*)dest, _MM_HINT_ET0);
@@ -137,15 +133,10 @@
   while (active != done_active) {
     if (!done) {
       if (Impl::lock_address_cuda_space((void*)dest)) {
-<<<<<<< HEAD
-        return_val = *dest;
-        *dest      = val;
-=======
         Kokkos::memory_fence();
         return_val = *dest;
         *dest      = val;
         Kokkos::memory_fence();
->>>>>>> 4103bf6c
         Impl::unlock_address_cuda_space((void*)dest);
         done = 1;
       }
@@ -173,11 +164,7 @@
     typename std::enable_if<sizeof(T) != sizeof(int) &&
                                 sizeof(T) == sizeof(unsigned long long int),
                             const T&>::type val) {
-<<<<<<< HEAD
-  typedef unsigned long long int type;
-=======
   using type = unsigned long long int;
->>>>>>> 4103bf6c
   // (void) __ullAtomicExch( (type*) dest , *((type*)&val) );
   (void)atomicExch(((type*)dest), *((type*)&val));
 }
@@ -204,13 +191,8 @@
                          typename std::enable_if<sizeof(T) == sizeof(int) ||
                                                      sizeof(T) == sizeof(long),
                                                  const T&>::type val) {
-<<<<<<< HEAD
-  typedef typename Kokkos::Impl::if_c<sizeof(T) == sizeof(int), int, long>::type
-      type;
-=======
   using type =
       typename Kokkos::Impl::if_c<sizeof(T) == sizeof(int), int, long>::type;
->>>>>>> 4103bf6c
 #if defined(KOKKOS_ENABLE_RFO_PREFETCH)
   _mm_prefetch((const char*)dest, _MM_HINT_ET0);
 #endif
@@ -277,10 +259,7 @@
                             const T>::type& val) {
   while (!Impl::lock_address_host_space((void*)dest))
     ;
-<<<<<<< HEAD
-=======
   Kokkos::memory_fence();
->>>>>>> 4103bf6c
   T return_val = *dest;
   // Don't use the following line of code here:
   //
@@ -296,10 +275,7 @@
 #ifndef KOKKOS_COMPILER_CLANG
   (void)tmp;
 #endif
-<<<<<<< HEAD
-=======
   Kokkos::memory_fence();
->>>>>>> 4103bf6c
   Impl::unlock_address_host_space((void*)dest);
   return return_val;
 }
@@ -309,15 +285,6 @@
                           typename std::enable_if<sizeof(T) == sizeof(int) ||
                                                       sizeof(T) == sizeof(long),
                                                   const T&>::type val) {
-<<<<<<< HEAD
-  typedef typename Kokkos::Impl::if_c<sizeof(T) == sizeof(int), int, long>::type
-      type;
-
-#if defined(KOKKOS_ENABLE_RFO_PREFETCH)
-  _mm_prefetch((const char*)dest, _MM_HINT_ET0);
-#endif
-
-=======
   using type =
       typename Kokkos::Impl::if_c<sizeof(T) == sizeof(int), int, long>::type;
 
@@ -325,7 +292,6 @@
   _mm_prefetch((const char*)dest, _MM_HINT_ET0);
 #endif
 
->>>>>>> 4103bf6c
   const type v = *((type*)&val);  // Extract to be sure the value doesn't change
 
   type assumed;
@@ -381,10 +347,7 @@
                             const T>::type& val) {
   while (!Impl::lock_address_host_space((void*)dest))
     ;
-<<<<<<< HEAD
-=======
   Kokkos::memory_fence();
->>>>>>> 4103bf6c
   // This is likely an aggregate type with a defined
   // 'volatile T & operator = ( const T & ) volatile'
   // member.  The volatile return value implicitly defines a
@@ -392,11 +355,7 @@
   // Suppress warning by casting return to void.
   //(void)( *dest = val );
   *dest = val;
-<<<<<<< HEAD
-
-=======
   Kokkos::memory_fence();
->>>>>>> 4103bf6c
   Impl::unlock_address_host_space((void*)dest);
 }
 //----------------------------------------------------------------------------
