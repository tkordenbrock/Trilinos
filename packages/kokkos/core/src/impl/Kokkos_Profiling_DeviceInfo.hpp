--- conflicted
+++ resolved
@@ -46,21 +46,10 @@
 #define KOKKOSP_DEVICE_INFO_HPP
 
 #include <cstdint>
-<<<<<<< HEAD
-
-namespace Kokkos {
-namespace Profiling {
-
-struct KokkosPDeviceInfo {
-  uint32_t deviceID;
-};
-
-=======
 #include <impl/Kokkos_Profiling_C_Interface.h>
 namespace Kokkos {
 namespace Profiling {
 using KokkosPDeviceInfo = Kokkos_Profiling_KokkosPDeviceInfo;
->>>>>>> 4103bf6c
 }  // namespace Profiling
 }  // namespace Kokkos
 
