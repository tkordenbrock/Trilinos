--- conflicted
+++ resolved
@@ -118,29 +118,6 @@
   //@{
 
   //! Tag this class as a kokkos execution space
-<<<<<<< HEAD
-  typedef Cuda execution_space;
-
-#if defined(KOKKOS_ENABLE_CUDA_UVM)
-  //! This execution space's preferred memory space.
-  typedef CudaUVMSpace memory_space;
-#else
-  //! This execution space's preferred memory space.
-  typedef CudaSpace memory_space;
-#endif
-
-  //! This execution space preferred device_type
-  typedef Kokkos::Device<execution_space, memory_space> device_type;
-
-  //! The size_type best suited for this execution space.
-  typedef memory_space::size_type size_type;
-
-  //! This execution space's preferred array layout.
-  typedef LayoutLeft array_layout;
-
-  //!
-  typedef ScratchMemorySpace<Cuda> scratch_memory_space;
-=======
   using execution_space = Cuda;
 
 #if defined(KOKKOS_ENABLE_CUDA_UVM)
@@ -162,7 +139,6 @@
 
   //!
   using scratch_memory_space = ScratchMemorySpace<Cuda>;
->>>>>>> 4103bf6c
 
   //@}
   //--------------------------------------------------
@@ -207,15 +183,7 @@
   /// device have completed.
   static void impl_static_fence();
 
-<<<<<<< HEAD
-#ifdef KOKKOS_ENABLE_DEPRECATED_CODE
-  static void fence();
-#else
   void fence() const;
-#endif
-=======
-  void fence() const;
->>>>>>> 4103bf6c
 
   /** \brief  Return the maximum amount of concurrency.  */
   static int concurrency();
@@ -227,18 +195,8 @@
   //--------------------------------------------------
   //! \name  Cuda space instances
 
-<<<<<<< HEAD
-  ~Cuda() = default;
-
   Cuda();
 
-  Cuda(Cuda&&)      = default;
-  Cuda(const Cuda&) = default;
-  Cuda& operator=(Cuda&&) = default;
-  Cuda& operator=(const Cuda&) = default;
-=======
-  Cuda();
-
   KOKKOS_FUNCTION Cuda(Cuda&& other) noexcept;
 
   KOKKOS_FUNCTION Cuda(const Cuda& other);
@@ -248,7 +206,6 @@
   KOKKOS_FUNCTION Cuda& operator=(const Cuda& other);
 
   KOKKOS_FUNCTION ~Cuda() noexcept;
->>>>>>> 4103bf6c
 
   Cuda(cudaStream_t stream);
 
@@ -262,20 +219,6 @@
     explicit SelectDevice(int id) : cuda_device_id(id) {}
   };
 
-<<<<<<< HEAD
-#ifdef KOKKOS_ENABLE_DEPRECATED_CODE
-  //! Free any resources being consumed by the device.
-  static void finalize();
-
-  //! Has been initialized
-  static int is_initialized();
-
-  //! Initialize, telling the CUDA run-time library which device to use.
-  static void initialize(const SelectDevice         = SelectDevice(),
-                         const size_t num_instances = 1);
-#else
-=======
->>>>>>> 4103bf6c
   //! Free any resources being consumed by the device.
   static void impl_finalize();
 
@@ -285,10 +228,6 @@
   //! Initialize, telling the CUDA run-time library which device to use.
   static void impl_initialize(const SelectDevice         = SelectDevice(),
                               const size_t num_instances = 1);
-<<<<<<< HEAD
-#endif
-=======
->>>>>>> 4103bf6c
 
   /// \brief Cuda device architecture of the selected device.
   ///
@@ -311,7 +250,6 @@
   //--------------------------------------------------------------------------
 
   static const char* name();
-<<<<<<< HEAD
 
   inline Impl::CudaInternal* impl_internal_space_instance() const {
     return m_space_instance;
@@ -320,23 +258,10 @@
 
  private:
   Impl::CudaInternal* m_space_instance;
-};
-
-namespace Profiling {
-=======
-
-  inline Impl::CudaInternal* impl_internal_space_instance() const {
-    return m_space_instance;
-  }
-  uint32_t impl_instance_id() const noexcept { return 0; }
-
- private:
-  Impl::CudaInternal* m_space_instance;
   int* m_counter;
 };
 
 namespace Tools {
->>>>>>> 4103bf6c
 namespace Experimental {
 template <>
 struct DeviceTypeTraits<Cuda> {
@@ -344,11 +269,7 @@
   static constexpr DeviceType id = DeviceType::Cuda;
 };
 }  // namespace Experimental
-<<<<<<< HEAD
-}  // namespace Profiling
-=======
 }  // namespace Tools
->>>>>>> 4103bf6c
 }  // namespace Kokkos
 
 /*--------------------------------------------------------------------------*/
