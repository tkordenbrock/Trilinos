--- conflicted
+++ resolved
@@ -332,7 +332,7 @@
   problem.solve();
 
   //const Zoltan2::PartitioningSolution<inputAdapter_t> &solution =
-  //    problem.getSolution();
+      problem.getSolution();
 
   if (comm->getRank() == 0){
     problem.printMetrics(cout);
@@ -345,173 +345,10 @@
 
 }
 
-void serialTest(int numParts, int numCoords, float imbalance)
-{
-  //int numCoords = 1000;
-
-
-  gno_t *ids = new gno_t [numCoords];
-  if (!ids)
-    throw std::bad_alloc();
-  for (lno_t i=0; i < numCoords; i++)
-    ids[i] = i;
-  ArrayRCP<gno_t> globalIds(ids, 0, numCoords, true);
-
-  Array<ArrayRCP<scalar_t> > randomCoords(3);
-  UserInputForTests::getRandomData(555, numCoords, 0, 10, 
-      randomCoords.view(0,3));
-
-  typedef Zoltan2::BasicCoordinateInput<myTypes_t> inputAdapter_t;
-
-  inputAdapter_t ia(numCoords, ids, 
-      randomCoords[0].getRawPtr(), randomCoords[1].getRawPtr(),
-      randomCoords[2].getRawPtr(), 1,1,1);
-
-  Teuchos::ParameterList params("test params");
-  params.set("debug_level", "basic_status");
-
-  Teuchos::ParameterList &parParams = params.sublist("partitioning");
-  parParams.set("num_global_parts", numParts);
-  parParams.set("algorithm", "PQJagged");
-  parParams.set("imbalance_tolerance", double(imbalance));
-
-  //string algorithmss("dd");
-  //bool isSets;
-  //getParameterValue(parParams, "partitioning", "algorithm", isSets, algorithmss);
-  //cout << "algo:" << algorithmss << endl;
-
-  Teuchos::ParameterList &geoParams = parParams.sublist("geometric");
-  geoParams.set("bisection_num_test_cuts", 7);
-
-#ifdef HAVE_ZOLTAN2_MPI                   
-  Zoltan2::PartitioningProblem<inputAdapter_t> serialProblem(
-      &ia, &params, MPI_COMM_SELF);
-#else
-  Zoltan2::PartitioningProblem<inputAdapter_t> serialProblem(&ia, &params);
-#endif
-
-  serialProblem.solve();
-
-  //const Zoltan2::PartitioningSolution<inputAdapter_t> &serialSolution =
-  //    serialProblem.getSolution();
-
-  serialProblem.printMetrics(cout);
-
-
-}
-
-void meshCoordinatesTest(const RCP<const Teuchos::Comm<int> > & comm)
-{
-  int xdim = 80;
-  int ydim = 60;
-  int zdim = 40;
-
-  UserInputForTests uinput(xdim, ydim, zdim, string("Laplace3D"), comm, true);
-
-  RCP<tMVector_t> coords = uinput.getCoordinates();
-
-  size_t localCount = coords->getLocalLength();
-
-  scalar_t *x=NULL, *y=NULL, *z=NULL;
-  x = coords->getDataNonConst(0).getRawPtr();
-  y = coords->getDataNonConst(1).getRawPtr();
-  z = coords->getDataNonConst(2).getRawPtr();
-
-  const gno_t *globalIds = coords->getMap()->getNodeElementList().getRawPtr();
-  typedef Zoltan2::BasicCoordinateInput<tMVector_t> inputAdapter_t;
-
-  inputAdapter_t ia(localCount, globalIds, x, y, z, 1, 1, 1);
-
-  Teuchos::ParameterList params("test params");
-  Teuchos::ParameterList &parParams = params.sublist("partitioning");
-  parParams.set("algorithm", "PQJagged");
-
-  //parParams.set("algorithm", "rcb");
-  Teuchos::ParameterList &geoParams = parParams.sublist("geometric");
-  geoParams.set("bisection_num_test_cuts", 7);
-  geoParams.set("rectilinear_blocks", "no");
-
-  parParams.set("num_global_parts", 10);
-
-#ifdef HAVE_ZOLTAN2_MPI
-
-  Zoltan2::PartitioningProblem<inputAdapter_t> problem(&ia, &params,
-      MPI_COMM_WORLD);
-#else
-  Zoltan2::PartitioningProblem<inputAdapter_t> problem(&ia, &params);
-#endif
-
-  problem.solve();
-
-
-  //const Zoltan2::PartitioningSolution<inputAdapter_t> &solution =
-  //    problem.getSolution();
-
-  if (comm->getRank()  == 0)
-    problem.printMetrics(cout);
-}
-
-
-
-<<<<<<< HEAD
-=======
-void meshCoordinatesTest2(const RCP<const Teuchos::Comm<int> > & comm, string pqParts, int numCoords, float imbalance, int numParts)
-{
-
-
-  gno_t *ids = new gno_t [numCoords];
-  if (!ids)
-    throw std::bad_alloc();
-  for (lno_t i=0; i < numCoords; i++)
-    ids[i] = i;
-  ArrayRCP<gno_t> globalIds(ids, 0, numCoords, true);
-
-  Array<ArrayRCP<scalar_t> > randomCoords(3);
-
-  int np = comm->getSize();
-  UserInputForTests::getRandomData(555 + comm->getRank(), numCoords/np, 0, 10,
-      randomCoords.view(0,3));
-
-  typedef Zoltan2::BasicCoordinateInput<myTypes_t> inputAdapter_t;
-
-  inputAdapter_t ia(numCoords/np, ids,
-      randomCoords[0].getRawPtr(), randomCoords[1].getRawPtr(),
-      randomCoords[2].getRawPtr(), 1,1,1);
-
-  Teuchos::ParameterList params("test params");
-  Teuchos::ParameterList &parParams = params.sublist("partitioning");
-  parParams.set("algorithm", "PQJagged");
-
-  params.set("pqParts", pqParts);
-  parParams.set("compute_metrics", "true");
-  //parParams.set("algorithm", "rcb");
-  Teuchos::ParameterList &geoParams = parParams.sublist("geometric");
-  geoParams.set("bisection_num_test_cuts", 7);
-  geoParams.set("rectilinear_blocks", "yes");
-
-  parParams.set("num_global_parts", numParts);
-  parParams.set("imbalance_tolerance", double(imbalance));
-
-#ifdef HAVE_ZOLTAN2_MPI
-  Zoltan2::PartitioningProblem<inputAdapter_t> problem(&ia, &params,
-      MPI_COMM_WORLD);
-#else
-  Zoltan2::PartitioningProblem<inputAdapter_t> problem(&ia, &params);
-#endif
-
-  problem.solve();
-
-  //const Zoltan2::PartitioningSolution<inputAdapter_t> &solution =
-  //    problem.getSolution();
-
-  //const RCP<inputAdapter_t> rcpIa = RCP<inputAdapter_t>(&ia);
-  //const RCP <const Zoltan2::PartitioningSolution<inputAdapter_t> > rcpsolution = RCP<const Zoltan2::PartitioningSolution<inputAdapter_t> >(&solution,false);
-  // Zoltan2::PartitioningSolutionQuality<inputAdapter_t> psq (problem.env_,comm, rcpIa, rcpsolution);
-
-  //  if (comm->getRank()  == 0)
-  //	  problem.printMetrics(cout);
-}
->>>>>>> 61836e16
+
+
+
+
 
 string convert_to_string(char *args){
   string tmp = "";
