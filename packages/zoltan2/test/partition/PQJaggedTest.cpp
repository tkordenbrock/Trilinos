// @HEADER
//
// ***********************************************************************
//
//   Zoltan2: A package of combinatorial algorithms for scientific computing
//                  Copyright 2012 Sandia Corporation
//
// Under the terms of Contract DE-AC04-94AL85000 with Sandia Corporation,
// the U.S. Government retains certain rights in this software.
//
// Redistribution and use in source and binary forms, with or without
// modification, are permitted provided that the following conditions are
// met:
//
// 1. Redistributions of source code must retain the above copyright
// notice, this list of conditions and the following disclaimer.
//
// 2. Redistributions in binary form must reproduce the above copyright
// notice, this list of conditions and the following disclaimer in the
// documentation and/or other materials provided with the distribution.
//
// 3. Neither the name of the Corporation nor the names of the
// contributors may be used to endorse or promote products derived from
// this software without specific prior written permission.
//
// THIS SOFTWARE IS PROVIDED BY SANDIA CORPORATION "AS IS" AND ANY
// EXPRESS OR IMPLIED WARRANTIES, INCLUDING, BUT NOT LIMITED TO, THE
// IMPLIED WARRANTIES OF MERCHANTABILITY AND FITNESS FOR A PARTICULAR
// PURPOSE ARE DISCLAIMED. IN NO EVENT SHALL SANDIA CORPORATION OR THE
// CONTRIBUTORS BE LIABLE FOR ANY DIRECT, INDIRECT, INCIDENTAL, SPECIAL,
// EXEMPLARY, OR CONSEQUENTIAL DAMAGES (INCLUDING, BUT NOT LIMITED TO,
// PROCUREMENT OF SUBSTITUTE GOODS OR SERVICES; LOSS OF USE, DATA, OR
// PROFITS; OR BUSINESS INTERRUPTION) HOWEVER CAUSED AND ON ANY THEORY OF
// LIABILITY, WHETHER IN CONTRACT, STRICT LIABILITY, OR TORT (INCLUDING
// NEGLIGENCE OR OTHERWISE) ARISING IN ANY WAY OUT OF THE USE OF THIS
// SOFTWARE, EVEN IF ADVISED OF THE POSSIBILITY OF SUCH DAMAGE.
//
// Questions? Contact Karen Devine      (kddevin@sandia.gov)
//                    Erik Boman        (egboman@sandia.gov)
//                    Siva Rajamanickam (srajama@sandia.gov)
//
// ***********************************************************************
//
// @HEADER

/*! \file PQJagged.cpp
    \brief An example of partitioning coordinates with PQJagged.
    \todo add more cases to this test.
 */

#include <Zoltan2_TestHelpers.hpp>
#include <Zoltan2_BasicCoordinateInput.hpp>
#include <Zoltan2_XpetraMultiVectorInput.hpp>
#include <Zoltan2_PartitioningSolution.hpp>
#include <Zoltan2_PartitioningProblem.hpp>
#include <GeometricGenerator.hpp>
#include <vector>

#include <Zoltan2_PartitioningSolutionQuality.hpp>

#include "Teuchos_XMLParameterListHelpers.hpp"

#include <Teuchos_LAPACK.hpp>
#include <fstream>
#include <string>
using namespace std;
using Teuchos::RCP;
using Teuchos::rcp;

#define CATCH_EXCEPTIONS(pp) \
        catch (std::runtime_error &e) { \
            cout << "Runtime exception returned from " << pp << ": " \
            << e.what() << " FAIL" << endl; \
            return -1; \
        } \
        catch (std::logic_error &e) { \
            cout << "Logic exception returned from " << pp << ": " \
            << e.what() << " FAIL" << endl; \
            return -1; \
        } \
        catch (std::bad_alloc &e) { \
            cout << "Bad_alloc exception returned from " << pp << ": " \
            << e.what() << " FAIL" << endl; \
            return -1; \
        } \
        catch (std::exception &e) { \
            cout << "Unknown exception returned from " << pp << ": " \
            << e.what() << " FAIL" << endl; \
            return -1; \
        }


typedef Tpetra::MultiVector<scalar_t, lno_t, gno_t, node_t> tMVector_t;
typedef Zoltan2::BasicUserTypes<scalar_t, gno_t, lno_t, gno_t> myTypes_t;


/*! \test PQJaggedTest.cpp
    An example of the use of the PQJagged algorithm to partition coordinate data.
 */


const char param_comment = '#';

string trim_right_copy(
        const string& s,
        const string& delimiters = " \f\n\r\t\v" )
{
    return s.substr( 0, s.find_last_not_of( delimiters ) + 1 );
}

string trim_left_copy(
        const string& s,
        const string& delimiters = " \f\n\r\t\v" )
{
    return s.substr( s.find_first_not_of( delimiters ) );
}

string trim_copy(
        const string& s,
        const string& delimiters = " \f\n\r\t\v" )
{
    return trim_left_copy( trim_right_copy( s, delimiters ), delimiters );
}

void readGeoGenParams(string paramFileName, Teuchos::ParameterList &geoparams, const RCP<const Teuchos::Comm<int> > & comm){
    std::string input = "";
    char inp[25000];
    for(int i = 0; i < 25000; ++i){
        inp[i] = 0;
    }

    bool fail = false;
    if(comm->getRank() == 0){

        fstream inParam(paramFileName.c_str());
        if (inParam.fail())
        {
            fail = true;
        }
        if(!fail)
        {
            std::string tmp = "";
            getline (inParam,tmp);
            while (!inParam.eof()){
                if(tmp != ""){
                    tmp = trim_copy(tmp);
                    if(tmp != ""){
                        input += tmp + "\n";
                    }
                }
                getline (inParam,tmp);
            }
            inParam.close();
            for (size_t i = 0; i < input.size(); ++i){
                inp[i] = input[i];
            }
        }
    }



    int size = input.size();
    if(fail){
        size = -1;
    }
    comm->broadcast(0, sizeof(int), (char*) &size);
    if(size == -1){
        throw "File " + paramFileName + " cannot be opened.";
    }
    comm->broadcast(0, size, inp);
    istringstream inParam(inp);
    string str;
    getline (inParam,str);
    while (!inParam.eof()){
        if(str[0] != param_comment){
            size_t pos = str.find('=');
            if(pos == string::npos){
                throw  "Invalid Line:" + str  + " in parameter file";
            }
            string paramname = trim_copy(str.substr(0,pos));
            string paramvalue = trim_copy(str.substr(pos + 1));
            geoparams.set(paramname, paramvalue);
        }
        getline (inParam,str);
    }
}

int GeometricGen(const RCP<const Teuchos::Comm<int> > & comm,
        partId_t numParts, float imbalance,
        std::string paramFile, std::string pqParts,
        std::string pfname,
        partId_t k,


        int migration_check_option,
        int migration_all_to_all_type,
        scalar_t migration_imbalance_cut_off,
        int migration_processor_assignment_type

)
{

    Teuchos::ParameterList geoparams("geo params");
    readGeoGenParams(paramFile, geoparams, comm);
    GeometricGenerator<scalar_t, lno_t, gno_t, node_t> *gg = new GeometricGenerator<scalar_t, lno_t, gno_t, node_t>(geoparams,comm);

    int coord_dim = gg->getCoordinateDimension();
    int weight_dim = gg->getWeightDimension();
    lno_t numLocalPoints = gg->getNumLocalCoords(); gno_t numGlobalPoints = gg->getNumGlobalCoords();
    scalar_t **coords = new scalar_t * [coord_dim];
    for(int i = 0; i < coord_dim; ++i){
        coords[i] = new scalar_t[numLocalPoints];
    }
    gg->getLocalCoordinatesCopy(coords);
    scalar_t **weight = NULL;
    if(weight_dim){
        weight= new scalar_t * [weight_dim];
        for(int i = 0; i < weight_dim; ++i){
            weight[i] = new scalar_t[numLocalPoints];
        }
        gg->getLocalWeightsCopy(weight);
    }

    delete gg;

    RCP<Tpetra::Map<lno_t, gno_t, node_t> > mp = rcp(
            new Tpetra::Map<lno_t, gno_t, node_t> (numGlobalPoints, numLocalPoints, 0, comm));

    Teuchos::Array<Teuchos::ArrayView<const scalar_t> > coordView(coord_dim);
    for (int i=0; i < coord_dim; i++){
        if(numLocalPoints > 0){
            Teuchos::ArrayView<const scalar_t> a(coords[i], numLocalPoints);
            coordView[i] = a;
        } else{
            Teuchos::ArrayView<const scalar_t> a;
            coordView[i] = a;
        }
    }

    RCP< Tpetra::MultiVector<scalar_t, lno_t, gno_t, node_t> >tmVector = RCP< Tpetra::MultiVector<scalar_t, lno_t, gno_t, node_t> >(
            new Tpetra::MultiVector<scalar_t, lno_t, gno_t, node_t>( mp, coordView.view(0, coord_dim), coord_dim));


    RCP<const tMVector_t> coordsConst = Teuchos::rcp_const_cast<const tMVector_t>(tmVector);
    vector<const scalar_t *> weights;
    if(weight_dim){
        for (int i = 0; i < weight_dim;++i){
            weights.push_back(weight[i]);
        }
    }
    vector <int> stride;

#if 0
<<<<<<< HEAD
  typedef Zoltan2::BasicCoordinateAdapter<tMVector_t> inputAdapter_t;
  inputAdapter_t ia(localCount, globalIds, x, y, z, 1, 1, 1);
#else
  typedef Zoltan2::XpetraMultiVectorAdapter<tMVector_t> inputAdapter_t;
  //inputAdapter_t ia(coordsConst);
  inputAdapter_t ia(coordsConst,weights, stride);
=======
    typedef Zoltan2::BasicCoordinateInput<tMVector_t> inputAdapter_t;
    inputAdapter_t ia(localCount, globalIds, x, y, z, 1, 1, 1);
#else
    typedef Zoltan2::XpetraMultiVectorInput<tMVector_t> inputAdapter_t;
    //inputAdapter_t ia(coordsConst);
    inputAdapter_t ia(coordsConst,weights, stride);
>>>>>>> 1b09eb9b
#endif

    Teuchos::RCP <Teuchos::ParameterList> params ;

    //Teuchos::ParameterList params("test params");
    if(pfname != ""){
        params = Teuchos::getParametersFromXmlFile(pfname);
    }
    else {
        params =RCP <Teuchos::ParameterList> (new Teuchos::ParameterList, true);
    }
/*
    params->set("memory_output_stream" , "std::cout");
    params->set("memory_procs" , 0);
    */
    params->set("timer_output_stream" , "std::cout");

    params->set("algorithm", "multijagged");
    params->set("compute_metrics", "true");

    if(imbalance > 1){
        params->set("imbalance_tolerance", double(imbalance));
    }

    if(pqParts != ""){
        params->set("pqParts", pqParts);
    }
    if(numParts > 0){
        params->set("num_global_parts", numParts);
    }
    if (k > 0){
        params->set("parallel_part_calculation_count", k);
    }
    if(migration_processor_assignment_type > 0){
        params->set("migration_processor_assignment_type", migration_processor_assignment_type);
    }
    if(migration_check_option > 0){
        params->set("migration_check_option", migration_check_option);
    }
    if(migration_all_to_all_type > 0){
        params->set("migration_all_to_all_type", migration_all_to_all_type);
    }
    if(migration_imbalance_cut_off > 0){
        params->set("migration_imbalance_cut_off", double (migration_imbalance_cut_off));
    }

    Zoltan2::PartitioningProblem<inputAdapter_t> *problem;
    try {
#ifdef HAVE_ZOLTAN2_MPI
        problem = new Zoltan2::PartitioningProblem<inputAdapter_t>(&ia, params.getRawPtr(),
                MPI_COMM_WORLD);
#else
        problem = new Zoltan2::PartitioningProblem<inputAdapter_t>(&ia, params.getRawPtr());
#endif
    }
    CATCH_EXCEPTIONS("PartitioningProblem()")

    try {
        problem->solve();
    }
    CATCH_EXCEPTIONS("solve()")
    if (comm->getRank() == 0){
        problem->printMetrics(cout);
    }
    problem->printTimers();
    if(weight_dim){
        for(int i = 0; i < weight_dim; ++i)
            delete [] weight[i];
        delete [] weight;
    }
    if(coord_dim){
        for(int i = 0; i < coord_dim; ++i)
            delete [] coords[i];
        delete [] coords;
    }
    delete problem;
    return 0;
}

int testFromDataFile(
        const RCP<const Teuchos::Comm<int> > & comm,
        partId_t numParts,
        float imbalance,
        std::string fname,
        std::string pqParts,
        std::string pfname,
        partId_t k,
        int migration_check_option,
        int migration_all_to_all_type,
        scalar_t migration_imbalance_cut_off,
        int migration_processor_assignment_type
)
{
    //std::string fname("simple");
    //cout << "running " << fname << endl;

    UserInputForTests uinput(testDataFilePath, fname, comm, true);

    RCP<tMVector_t> coords = uinput.getCoordinates();

#if 0
    size_t localCount = coords->getLocalLength();
    int dim = coords->getNumVectors();

    scalar_t *x=NULL, *y=NULL, *z=NULL;
    x = coords->getDataNonConst(0).getRawPtr();

    if (dim > 1){
        y = coords->getDataNonConst(1).getRawPtr();
        if (dim > 2)
            z = coords->getDataNonConst(2).getRawPtr();
    }

    const gno_t *globalIds = coords->getMap()->getNodeElementList().getRawPtr();

<<<<<<< HEAD
  typedef Zoltan2::BasicCoordinateAdapter<tMVector_t> inputAdapter_t;
  inputAdapter_t ia(localCount, globalIds, x, y, z, 1, 1, 1);
=======
    typedef Zoltan2::BasicCoordinateInput<tMVector_t> inputAdapter_t;
    inputAdapter_t ia(localCount, globalIds, x, y, z, 1, 1, 1);
>>>>>>> 1b09eb9b
#else
    RCP<const tMVector_t> coordsConst = rcp_const_cast<const tMVector_t>(coords);

<<<<<<< HEAD
  typedef Zoltan2::XpetraMultiVectorAdapter<tMVector_t> inputAdapter_t;
  inputAdapter_t ia(coordsConst);
=======
    typedef Zoltan2::XpetraMultiVectorInput<tMVector_t> inputAdapter_t;
    inputAdapter_t ia(coordsConst);
>>>>>>> 1b09eb9b
#endif

    Teuchos::RCP <Teuchos::ParameterList> params ;

    //Teuchos::ParameterList params("test params");
    if(pfname != ""){
        params = Teuchos::getParametersFromXmlFile(pfname);
    }
    else {
        params =RCP <Teuchos::ParameterList> (new Teuchos::ParameterList, true);
    }

    //params->set("timer_output_stream" , "std::cout");
    params->set("compute_metrics", "true");
    params->set("algorithm", "multijagged");
    if(imbalance > 1){
        params->set("imbalance_tolerance", double(imbalance));
    }

    if(pqParts != ""){
        params->set("pqParts", pqParts);
    }
    if(numParts > 0){
        params->set("num_global_parts", numParts);
    }
    if (k > 0){
        params->set("parallel_part_calculation_count", k);
    }
    if(migration_processor_assignment_type > 0){
        params->set("migration_processor_assignment_type", migration_processor_assignment_type);
    }
    if(migration_check_option > 0){
        params->set("migration_check_option", migration_check_option);
    }
    if(migration_all_to_all_type > 0){
        params->set("migration_all_to_all_type", migration_all_to_all_type);
    }
    if(migration_imbalance_cut_off > 0){
        params->set("migration_imbalance_cut_off", double (migration_imbalance_cut_off));
    }

    Zoltan2::PartitioningProblem<inputAdapter_t> *problem;
    try {
#ifdef HAVE_ZOLTAN2_MPI
        problem = new Zoltan2::PartitioningProblem<inputAdapter_t>(&ia, params.getRawPtr(),
                MPI_COMM_WORLD);
#else
        problem = new Zoltan2::PartitioningProblem<inputAdapter_t>(&ia, params.getRawPtr());
#endif
    }
    CATCH_EXCEPTIONS("PartitioningProblem()")

    try {
        problem->solve();
    }
    CATCH_EXCEPTIONS("solve()")

    if (coordsConst->getGlobalLength() < 40) {
        int len = coordsConst->getLocalLength();
        const zoltan2_partId_t *zparts = problem->getSolution().getPartList();
        const gno_t *zgids = problem->getSolution().getIdList();
        for (int i = 0; i < len; i++)
            cout << comm->getRank()
            << " gid " << zgids[i] << " part " << zparts[i] << endl;
    }

    if (comm->getRank() == 0){
        problem->printMetrics(cout);
        cout << "testFromDataFile is done " << endl;
    }

    problem->printTimers();
    delete problem;
    return 0;
}






string convert_to_string(char *args){
    string tmp = "";
    for(int i = 0; args[i] != 0; i++)
        tmp += args[i];
    return tmp;
}
bool getArgumentValue(string &argumentid, double &argumentValue, string argumentline){
    stringstream stream(stringstream::in | stringstream::out);
    stream << argumentline;
    getline(stream, argumentid, '=');
    if (stream.eof()){
        return false;
    }
    stream >> argumentValue;
    return true;
}

void getArgVals(
        int argc,
        char **argv,
        partId_t &numParts,
        float &imbalance ,
        string &pqParts,
        int &opt,
        std::string &fname,
        std::string &pfname,
        partId_t &k,
        int &migration_check_option,
        int &migration_all_to_all_type,
        scalar_t &migration_imbalance_cut_off,
        int &migration_processor_assignment_type){

    bool isCset = false;
    bool isPset = false;
    bool isFset = false;
    bool isPFset = false;

    for(int i = 0; i < argc; ++i){
        string tmp = convert_to_string(argv[i]);
        string identifier = "";
        long long int value = -1; double fval = -1;
        if(!getArgumentValue(identifier, fval, tmp)) continue;
        value = (long long int) (fval);

        if(identifier == "C"){
            if(value > 0){
                numParts=value;
                isCset = true;
            } else {
                throw  "Invalid argument at " + tmp;
            }
        } else if(identifier == "P"){
            stringstream stream(stringstream::in | stringstream::out);
            stream << tmp;
            string ttmp;
            getline(stream, ttmp, '=');
            stream >> pqParts;
            isPset = true;
        }else if(identifier == "I"){
            if(fval > 0){
                imbalance=fval;
            } else {
                throw "Invalid argument at " + tmp;
            }
        } else if(identifier == "MI"){
            if(fval > 0){
                migration_imbalance_cut_off=fval;
            } else {
                throw "Invalid argument at " + tmp;
            }
        } else if(identifier == "MO"){
            if(value >=0 ){
                migration_check_option = value;
            } else {
                throw "Invalid argument at " + tmp;
            }
        } else if(identifier == "AT"){
            if(value >=0 ){
                migration_processor_assignment_type = value;
            } else {
                throw "Invalid argument at " + tmp;
            }
        }

        else if(identifier == "MT"){
            if(value >=0 ){
                migration_all_to_all_type = value;
            } else {
                throw "Invalid argument at " + tmp;
            }
        }
        else if(identifier == "F"){
            stringstream stream(stringstream::in | stringstream::out);
            stream << tmp;
            getline(stream, fname, '=');

            stream >> fname;
            isFset = true;
        }
        else if(identifier == "PF"){
            stringstream stream(stringstream::in | stringstream::out);
            stream << tmp;
            getline(stream, pfname, '=');

            stream >> pfname;
            isPFset = true;
        }

        else if(identifier == "O"){
            if(value >= 0 && value <= 3){
                opt = value;
            } else {
                throw "Invalid argument at " + tmp;
            }
        }
        else if(identifier == "K"){
            if(value >=0 ){
                k = value;
            } else {
                throw "Invalid argument at " + tmp;
            }
        }
        else {
            throw "Invalid argument at " + tmp;
        }

    }
    if(!( ((isCset && isPset) || isPFset) && isFset)){
        throw "((P && C) || PF) && F are mandatory arguments.";
    }

}

void print_usage(char *executable){
    cout << "\nUsage:" << endl;
    cout << executable << " arglist" << endl;
    cout << "arglist:" << endl;
    cout << "\tC=numParts: numParts > 0" << endl;
    cout << "\tP=pqJaggedPart: Example: P=512,512" << endl;
    cout << "\tI=imbalance: Example I=1.03 (ignored for now.)" << endl;
    cout << "\tF=filePath: When O=0 the path of the coordinate input file, for O>1 the path to the geometric generator parameter file." << endl;
    cout << "\tO=input option: O=0 for reading coordinate from file, O>0 for generating coordinate from coordinate generator file. Default will run geometric generator." << endl;
    cout << "\tK=concurrent part calculation input: K>0." << endl;
    cout << "\tMI=migration_imbalance_cut_off: MI=1.15. " << endl;
    cout << "\tMT=migration_all_to_all_type: 0 for alltoallv, 1 for Zoltan_Comm, 2 for Zoltan2 Distributor object(Default 1)." << endl;
    cout << "\tMO=migration_check_option: 0 for decision on imbalance, 1 for forcing migration, >1 for avoiding migration. (Default-2)" << endl;
    cout << "\tAT=migration_processor_assignment_type. 0-for assigning procs with respect to proc ownment, otherwise, assignment with respect to proc closeness." << endl;
    cout << "Example:\n" << executable << " P=2,2,2 C=8 F=simple O=0" << endl;
}

int main(int argc, char *argv[])
{
    Teuchos::GlobalMPISession session(&argc, &argv);

    RCP<const Teuchos::Comm<int> > tcomm = Teuchos::DefaultComm<int>::getComm();
    int rank = tcomm->getRank();


    partId_t numParts = -10; float imbalance = -1.03;
    partId_t k = -1;

    string pqParts = "";
    int opt = 1;
    std::string fname = "";
    std::string paramFile = "";


    int migration_check_option = -2;
    int migration_all_to_all_type = -1;
    scalar_t migration_imbalance_cut_off = -1.15;
    int migration_processor_assignment_type = -1;

    try{
        try {
            getArgVals(
                    argc,
                    argv,
                    numParts,
                    imbalance ,
                    pqParts,
                    opt,
                    fname,
                    paramFile,
                    k,
                    migration_check_option,
                    migration_all_to_all_type,
                    migration_imbalance_cut_off,
                    migration_processor_assignment_type);
        }
        catch(std::string s){
            if(tcomm->getRank() == 0){
                print_usage(argv[0]);
            }
            throw s;
        }

        catch(char * s){
            if(tcomm->getRank() == 0){
                print_usage(argv[0]);
            }
            throw s;
        }
        catch(char const * s){
            if(tcomm->getRank() == 0){
                print_usage(argv[0]);
            }
            throw s;
        }

        int ierr = 0;

        switch (opt){

        case 0:
            ierr = testFromDataFile(tcomm,numParts, imbalance,fname,pqParts, paramFile, k,
                    migration_check_option,
                    migration_all_to_all_type,
                    migration_imbalance_cut_off,migration_processor_assignment_type);
            break;
        default:
            GeometricGen(tcomm, numParts, imbalance, fname, pqParts, paramFile, k,
                    migration_check_option,
                    migration_all_to_all_type,
                    migration_imbalance_cut_off,
                    migration_processor_assignment_type);
            break;
        }

        if (rank == 0) {
            if (ierr == 0) std::cout << "PASS" << std::endl;
            else std::cout << "FAIL" << std::endl;
        }
    }


    catch(std::string s){
        if (rank == 0)
            cerr << s << endl;
    }

    catch(char * s){
        if (rank == 0)
            cerr << s << endl;
    }

    catch(char const* s){
        if (rank == 0)
            cerr << s << endl;
    }

}<|MERGE_RESOLUTION|>--- conflicted
+++ resolved
@@ -251,21 +251,12 @@
     vector <int> stride;
 
 #if 0
-<<<<<<< HEAD
   typedef Zoltan2::BasicCoordinateAdapter<tMVector_t> inputAdapter_t;
   inputAdapter_t ia(localCount, globalIds, x, y, z, 1, 1, 1);
 #else
   typedef Zoltan2::XpetraMultiVectorAdapter<tMVector_t> inputAdapter_t;
   //inputAdapter_t ia(coordsConst);
   inputAdapter_t ia(coordsConst,weights, stride);
-=======
-    typedef Zoltan2::BasicCoordinateInput<tMVector_t> inputAdapter_t;
-    inputAdapter_t ia(localCount, globalIds, x, y, z, 1, 1, 1);
-#else
-    typedef Zoltan2::XpetraMultiVectorInput<tMVector_t> inputAdapter_t;
-    //inputAdapter_t ia(coordsConst);
-    inputAdapter_t ia(coordsConst,weights, stride);
->>>>>>> 1b09eb9b
 #endif
 
     Teuchos::RCP <Teuchos::ParameterList> params ;
@@ -381,23 +372,12 @@
 
     const gno_t *globalIds = coords->getMap()->getNodeElementList().getRawPtr();
 
-<<<<<<< HEAD
-  typedef Zoltan2::BasicCoordinateAdapter<tMVector_t> inputAdapter_t;
-  inputAdapter_t ia(localCount, globalIds, x, y, z, 1, 1, 1);
-=======
-    typedef Zoltan2::BasicCoordinateInput<tMVector_t> inputAdapter_t;
+    typedef Zoltan2::BasicCoordinateAdapter<tMVector_t> inputAdapter_t;
     inputAdapter_t ia(localCount, globalIds, x, y, z, 1, 1, 1);
->>>>>>> 1b09eb9b
 #else
     RCP<const tMVector_t> coordsConst = rcp_const_cast<const tMVector_t>(coords);
-
-<<<<<<< HEAD
-  typedef Zoltan2::XpetraMultiVectorAdapter<tMVector_t> inputAdapter_t;
-  inputAdapter_t ia(coordsConst);
-=======
-    typedef Zoltan2::XpetraMultiVectorInput<tMVector_t> inputAdapter_t;
+    typedef Zoltan2::XpetraMultiVectorAdapter<tMVector_t> inputAdapter_t;
     inputAdapter_t ia(coordsConst);
->>>>>>> 1b09eb9b
 #endif
 
     Teuchos::RCP <Teuchos::ParameterList> params ;
