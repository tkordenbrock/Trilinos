# command that copies files during build
TRIBITS_COPY_FILES_TO_BINARY_DIR(copy_input_files_for_driver
    SOURCE_FILES
<<<<<<< HEAD
#        input_071315.xml
#        input_072315.xml
=======
        input_template.xml
>>>>>>> b374d554
        rcbTest.xml
        multiJaggedTest.xml
        GeomGenWeight.txt
        chacoSimple3dTest.xml
        chacoSimpleTest.xml
        chacoVwgtTest.xml    
        chacoVwgt2Test.xml    
        chacoEdgeWeightTest.xml
        geometricTest.xml
        geometricVwgtTest.xml
        geometricVwgt2Test.xml
        Rectilinear.pmgen
        Rectilinear2D.pmgen
        Spherical.pmgen
        Poisson.pmgen
        pamgenRectilinearTest2D.xml 
        pamgenRectilinearTest3D.xml 
        pamgenSphericalTest.xml 
        pamgenPoissonTest.xml 
        galeriTest.xml 
    SOURCE_DIR ${CMAKE_CURRENT_SOURCE_DIR}
    DEST_DIR ${CMAKE_CURRENT_BINARY_DIR}
)
<|MERGE_RESOLUTION|>--- conflicted
+++ resolved
@@ -1,12 +1,7 @@
 # command that copies files during build
 TRIBITS_COPY_FILES_TO_BINARY_DIR(copy_input_files_for_driver
     SOURCE_FILES
-<<<<<<< HEAD
-#        input_071315.xml
-#        input_072315.xml
-=======
         input_template.xml
->>>>>>> b374d554
         rcbTest.xml
         multiJaggedTest.xml
         GeomGenWeight.txt
