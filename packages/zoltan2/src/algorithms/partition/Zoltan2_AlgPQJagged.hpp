--- conflicted
+++ resolved
@@ -2719,14 +2719,11 @@
                         "while it is being developed and tested.")
 
 #else
-<<<<<<< HEAD
 /*
-=======
   typedef typename Adapter::scalar_t scalar_t;
   typedef typename Adapter::gno_t gno_t;
   typedef typename Adapter::lno_t lno_t;
 
->>>>>>> 839c8dba
   if(comm->getRank() == 0){
     cout << "size of gno:" << sizeof(gno_t) << endl;
     cout << "size of lno:" << sizeof(lno_t) << endl;
