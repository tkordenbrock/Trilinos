--- conflicted
+++ resolved
@@ -274,176 +274,8 @@
   mesh.getElementVertices(local_cell_ids_b,blockid_b,vertex_coordinates_b);
 
   // worksets to be returned
-<<<<<<< HEAD
-  return buildBCWorkset(pb_a, local_cell_ids_a, local_side_ids_a, vertex_coordinates_a,
-                        pb_b, local_cell_ids_b, local_side_ids_b, vertex_coordinates_b);
-}
-
-Teuchos::RCP<std::map<unsigned,panzer::Workset> >
-buildBCWorksets(const panzer_stk::STK_Interface & mesh,
-                const panzer::WorksetNeeds & needs_a,const std::string & eblock_a,
-                const panzer::WorksetNeeds & needs_b,const std::string & eblock_b,
-                const std::string & sideset)
-{
-  using namespace workset_utils;
-  using Teuchos::RCP;
-
-  std::vector<stk::mesh::Entity> sideEntities; // we will reduce a_ and b_ to this vector
-
-  try {
-     // grab local entities on this side
-     // ...catch any failure...primarily wrong side set and element block info
-     
-     // we can't use getMySides because it only returns locally owned sides
-     // this gurantees all the sides are extracted (element ownership is considered
-     // we we call getSideElements below)
-
-     stk::mesh::Part * sidePart = mesh.getSideset(sideset);
-     TEUCHOS_TEST_FOR_EXCEPTION(sidePart==0,std::logic_error,
-                        "Unknown side set \"" << sideset << "\"");
-
-     stk::mesh::Selector side = *sidePart;
-     // stk::mesh::Selector ownedBlock = metaData_->locally_owned_part() & side;
-
-     // grab elements
-     stk::mesh::get_selected_entities(side,mesh.getBulkData()->buckets(mesh.getSideRank()),sideEntities);
-  } 
-  catch(STK_Interface::ElementBlockException & e) {
-     std::stringstream ss;
-     std::vector<std::string> elementBlocks; 
-     mesh.getElementBlockNames(elementBlocks);
-
-     // build an error message
-     ss << e.what() << "\nChoose one of:\n";
-     for(std::size_t i=0;i<elementBlocks.size();i++) 
-        ss << "\"" << elementBlocks[i] << "\"\n";
-
-     TEUCHOS_TEST_FOR_EXCEPTION_PURE_MSG(true,std::logic_error,ss.str());
-  }
-  catch(std::logic_error & e) {
-     std::stringstream ss;
-     ss << e.what() << "\nUnrecognized logic error.\n";
-
-     TEUCHOS_TEST_FOR_EXCEPTION_PURE_MSG(true,std::logic_error,ss.str());
-  }
-
-  std::vector<stk::mesh::Entity> elements_a, elements_b;
-  std::vector<std::size_t> local_cell_ids_a, local_cell_ids_b;
-  std::vector<std::size_t> local_side_ids_a, local_side_ids_b;
-
-  // this enforces that "a" elements must be owned.
-  getSideElements(mesh, eblock_a, eblock_b, sideEntities,
-                        local_side_ids_a,elements_a, 
-                        local_side_ids_b,elements_b);
-
-  TEUCHOS_TEST_FOR_EXCEPTION(elements_a.size()!=elements_b.size(),std::logic_error,
-                             "For a DG type boundary, the number of elements on the \"left\" and \"right\" is not the same.");
-
-  // only build workset if there are elements to worry about
-  // this may be processor dependent, so a defined boundary
-  // condition may have not elements and thus no contribution
-  // on this processor
-  if(elements_a.size()==0)
-    return Teuchos::rcp(new std::map<unsigned,panzer::Workset>);
-
-  // loop over elements of this block (note the assures that element_a and element_b
-  // are the same size, the ordering is the same because the order of sideEntities is
-  // the same
-  for(std::size_t elm=0;elm<elements_a.size();++elm) {
-    stk::mesh::Entity element_a = elements_a[elm];
-    stk::mesh::Entity element_b = elements_b[elm];
-	
-    local_cell_ids_a.push_back(mesh.elementLocalId(element_a));
-    local_cell_ids_b.push_back(mesh.elementLocalId(element_b));
-  }
-
-  Kokkos::DynRankView<double,PHX::Device> vertex_coordinates_a, vertex_coordinates_b;
-  mesh.getElementVertices(local_cell_ids_a,eblock_a,vertex_coordinates_a);
-  mesh.getElementVertices(local_cell_ids_b,eblock_b,vertex_coordinates_b);
-
-  // worksets to be returned
-  return panzer::buildBCWorkset(needs_a,eblock_a, local_cell_ids_a, local_side_ids_a, vertex_coordinates_a,
-                                needs_b,eblock_b, local_cell_ids_b, local_side_ids_b, vertex_coordinates_b);
-}
-
-Teuchos::RCP<std::map<unsigned,panzer::Workset> >
-buildBCWorksets(const panzer_stk::STK_Interface & mesh,
-                const panzer::PhysicsBlock & pb,
-                const std::string & sidesetID)
-{
-  using namespace workset_utils;
-  using Teuchos::RCP;
-
-  std::vector<stk::mesh::Entity> sideEntities; 
-
-  try {
-     // grab local entities on this side
-     // ...catch any failure...primarily wrong side set and element block info
-     mesh.getMySides(sidesetID,pb.elementBlockID(),sideEntities);
-  } 
-  catch(STK_Interface::SidesetException & e) {
-     std::stringstream ss;
-     std::vector<std::string> sideSets; 
-     mesh.getSidesetNames(sideSets);
- 
-     // build an error message
-     ss << e.what() << "\nChoose one of:\n";
-     for(std::size_t i=0;i<sideSets.size();i++) 
-        ss << "\"" << sideSets[i] << "\"\n";
-
-     TEUCHOS_TEST_FOR_EXCEPTION_PURE_MSG(true,std::logic_error,ss.str());
-  }
-  catch(STK_Interface::ElementBlockException & e) {
-     std::stringstream ss;
-     std::vector<std::string> elementBlocks; 
-     mesh.getElementBlockNames(elementBlocks);
-
-     // build an error message
-     ss << e.what() << "\nChoose one of:\n";
-     for(std::size_t i=0;i<elementBlocks.size();i++) 
-        ss << "\"" << elementBlocks[i] << "\"\n";
-
-     TEUCHOS_TEST_FOR_EXCEPTION_PURE_MSG(true,std::logic_error,ss.str());
-  }
-  catch(std::logic_error & e) {
-     std::stringstream ss;
-     ss << e.what() << "\nUnrecognized logic error.\n";
-
-     TEUCHOS_TEST_FOR_EXCEPTION_PURE_MSG(true,std::logic_error,ss.str());
-  }
-  
-  std::vector<stk::mesh::Entity> elements;
-  std::vector<std::size_t> local_cell_ids;
-  std::vector<std::size_t> local_side_ids;
-  getSideElements(mesh, pb.elementBlockID(),
-		      sideEntities,local_side_ids,elements);
-
-  // loop over elements of this block
-  for(std::size_t elm=0;elm<elements.size();++elm) {
-	stk::mesh::Entity element = elements[elm];
-	
-	local_cell_ids.push_back(mesh.elementLocalId(element));
-  }
-
-  // only build workset if there are elements to worry about
-  // this may be processor dependent, so a defined boundary
-  // condition may have not elements and thus no contribution
-  // on this processor
-  if(elements.size()!=0) {
-      Teuchos::RCP<const shards::CellTopology> topo 
-         = mesh.getCellTopology(pb.elementBlockID());
-
-      Kokkos::DynRankView<double,PHX::Device> vertices;
-      mesh.getElementVertices(local_cell_ids,pb.elementBlockID(),vertices);
-  
-      return panzer::buildBCWorkset(pb, local_cell_ids, local_side_ids, vertices);
-  }
-  
-  return Teuchos::null;
-=======
   return buildBCWorkset(needs_a,blockid_a, local_cell_ids_a, local_side_ids_a, vertex_coordinates_a,
                         needs_b,blockid_b, local_cell_ids_b, local_side_ids_b, vertex_coordinates_b);
->>>>>>> dab9cdb6
 }
 
 Teuchos::RCP<std::map<unsigned,panzer::Workset> >
