// @HEADER
// ***********************************************************************
//
//           Panzer: A partial differential equation assembly
//       engine for strongly coupled complex multiphysics systems
//                 Copyright (2011) Sandia Corporation
//
// Under the terms of Contract DE-AC04-94AL85000 with Sandia Corporation,
// the U.S. Government retains certain rights in this software.
//
// Redistribution and use in source and binary forms, with or without
// modification, are permitted provided that the following conditions are
// met:
//
// 1. Redistributions of source code must retain the above copyright
// notice, this list of conditions and the following disclaimer.
//
// 2. Redistributions in binary form must reproduce the above copyright
// notice, this list of conditions and the following disclaimer in the
// documentation and/or other materials provided with the distribution.
//
// 3. Neither the name of the Corporation nor the names of the
// contributors may be used to endorse or promote products derived from
// this software without specific prior written permission.
//
// THIS SOFTWARE IS PROVIDED BY SANDIA CORPORATION "AS IS" AND ANY
// EXPRESS OR IMPLIED WARRANTIES, INCLUDING, BUT NOT LIMITED TO, THE
// IMPLIED WARRANTIES OF MERCHANTABILITY AND FITNESS FOR A PARTICULAR
// PURPOSE ARE DISCLAIMED. IN NO EVENT SHALL SANDIA CORPORATION OR THE
// CONTRIBUTORS BE LIABLE FOR ANY DIRECT, INDIRECT, INCIDENTAL, SPECIAL,
// EXEMPLARY, OR CONSEQUENTIAL DAMAGES (INCLUDING, BUT NOT LIMITED TO,
// PROCUREMENT OF SUBSTITUTE GOODS OR SERVICES; LOSS OF USE, DATA, OR
// PROFITS; OR BUSINESS INTERRUPTION) HOWEVER CAUSED AND ON ANY THEORY OF
// LIABILITY, WHETHER IN CONTRACT, STRICT LIABILITY, OR TORT (INCLUDING
// NEGLIGENCE OR OTHERWISE) ARISING IN ANY WAY OUT OF THE USE OF THIS
// SOFTWARE, EVEN IF ADVISED OF THE POSSIBILITY OF SUCH DAMAGE.
//
// Questions? Contact Roger P. Pawlowski (rppawlo@sandia.gov) and
// Eric C. Cyr (eccyr@sandia.gov)
// ***********************************************************************
// @HEADER

#ifndef   __Panzer_Integerator_BasisTimesVector_decl_hpp__
#define   __Panzer_Integerator_BasisTimesVector_decl_hpp__

///////////////////////////////////////////////////////////////////////////////
//
//  Include Files
//
///////////////////////////////////////////////////////////////////////////////

// C++
#include <string>

// Kokkos
#include "Kokkos_DynRankView.hpp"

// Panzer
#include "Panzer_Evaluator_WithBaseImpl.hpp"
#include "Panzer_EvaluatorStyle.hpp"

// Phalanx
#include "Phalanx_Evaluator_Derived.hpp"
#include "Phalanx_MDField.hpp"

namespace panzer
{
  /**
   *  \brief Computes \f$ Ma(x)b(x)\cdots\int\vec{s}(x)\cdot\vec{\phi}(x)\,dx
             \f$.
   *
   *  Evaluates the integral
   *  \f[
        Ma(x)b(x)\cdots\int\vec{s}(x)\cdot\vec{\phi}(x)\,dx,
      \f]
   *  where \f$ M \f$ is some constant, \f$ a(x) \f$, \f$ b(x) \f$, etc., are
   *  some fields that depend on position, \f$ \vec{s} \f$ is some vector-
   *  valued function, and \f$ \vec{\phi} \f$ is some vector basis.
   */
  template<typename EvalT, typename Traits>
  class Integrator_BasisTimesVector
    :
    public panzer::EvaluatorWithBaseImpl<Traits>,
    public PHX::EvaluatorDerived<EvalT, Traits>
  {
    public:

      /**
       *  \brief Main Constructor.
       *
       *  Creates an `Evaluator` to evaluate the integral
       *  \f[
            Ma(x)b(x)\cdots\int\vec{s}(x)\cdot\vec{\phi}(x)\,dx,
          \f]
       *  where \f$ M \f$ is some constant, \f$ a(x) \f$, \f$ b(x) \f$, etc.,
       *  are some fields that depend on position, \f$ \vec{s} \f$ is some
       *  vector-valued function, and \f$ \vec{\phi} \f$ is some vector basis.
       *
       *  \param[in] evalStyle  An `enum` declaring the behavior of this
       *                        `Evaluator`, which is to either:
       *                        - compute and contribute (`CONTRIBUTES`), or
       *                        - compute and store (`EVALUATES`).
       *  \param[in] resName    The name of either the contributed or evaluated
       *                        field, depending on `evalStyle`.
       *  \param[in] valName    The name of the vector value being integrated
       *                        (\f$ \vec{s} \f$).
       *  \param[in] basis      The vector basis that you'd like to use (\f$
                                \vec{\phi} \f$).
       *  \param[in] ir         The integration rule that you'd like to use.
       *  \param[in] multiplier The scalar multiplier out in front of the
       *                        integral you're computing (\f$ M \f$).  If not
       *                        specified, this defaults to 1.
       *  \param[in] fmNames    A list of names of fields that are multipliers
       *                        out in front of the integral you're computing
       *                        (\f$ a(x) \f$, \f$ b(x) \f$, etc.).  If not
       *                        specified, this defaults to an empty `vector`.
       *
       *  \throws std::invalid_argument If any of the inputs are invalid.
       *  \throws std::logic_error      If the `basis` supplied is not a vector
       *                                basis, or if it doesn't require
       *                                orientations.
       */
      Integrator_BasisTimesVector(
        const panzer::EvaluatorStyle&   evalStyle,
        const std::string&              resName,
        const std::string&              valName,
        const panzer::BasisIRLayout&    basis,
        const panzer::IntegrationRule&  ir,
        const double&                   multiplier = 1,
        const std::vector<std::string>& fmNames    =
          std::vector<std::string>());

      /**
       *  \brief `ParameterList` Constructor.
       *
       *  Creates an `Evaluator` to evaluate the integral
       *  \f[
            Ma(x)b(x)\cdots\int\vec{s}(x)\cdot\vec{\phi}(x)\,dx,
          \f]
       *  where \f$ M \f$ is some constant, \f$ a(x) \f$, \f$ b(x) \f$, etc.,
       *  are some fields that depend on position, \f$ \vec{s} \f$ is some
       *  vector-valued function, and \f$ \vec{\phi} \f$ is some vector basis.
       *
       *  \note This constructor exists to preserve the older way of creating
       *        an `Evaluator` with a `ParameterList`; however, it is
       *        _strongly_ advised that you _not_ use this `ParameterList`
       *        Constructor, but rather that you favor the Main Constructor
       *        with its compile-time argument checking instead.
       *
       *  \param[in] p A `ParameterList` of the form
                       \code{.xml}
                       <ParameterList>
                         <Parameter name = "Residual Name"     type = "std::string"                         value = (required)    />
                         <Parameter name = "Value Name"        type = "std::string"                         value = (required)    />
                         <Parameter name = "Basis"             type = "RCP<panzer::BasisIRLayout>"          value = (required)    />
                         <Parameter name = "IR"                type = "RCP<panzer::IntegrationRule>"        value = (required)    />
                         <Parameter name = "Multiplier"        type = "double"                              value = (required)    />
                         <Parameter name = "Field Multipliers" type = "RCP<const std::vector<std::string>>" value = null (default)/>
                       </ParameterList>
                       \endcode
       *               where
       *               - "Residual Name" is the name for the term this
       *                 `Evaluator` is evaluating,
       *               - "Value Name" is the name of the vector value being
       *                 integrated (\f$ \vec{s} \f$),
       *               - "Basis" is the vector basis that you'd like to use
       *                 (\f$ \vec{\phi} \f$),
       *               - "IR" is the integration rule that you'd like to use,
       *               - "Multiplier" is the scalar multiplier out in front of
       *                 the integral you're computing (\f$ M \f$), and
       *               - "Field Multipliers" is an optional list of names of
       *                 fields that are multipliers out in front of the
       *                 integral you're computing (\f$ a(x) \f$, \f$ b(x) \f$,
       *                 etc.).
       */
      Integrator_BasisTimesVector(
        const Teuchos::ParameterList& p);

      /**
       *  \brief Post-Registration Setup.
       *
       *  Sets the `Kokkos::View`s for all the of the field multipliers, sets
       *  the number of quadrature points and dimensions in our vector field,
       *  and sets the basis index.
       *
       *  \param[in] sd Essentially a list of `Workset`s, which are collections
       *                of cells (elements) that all live on a single process.
       *  \param[in] fm This is unused, though part of the interface.
       */
      void
      postRegistrationSetup(
        typename Traits::SetupData sd,
        PHX::FieldManager<Traits>& fm);

      /**
       *  \brief Evaluate Fields.
       *
       *  This actually performs the integration by calling `operator()()` in a
       *  `Kokkos::parallel_for` over the cells in the `Workset`.
       *
       *  \param[in] workeset The `Workset` on which you're going to do the
       *                      integration.
       */
      void
      evaluateFields(
        typename Traits::EvalData workset);

      /**
       *  \brief This empty struct allows us to optimize `operator()()`
       *         depending on the number of field multipliers.
       */
      template<int NUM_FIELD_MULT>
      struct FieldMultTag
      {
      }; // end of struct FieldMultTag

      /**
       *  \brief Perform the integration.
       *
       *  Generally speaking, for a given cell in the `Workset`, this routine
       *  loops over quadrature points, vector dimensions, and bases to perform
       *  the integration, scaling the vector field to be integrated by the
       *  multiplier (\f$ M \f$) and any field multipliers (\f$ a(x) \f$, \f$
          b(x) \f$, etc.).
       *
       *  \note Optimizations are made for the cases in which we have no field
       *        multipliers or only a single one.
       *
       *  \param[in] tag  An indication of the number of field multipliers we
       *                  have; either 0, 1, or something else.
       *  \param[in] cell The cell in the `Workset` over which to integrate.
       */
      template<int NUM_FIELD_MULT>
      void
      operator()(
        const FieldMultTag<NUM_FIELD_MULT>& tag,
        const std::size_t&                  cell) const;

    private:

      /**
       *  \brief Get Valid Parameters.
       *
       *  Get all the parameters that we support such that the `ParameterList`
       *  Constructor can do some validation of the input `ParameterList`.
       *
       *  \returns A `ParameterList` with all the valid parameters (keys) in
       *           it.  The values tied to those keys are meaningless default
       *           values.
       */
      Teuchos::RCP<Teuchos::ParameterList>
      getValidParameters() const;

<<<<<<< HEAD
  std::vector<PHX::MDField<ScalarT,Cell,IP> > field_multipliers;
  Kokkos::View<Kokkos::View<ScalarT** >* > kokkos_field_multipliers;
=======
      /**
       *  \brief The scalar type.
       */
      using ScalarT = typename EvalT::ScalarT;

      /**
       *  \brief An `enum` determining the behavior of this `Evaluator`.
       *
       *  This `Evaluator` will compute the result of its integration and then:
       *  - CONTRIBUTES:  contribute it to a specified residual, not saving
       *                  anything; or
       *  - EVALUATES:    save it under a specified name for future use.
       */
      const panzer::EvaluatorStyle evalStyle_;
>>>>>>> da6128fb

      /**
       *  \brief A field to which we'll contribute, or in which we'll store,
       *         the result of computing this integral.
       */
      PHX::MDField<ScalarT, panzer::Cell, panzer::BASIS> field_;

      /**
       *  \brief A field representing the vector-valued function we're
       *         integrating (\f$ \vec{s} \f$).
       */
      PHX::MDField<const ScalarT, panzer::Cell, panzer::IP, panzer::Dim>
      vector_;

      /**
       *  \brief The scalar multiplier out in front of the integral (\f$ M
                 \f$).
       */
      double multiplier_;

      /**
       *  \brief The (possibly empty) list of fields that are multipliers out
       *         in front of the integral (\f$ a(x) \f$, \f$ b(x) \f$, etc.).
       */
      std::vector<PHX::MDField<ScalarT, panzer::Cell, panzer::IP>> fieldMults_;

      /**
       *  \brief The `Kokkos::View` representation of the (possibly empty) list
       *         of fields that are multipliers out in front of the integral
       *         (\f$ a(x) \f$, \f$ b(x) \f$, etc.).
       */
      Kokkos::View<Kokkos::View<ScalarT**>*> kokkosFieldMults_;

      /**
       *  \brief The number of quadrature points for each cell.
       */
      int numQP_;

      /**
       *  \brief The dimensionality of our vector-valued fields.
       */
      int numDim_;

      /**
       *  \brief The name of the basis we're using.
       */
      std::string basisName_;

      /**
       *  \brief The index in the `Workset` bases for our particular
       *         `BasisIRLayout` name.
       */
      std::size_t basisIndex_;

      /**
       *  \brief The vector basis information necessary for integration.
       */
      PHX::MDField<double, panzer::Cell, panzer::BASIS, panzer::IP,
        panzer::Dim> basis_;

  }; // end of class Integrator_BasisTimesVector

} // end of namespace panzer

#endif // __Panzer_Integerator_BasisTimesVector_decl_hpp__<|MERGE_RESOLUTION|>--- conflicted
+++ resolved
@@ -251,10 +251,6 @@
       Teuchos::RCP<Teuchos::ParameterList>
       getValidParameters() const;
 
-<<<<<<< HEAD
-  std::vector<PHX::MDField<ScalarT,Cell,IP> > field_multipliers;
-  Kokkos::View<Kokkos::View<ScalarT** >* > kokkos_field_multipliers;
-=======
       /**
        *  \brief The scalar type.
        */
@@ -269,7 +265,6 @@
        *  - EVALUATES:    save it under a specified name for future use.
        */
       const panzer::EvaluatorStyle evalStyle_;
->>>>>>> da6128fb
 
       /**
        *  \brief A field to which we'll contribute, or in which we'll store,
