// @HEADER
//
// ***********************************************************************
//
//        MueLu: A package for multigrid based preconditioning
//                  Copyright 2012 Sandia Corporation
//
// Under the terms of Contract DE-AC04-94AL85000 with Sandia Corporation,
// the U.S. Government retains certain rights in this software.
//
// Redistribution and use in source and binary forms, with or without
// modification, are permitted provided that the following conditions are
// met:
//
// 1. Redistributions of source code must retain the above copyright
// notice, this list of conditions and the following disclaimer.
//
// 2. Redistributions in binary form must reproduce the above copyright
// notice, this list of conditions and the following disclaimer in the
// documentation and/or other materials provided with the distribution.
//
// 3. Neither the name of the Corporation nor the names of the
// contributors may be used to endorse or promote products derived from
// this software without specific prior written permission.
//
// THIS SOFTWARE IS PROVIDED BY SANDIA CORPORATION "AS IS" AND ANY
// EXPRESS OR IMPLIED WARRANTIES, INCLUDING, BUT NOT LIMITED TO, THE
// IMPLIED WARRANTIES OF MERCHANTABILITY AND FITNESS FOR A PARTICULAR
// PURPOSE ARE DISCLAIMED. IN NO EVENT SHALL SANDIA CORPORATION OR THE
// CONTRIBUTORS BE LIABLE FOR ANY DIRECT, INDIRECT, INCIDENTAL, SPECIAL,
// EXEMPLARY, OR CONSEQUENTIAL DAMAGES (INCLUDING, BUT NOT LIMITED TO,
// PROCUREMENT OF SUBSTITUTE GOODS OR SERVICES; LOSS OF USE, DATA, OR
// PROFITS; OR BUSINESS INTERRUPTION) HOWEVER CAUSED AND ON ANY THEORY OF
// LIABILITY, WHETHER IN CONTRACT, STRICT LIABILITY, OR TORT (INCLUDING
// NEGLIGENCE OR OTHERWISE) ARISING IN ANY WAY OUT OF THE USE OF THIS
// SOFTWARE, EVEN IF ADVISED OF THE POSSIBILITY OF SUCH DAMAGE.
//
// Questions? Contact
//                    Jonathan Hu       (jhu@sandia.gov)
//                    Andrey Prokopenko (aprokop@sandia.gov)
//                    Ray Tuminaro      (rstumin@sandia.gov)
//
// ***********************************************************************
//
// @HEADER
#include <Teuchos_UnitTestHarness.hpp>
#include <MueLu_TestHelpers.hpp>
#include <MueLu_Version.hpp>

#include <Xpetra_MultiVectorFactory.hpp>

#include <MueLu_FactoryManagerBase.hpp>
#include <MueLu_CoalesceDropFactory.hpp>
#include <MueLu_CoupledAggregationFactory.hpp>
#include <MueLu_AmalgamationFactory.hpp>
#include <MueLu_AmalgamationInfo.hpp>
#include <MueLu_Aggregates.hpp>
#include <MueLu_CoarseMapFactory.hpp>

namespace MueLuTests {

<<<<<<< HEAD
  TEUCHOS_UNIT_TEST_TEMPLATE_4_DECL(CoarseMap, StandardCase, Scalar, LocalOrdinal, GlobalOrdinal, Node)
=======
  TEUCHOS_UNIT_TEST_TEMPLATE_4_DECL(CoarseMapFactory, Constructor, Scalar, LocalOrdinal, GlobalOrdinal, Node)
  {
#   include "MueLu_UseShortNames.hpp"
    MUELU_TESTING_SET_OSTREAM;
    MUELU_TESTING_LIMIT_SCOPE(Scalar,GlobalOrdinal,Node);

    out << "version: " << MueLu::Version() << std::endl;

    RCP<CoarseMapFactory> myCMF = rcp(new CoarseMapFactory());
    TEST_ASSERT(!myCMF.is_null());
  }

  TEUCHOS_UNIT_TEST_TEMPLATE_4_DECL(CoarseMapFactory, StandardCase, Scalar, LocalOrdinal, GlobalOrdinal, Node)
>>>>>>> 4103bf6c
  {
#   include <MueLu_UseShortNames.hpp>
    MUELU_TESTING_SET_OSTREAM;
    MUELU_TESTING_LIMIT_SCOPE(Scalar,GlobalOrdinal,Node);
    out << "version: " << MueLu::Version() << std::endl;
    Level myLevel;
    myLevel.SetLevelID(0);
    RCP<Matrix> A = TestHelpers::TestFactory<SC, LO, GO, NO>::Build1DPoisson(15);
    myLevel.Set("A", A);

    // build dummy aggregate structure
    Teuchos::RCP<Aggregates> aggs = Teuchos::rcp(new Aggregates(A->getRowMap()));
    aggs->SetNumAggregates(10); // set (local!) number of aggregates
    myLevel.Set("Aggregates", aggs);

    // build dummy nullspace vector
    Teuchos::RCP<MultiVector> nsp = MultiVectorFactory::Build(A->getRowMap(),1);
    nsp->putScalar(1.0);
    myLevel.Set("Nullspace", nsp);

    RCP<CoarseMapFactory> myCMF = Teuchos::rcp(new CoarseMapFactory());
    myLevel.Request("CoarseMap",myCMF.get());
    myCMF->SetFactory("Aggregates",MueLu::NoFactory::getRCP());
    myCMF->SetFactory("Nullspace",MueLu::NoFactory::getRCP());
    myCMF->Build(myLevel);
    Teuchos::RCP<const Map> myCoarseMap = myLevel.Get<Teuchos::RCP<const Map> >("CoarseMap",myCMF.get());

    TEST_EQUALITY(myCoarseMap->getMinAllGlobalIndex() == 0, true);
    TEST_EQUALITY(myCoarseMap->getMaxLocalIndex()==9,true);
  }

<<<<<<< HEAD


  ///////////////////////////////////////////////////////////////////////////

  TEUCHOS_UNIT_TEST_TEMPLATE_4_DECL(CoarseMap, NonStandardCaseA, Scalar, LocalOrdinal, GlobalOrdinal, Node)
=======
  TEUCHOS_UNIT_TEST_TEMPLATE_4_DECL(CoarseMapFactory, NonStandardCaseA, Scalar, LocalOrdinal, GlobalOrdinal, Node)
>>>>>>> 4103bf6c
  {
#   include <MueLu_UseShortNames.hpp>
    MUELU_TESTING_SET_OSTREAM;
    MUELU_TESTING_LIMIT_SCOPE(Scalar,GlobalOrdinal,Node);
    out << "version: " << MueLu::Version() << std::endl;
    Level myLevel;
    myLevel.SetLevelID(0);
    RCP<Matrix> A = TestHelpers::TestFactory<SC, LO, GO, NO>::Build1DPoisson(15);
    myLevel.Set("A", A);

    // build dummy aggregate structure
    Teuchos::RCP<Aggregates> aggs = Teuchos::rcp(new Aggregates(A->getRowMap()));
    aggs->SetNumAggregates(10); // set (local!) number of aggregates
    myLevel.Set("Aggregates", aggs);

    // build dummy nullspace vector
    Teuchos::RCP<MultiVector> nsp = MultiVectorFactory::Build(A->getRowMap(),1);
    nsp->putScalar(1.0);
    myLevel.Set("Nullspace", nsp);

    RCP<CoarseMapFactory> myCMF = Teuchos::rcp(new CoarseMapFactory());
    myLevel.Request("CoarseMap",myCMF.get());
    myCMF->SetParameter("Domain GID offsets",Teuchos::ParameterEntry(std::string("{100,50}")));
    myCMF->SetFactory("Aggregates",MueLu::NoFactory::getRCP());
    myCMF->SetFactory("Nullspace",MueLu::NoFactory::getRCP());
    myCMF->Build(myLevel);
    Teuchos::RCP<const Map> myCoarseMap = myLevel.Get<Teuchos::RCP<const Map> >("CoarseMap",myCMF.get());

    TEST_EQUALITY(myCoarseMap->getMinAllGlobalIndex() == 100, true);
    TEST_EQUALITY(myCoarseMap->getMaxLocalIndex()==9,true);

    myLevel.Release("CoarseMap",myCMF.get());
    myLevel.SetLevelID(1);
    myLevel.Request("CoarseMap",myCMF.get());
    myCMF->SetParameter("Domain GID offsets",Teuchos::ParameterEntry(std::string("{100,50}")));
    myCMF->SetFactory("Aggregates",MueLu::NoFactory::getRCP());
    myCMF->SetFactory("Nullspace",MueLu::NoFactory::getRCP());
    myCMF->Build(myLevel);
    myCoarseMap = myLevel.Get<Teuchos::RCP<const Map> >("CoarseMap",myCMF.get());

    TEST_EQUALITY(myCoarseMap->getMinAllGlobalIndex() == 50, true);
    TEST_EQUALITY(myCoarseMap->getMaxLocalIndex()==9,true);

    myLevel.Release("CoarseMap",myCMF.get());
    myLevel.SetLevelID(2);
    myLevel.Request("CoarseMap",myCMF.get());
    myCMF->SetParameter("Domain GID offsets",Teuchos::ParameterEntry(std::string("{100,50}")));
    myCMF->SetFactory("Aggregates",MueLu::NoFactory::getRCP());
    myCMF->SetFactory("Nullspace",MueLu::NoFactory::getRCP());
    myCMF->Build(myLevel);
    myCoarseMap = myLevel.Get<Teuchos::RCP<const Map> >("CoarseMap",myCMF.get());

    TEST_EQUALITY(myCoarseMap->getMinAllGlobalIndex() == 0, true);
    TEST_EQUALITY(myCoarseMap->getMaxLocalIndex()==9,true);
  } // NonStandardCaseA

  ///////////////////////////////////////////////////////////////////////////

#define MUELU_ETI_GROUP(Scalar, LocalOrdinal, GlobalOrdinal, Node) \
  TEUCHOS_UNIT_TEST_TEMPLATE_4_INSTANT(CoarseMapFactory, Constructor, Scalar, LocalOrdinal, GlobalOrdinal, Node) \
  TEUCHOS_UNIT_TEST_TEMPLATE_4_INSTANT(CoarseMapFactory, StandardCase, Scalar, LocalOrdinal, GlobalOrdinal, Node) \
  TEUCHOS_UNIT_TEST_TEMPLATE_4_INSTANT(CoarseMapFactory, NonStandardCaseA, Scalar, LocalOrdinal, GlobalOrdinal, Node)

#include <MueLu_ETI_4arg.hpp>

#define MUELU_ETI_GROUP(Scalar, LocalOrdinal, GlobalOrdinal, Node) \
  TEUCHOS_UNIT_TEST_TEMPLATE_4_INSTANT(CoarseMap, StandardCase, Scalar, LocalOrdinal, GlobalOrdinal, Node) \
  TEUCHOS_UNIT_TEST_TEMPLATE_4_INSTANT(CoarseMap, NonStandardCaseA, Scalar, LocalOrdinal, GlobalOrdinal, Node)

#include <MueLu_ETI_4arg.hpp>


} // namespace MueLuTests

<|MERGE_RESOLUTION|>--- conflicted
+++ resolved
@@ -59,9 +59,6 @@
 
 namespace MueLuTests {
 
-<<<<<<< HEAD
-  TEUCHOS_UNIT_TEST_TEMPLATE_4_DECL(CoarseMap, StandardCase, Scalar, LocalOrdinal, GlobalOrdinal, Node)
-=======
   TEUCHOS_UNIT_TEST_TEMPLATE_4_DECL(CoarseMapFactory, Constructor, Scalar, LocalOrdinal, GlobalOrdinal, Node)
   {
 #   include "MueLu_UseShortNames.hpp"
@@ -75,7 +72,6 @@
   }
 
   TEUCHOS_UNIT_TEST_TEMPLATE_4_DECL(CoarseMapFactory, StandardCase, Scalar, LocalOrdinal, GlobalOrdinal, Node)
->>>>>>> 4103bf6c
   {
 #   include <MueLu_UseShortNames.hpp>
     MUELU_TESTING_SET_OSTREAM;
@@ -107,15 +103,7 @@
     TEST_EQUALITY(myCoarseMap->getMaxLocalIndex()==9,true);
   }
 
-<<<<<<< HEAD
-
-
-  ///////////////////////////////////////////////////////////////////////////
-
-  TEUCHOS_UNIT_TEST_TEMPLATE_4_DECL(CoarseMap, NonStandardCaseA, Scalar, LocalOrdinal, GlobalOrdinal, Node)
-=======
   TEUCHOS_UNIT_TEST_TEMPLATE_4_DECL(CoarseMapFactory, NonStandardCaseA, Scalar, LocalOrdinal, GlobalOrdinal, Node)
->>>>>>> 4103bf6c
   {
 #   include <MueLu_UseShortNames.hpp>
     MUELU_TESTING_SET_OSTREAM;
@@ -181,12 +169,6 @@
 
 #include <MueLu_ETI_4arg.hpp>
 
-#define MUELU_ETI_GROUP(Scalar, LocalOrdinal, GlobalOrdinal, Node) \
-  TEUCHOS_UNIT_TEST_TEMPLATE_4_INSTANT(CoarseMap, StandardCase, Scalar, LocalOrdinal, GlobalOrdinal, Node) \
-  TEUCHOS_UNIT_TEST_TEMPLATE_4_INSTANT(CoarseMap, NonStandardCaseA, Scalar, LocalOrdinal, GlobalOrdinal, Node)
-
-#include <MueLu_ETI_4arg.hpp>
-
 
 } // namespace MueLuTests
 
