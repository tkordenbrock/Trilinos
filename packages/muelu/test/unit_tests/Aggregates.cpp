#include "Teuchos_UnitTestHarness.hpp"
#include "MueLu_TestHelpers.hpp"
#include "MueLu_Version.hpp"

#include "MueLu_RAPFactory.hpp"
#include "MueLu_DefaultFactoryHandler.hpp"
#include "MueLu_UCAggregationFactory.hpp"

#include "MueLu_UseDefaultTypes.hpp"
#include "MueLu_UseShortNames.hpp"

namespace MueLuTests {

  // Little utility to generate aggregates.
  RCP<Aggregates> gimmeAggregates(RCP<Operator> const &A)
  {
    UCAggregationFactory aggFact;
    aggFact.SetMinNodesPerAggregate(3);
    aggFact.SetMaxNeighAlreadySelected(0);
    aggFact.SetOrdering(MueLu::AggOptions::NATURAL);
    aggFact.SetPhase3AggCreation(0.5);


    Level level;
<<<<<<< HEAD
    //level.SetupPhase(true);
    TestHelpers::Factory<SC,LO,GO,NO,LMO>::createSingleLevelHierarchy(level);
    level.Request("A",NULL);
    level.Set("A",A,NULL);

    level.Request("Aggregates", &aggFact);
    aggFact.Build(level);
    RCP<Aggregates> aggregates = level.Get<RCP<Aggregates> >("Aggregates",Teuchos::rcp(&aggFact,false)); // fix me
    level.Release("Aggregates", &aggFact);

=======
    TestHelpers::Factory<SC,LO,GO,NO,LMO>::createSingleLevelHierarchy(level);
    level.Request("A",NULL);	// use default factory handler
    level.Set("A",A,NULL);

    level.Request("Aggregates",&aggFact);
    aggFact.DeclareInput(level);
    aggFact.Build(level);

    RCP<Aggregates> aggregates = level.Get<RCP<Aggregates> >("Aggregates",&aggFact); // fix me
>>>>>>> c670f1f1
    return aggregates;
  }  //gimmeAggregates

  TEUCHOS_UNIT_TEST(Aggregates, JustAggregation)
  {
    out << "version: " << MueLu::Version() << std::endl;
    RCP<Operator> A = TestHelpers::Factory<SC, LO, GO, NO, LMO>::Build1DPoisson(15);
    RCP<Aggregates> aggregates = gimmeAggregates(A);
    TEST_EQUALITY(aggregates != Teuchos::null, true);
  }

///////////////////////////////////////////////////////////////////////////

  TEUCHOS_UNIT_TEST(Aggregates, GetNumAggregates)
  {
      out << "version: " << MueLu::Version() << std::endl;

      RCP<Operator> A = TestHelpers::Factory<SC, LO, GO, NO, LMO>::Build1DPoisson(36);
      RCP<const Map> rowmap = A->getRowMap();
      RCP<Aggregates> aggregates = gimmeAggregates(A);
      GO numAggs = aggregates->GetNumAggregates();
      RCP<const Teuchos::Comm<int> > comm = TestHelpers::Parameters::getDefaultComm();

      ArrayRCP<GO> aggSizes  = aggregates->ComputeAggregateSizes();
      bool foundAggNotSize3=false;
      for (int i=0; i<aggSizes.size(); ++i)
        if (aggSizes[i] != 3) {
          foundAggNotSize3=true;
          break;
        }

      switch (comm->getSize()) {

        case 1 :
           TEST_EQUALITY(numAggs, 12);
           TEST_EQUALITY(foundAggNotSize3, false);
           break;

        case 2:
           TEST_EQUALITY(numAggs, 6);
           TEST_EQUALITY(foundAggNotSize3, false);
           break;

        case 3:
           TEST_EQUALITY(numAggs, 4);
           TEST_EQUALITY(foundAggNotSize3, false);
           break;

        case 4:
           TEST_EQUALITY(numAggs, 3);
           TEST_EQUALITY(foundAggNotSize3, false);
           break;

        default:
           std::string msg = "Only 1-4 MPI processes are supported.";
           //throw(MueLu::Exceptions::NotImplemented(msg));
           out << msg << std::endl;
           break;
      }

      ArrayRCP< ArrayRCP<GO> > aggToRowMap(numAggs);
      aggregates->ComputeAggregateToRowMap(aggToRowMap);
      int root = out.getOutputToRootOnly();
      out.setOutputToRootOnly(-1);
      for (int j=0; j<comm->getSize(); ++j) {
        if (comm->getRank() == j) {
            out << "++ pid " << j << " ++" << std::endl;
            out << "   num local DOFs = " << rowmap->getNodeNumElements() << std::endl;
          for (int i=0; i< aggToRowMap.size(); ++i) {
            out << "   aggregate " << i << ": ";
            for (int k=0; k< aggToRowMap[i].size(); ++k)
              out << aggToRowMap[i][k] << " ";
            out << std::endl;
          }
        }
        comm->barrier();
      }
      out.setOutputToRootOnly(root);

  } //GetNumAggregates


} // namespace MueLuTests<|MERGE_RESOLUTION|>--- conflicted
+++ resolved
@@ -20,30 +20,15 @@
     aggFact.SetOrdering(MueLu::AggOptions::NATURAL);
     aggFact.SetPhase3AggCreation(0.5);
 
-
     Level level;
-<<<<<<< HEAD
-    //level.SetupPhase(true);
     TestHelpers::Factory<SC,LO,GO,NO,LMO>::createSingleLevelHierarchy(level);
-    level.Request("A",NULL);
+    level.Request("A",NULL);	// use default factory handler
     level.Set("A",A,NULL);
-
     level.Request("Aggregates", &aggFact);
+    aggFact.DeclareInput(level);
     aggFact.Build(level);
     RCP<Aggregates> aggregates = level.Get<RCP<Aggregates> >("Aggregates",Teuchos::rcp(&aggFact,false)); // fix me
     level.Release("Aggregates", &aggFact);
-
-=======
-    TestHelpers::Factory<SC,LO,GO,NO,LMO>::createSingleLevelHierarchy(level);
-    level.Request("A",NULL);	// use default factory handler
-    level.Set("A",A,NULL);
-
-    level.Request("Aggregates",&aggFact);
-    aggFact.DeclareInput(level);
-    aggFact.Build(level);
-
-    RCP<Aggregates> aggregates = level.Get<RCP<Aggregates> >("Aggregates",&aggFact); // fix me
->>>>>>> c670f1f1
     return aggregates;
   }  //gimmeAggregates
 
