--- conflicted
+++ resolved
@@ -93,7 +93,6 @@
   } //Constructor
 
   TEUCHOS_UNIT_TEST_TEMPLATE_4_DECL(Hierarchy, DescriptionCaching, Scalar, LocalOrdinal, GlobalOrdinal, Node)
-<<<<<<< HEAD
   {
 #   include <MueLu_UseShortNames.hpp>
     /*
@@ -159,73 +158,6 @@
   TEUCHOS_UNIT_TEST_TEMPLATE_4_DECL(Hierarchy, SetAndGetLevel, Scalar, LocalOrdinal, GlobalOrdinal, Node)
   {
 #   include <MueLu_UseShortNames.hpp>
-=======
-  {
-#   include <MueLu_UseShortNames.hpp>
-    /*
-     * Test to confirm that Hierarchy::description():
-     * a) gives the same result before and after a call to SetupRe() when the number of levels has not changed
-     * b) gives a different result before and after a call to SetupRe() when the number of levels has changed
-     *
-     * The occasion for this test is the introduction of caching for the result of description(), to avoid redundant
-     * computation.
-     */
-    MUELU_TESTING_SET_OSTREAM;
-    MUELU_TESTING_LIMIT_SCOPE(Scalar,GlobalOrdinal,Node);
-    out << "version: " << MueLu::Version() << std::endl;
-
-    typedef typename Teuchos::ScalarTraits<SC>::magnitudeType real_type;
-    typedef typename Xpetra::MultiVector<real_type,LO,GO,NO> RealValuedMultiVector;
-
-    RCP<const Teuchos::Comm<int> > comm = TestHelpers::Parameters::getDefaultComm();
-    int numRows = 399;
-    RCP<Matrix> A = TestHelpers::TestFactory<Scalar, LocalOrdinal, GlobalOrdinal, Node>::Build1DPoisson(numRows);
-    GO nx = numRows;
-    Teuchos::ParameterList galeriList;
-    galeriList.set("nx", nx);
-    RCP<RealValuedMultiVector> coordinates = Galeri::Xpetra::Utils::CreateCartesianCoordinates<SC,LO,GO,Map,RealValuedMultiVector>("1D", A->getRowMap(), galeriList);
-
-    Teuchos::ParameterList MueLuList;
-    MueLuList.set("verbosity","none");
-    //MueLuList.set("verbosity","high");
-    MueLuList.set("coarse: max size",numRows-1); // make it so we want two levels
-    MueLuList.set("max levels",2);
-
-    if(A->getRowMap()->lib() == Xpetra::UseEpetra) {
-      MueLuList.set("use kokkos refactor", false);
-    }
-
-    Teuchos::ParameterList userParamList = MueLuList.sublist("user data");
-    userParamList.set<RCP<RealValuedMultiVector> >("Coordinates", coordinates);
-    Teuchos::RCP<MueLu::Hierarchy<Scalar,LocalOrdinal,GlobalOrdinal,Node> > H =
-        MueLu::CreateXpetraPreconditioner<Scalar,LocalOrdinal,GlobalOrdinal,Node>(A, MueLuList);
-
-    // confirm that we did get a hierarchy with two levels -- a sanity check for this test
-    TEST_EQUALITY(2, H->GetGlobalNumLevels());
-
-    using namespace std;
-    string descriptionTwoLevel = H->description();
-
-    // SetupRe() will reset description, but since we haven't changed anything, the result from description() should not change
-    H->SetupRe();
-    string descriptionActual = H->description();
-    TEST_EQUALITY(descriptionActual,descriptionTwoLevel);
-
-    // now, we allow a larger coarse size; we should get just one level during SetupRe()
-    H->SetMaxCoarseSize(numRows+1);
-    H->SetupRe();
-    // as a sanity check for the test, make sure that we do have just one level
-    TEST_EQUALITY(1, H->GetGlobalNumLevels());
-    descriptionActual = H->description();
-
-    // since the number of levels has changed, the new description should differ from the old
-    TEST_INEQUALITY(descriptionActual, descriptionTwoLevel);
-  }//DescriptionCaching
-
-  TEUCHOS_UNIT_TEST_TEMPLATE_4_DECL(Hierarchy, SetAndGetLevel, Scalar, LocalOrdinal, GlobalOrdinal, Node)
-  {
-#   include <MueLu_UseShortNames.hpp>
->>>>>>> 4103bf6c
     MUELU_TESTING_SET_OSTREAM;
     MUELU_TESTING_LIMIT_SCOPE(Scalar,GlobalOrdinal,Node);
     out << "version: " << MueLu::Version() << std::endl;
@@ -311,7 +243,6 @@
 #   if !defined(HAVE_MUELU_AMESOS2) || !defined(HAVE_MUELU_IFPACK2)
     MUELU_TESTING_DO_NOT_TEST(Xpetra::UseTpetra, "Amesos2, Ifpack2");
 #   endif
-<<<<<<< HEAD
 
     out << "version: " << MueLu::Version() << std::endl;
 
@@ -340,36 +271,6 @@
     Finest->Set("Nullspace", nullSpace);
     Finest->Set("A", Op);
 
-=======
-
-    out << "version: " << MueLu::Version() << std::endl;
-
-    //matrix
-    RCP<const Teuchos::Comm<int> > comm = TestHelpers::Parameters::getDefaultComm();
-    GO nx = 6561*comm->getSize();  //=8*3^6
-    RCP<Matrix> Op = TestHelpers::TestFactory<Scalar, LocalOrdinal, GlobalOrdinal, Node>::Build1DPoisson(nx);
-    RCP<const Map > map = Op->getRowMap();
-
-    Teuchos::ParameterList galeriList;
-    galeriList.set("nx", nx);
-    RCP<RealValuedMultiVector> coordinates = Galeri::Xpetra::Utils::CreateCartesianCoordinates<SC,LO,GO,Map,RealValuedMultiVector>("1D", map, galeriList);
-
-    RCP<MultiVector> nullSpace = MultiVectorFactory::Build(map, 1);
-    nullSpace->putScalar( (Scalar) 1.0);
-    Teuchos::Array<magnitude_type> norms(1);
-    nullSpace->norm1(norms);
-
-    MueLu::Hierarchy<Scalar, LocalOrdinal, GlobalOrdinal, Node> H;
-    H.setDefaultVerbLevel(Teuchos::VERB_HIGH);
-
-    RCP<MueLu::Level> Finest = H.GetLevel();
-    Finest->setDefaultVerbLevel(Teuchos::VERB_HIGH);
-
-    Finest->Set("Coordinates", coordinates);
-    Finest->Set("Nullspace", nullSpace);
-    Finest->Set("A", Op);
-
->>>>>>> 4103bf6c
     RCP<CoupledAggregationFactory> CoupledAggFact = rcp(new CoupledAggregationFactory());
     CoupledAggFact->SetMinNodesPerAggregate(3);
     CoupledAggFact->SetMaxNeighAlreadySelected(0);
@@ -429,15 +330,6 @@
     norms = Utilities::ResidualNorm(*Op, *X, *RHS);
     out << "||res_" << std::setprecision(2) << iterations << "|| = " << std::setprecision(15) << norms[0] << std::endl;
 
-<<<<<<< HEAD
-    // TODO: CUDA_LAUNCH_BLOCKING=0 will result in fluctuating values for the norm
-    // Need to track down the source of the randomness.
-    // Note that the test will fail about 1/5 of the time on white with CUDA_LAUNCH_BLOCKING=0
-    // Changing the scale from 100 to 1000 is sufficient to keep it passing.
-    // But the randomness is probably something that needs to be fixed.
-    // Will address this in a separate PR.
-=======
->>>>>>> 4103bf6c
     TEST_EQUALITY(norms[0] < 100*TMT::eps(), true);
 
   } //Iterate
@@ -762,7 +654,6 @@
 #if defined(HAVE_MUELU_EPETRA) && defined(HAVE_MUELU_AMESOS)
     RCP<const Teuchos::Comm<int> > comm = TestHelpers::Parameters::getDefaultComm();
     RCP<Matrix> A = TestHelpers::TestFactory<Scalar, LocalOrdinal, GlobalOrdinal, Node>::Build1DPoisson(299*comm->getSize());
-<<<<<<< HEAD
 
     // Multigrid Hierarchy
     Hierarchy H(A);
@@ -851,17 +742,11 @@
     galeriList.set("nx", nx);
     RCP<RealValuedMultiVector> coordinates = Galeri::Xpetra::Utils::CreateCartesianCoordinates<SC,LO,GO,Map,RealValuedMultiVector>("1D", A->getRowMap(), galeriList);
 
-=======
-
->>>>>>> 4103bf6c
     // Multigrid Hierarchy
     Hierarchy H(A);
     H.setVerbLevel(Teuchos::VERB_HIGH);
     H.SetMaxCoarseSize(50);
-<<<<<<< HEAD
     H.GetLevel(0)->Set("Coordinates", coordinates);
-=======
->>>>>>> 4103bf6c
 
     // Multigrid setup phase (using default parameters)
     FactoryManager M0; // how to build aggregates and smoother of the first level
@@ -870,20 +755,15 @@
     FactoryManager M1; // first coarse level (Plain aggregation)
     M1.SetKokkosRefactor(false);
     M1.SetFactory("A", rcp(new RAPFactory()));
-<<<<<<< HEAD
     RCP<FactoryBase> P = rcp(new TentativePFactory());
     M1.SetFactory("P", P);
     M1.SetFactory("Ptent", P); //FIXME: can it be done automatically in FactoryManager?
-=======
-    M1.SetFactory("P", rcp(new TentativePFactory()));
->>>>>>> 4103bf6c
 
     FactoryManager M2; // last level (SA)
     M2.SetKokkosRefactor(false);
     M2.SetFactory("A", rcp(new RAPFactory()));
     M2.SetFactory("P", rcp(new SaPFactory()));
 
-<<<<<<< HEAD
     bool r; // cf. bug Teuchos Bug 5214
     r = H.Setup(0, Teuchos::null,  rcpFromRef(M0), rcpFromRef(M1)); TEST_EQUALITY(r, false);
     r = H.Setup(1, rcpFromRef(M0), rcpFromRef(M1), rcpFromRef(M2));   TEST_EQUALITY(r, false);
@@ -911,27 +791,6 @@
     TEST_EQUALITY(l0->IsAvailable("A",            MueLu::NoFactory::get()), true);
     TEST_EQUALITY(l1->IsAvailable("A",            MueLu::NoFactory::get()), true);
     TEST_EQUALITY(l2->IsAvailable("A",            MueLu::NoFactory::get()), true);
-=======
-    bool r; // cf. Teuchos Bug 5214
-    r = H.Setup(0, Teuchos::null,  rcpFromRef(M0), rcpFromRef(M1));  TEST_EQUALITY(r, false);
-    r = H.Setup(1, rcpFromRef(M0), rcpFromRef(M1), Teuchos::null); TEST_EQUALITY(r, true);
-
-    RCP<Level> l0 = H.GetLevel(0);
-    RCP<Level> l1 = H.GetLevel(1);
-
-    /*RCP<Teuchos::FancyOStream> stdout = Teuchos::fancyOStream(Teuchos::rcpFromRef(std::cout));
-      l0->print(*stdout,Teuchos::VERB_EXTREME);
-      l1->print(*stdout,Teuchos::VERB_EXTREME);*/
-
-    TEST_EQUALITY(l0->IsAvailable("PreSmoother",  MueLu::NoFactory::get()), true);
-    TEST_EQUALITY(l1->IsAvailable("PreSmoother",  MueLu::NoFactory::get()), true);
-    TEST_EQUALITY(l0->IsAvailable("PostSmoother", MueLu::NoFactory::get()), true);
-    TEST_EQUALITY(l1->IsAvailable("PostSmoother", MueLu::NoFactory::get()), false); // direct solve
-    TEST_EQUALITY(l1->IsAvailable("P",            MueLu::NoFactory::get()), true);
-    TEST_EQUALITY(l1->IsAvailable("R",            MueLu::NoFactory::get()), true);
-    TEST_EQUALITY(l0->IsAvailable("A",            MueLu::NoFactory::get()), true);
-    TEST_EQUALITY(l1->IsAvailable("A",            MueLu::NoFactory::get()), true);
->>>>>>> 4103bf6c
 
     TEST_EQUALITY(l0->GetKeepFlag("A",            MueLu::NoFactory::get()), MueLu::UserData);
     TEST_EQUALITY(l0->GetKeepFlag("PreSmoother",  MueLu::NoFactory::get()), MueLu::Final);
@@ -941,7 +800,6 @@
     TEST_EQUALITY(l1->GetKeepFlag("P",            MueLu::NoFactory::get()), MueLu::Final);
     TEST_EQUALITY(l1->GetKeepFlag("R",            MueLu::NoFactory::get()), MueLu::Final);
     TEST_EQUALITY(l1->GetKeepFlag("PreSmoother",  MueLu::NoFactory::get()), MueLu::Final);
-<<<<<<< HEAD
     TEST_EQUALITY(l1->GetKeepFlag("PostSmoother", MueLu::NoFactory::get()), MueLu::Final);
 
     TEST_EQUALITY(l2->GetKeepFlag("A",            MueLu::NoFactory::get()), MueLu::Final);
@@ -949,9 +807,6 @@
     TEST_EQUALITY(l2->GetKeepFlag("R",            MueLu::NoFactory::get()), MueLu::Final);
     TEST_EQUALITY(l2->GetKeepFlag("PreSmoother",  MueLu::NoFactory::get()), MueLu::Final);
     // TEST_EQUALITY(l2->GetKeepFlag("PostSmoother", MueLu::NoFactory::get()), MueLu::Final); // direct solve
-=======
-    // TEST_EQUALITY(l1->GetKeepFlag("PostSmoother", MueLu::NoFactory::get()), MueLu::Final); // direct solve
->>>>>>> 4103bf6c
 
     RCP<MultiVector> RHS = MultiVectorFactory::Build(A->getRowMap(), 1);
     RCP<MultiVector> X   = MultiVectorFactory::Build(A->getRowMap(), 1);
@@ -962,19 +817,10 @@
 
     int iterations=10;
     H.Iterate(*RHS, *X, iterations);
-<<<<<<< HEAD
   }
 
 
   TEUCHOS_UNIT_TEST_TEMPLATE_4_DECL(Hierarchy, SetupHierarchy3level_NoPreSmooth, Scalar, LocalOrdinal, GlobalOrdinal, Node)
-=======
-#  endif
-  }
-
-
-
-  TEUCHOS_UNIT_TEST_TEMPLATE_4_DECL(Hierarchy, SetupHierarchy3level, Scalar, LocalOrdinal, GlobalOrdinal, Node)
->>>>>>> 4103bf6c
   {
 #   include <MueLu_UseShortNames.hpp>
     MUELU_TESTING_LIMIT_SCOPE(Scalar,GlobalOrdinal,Node);
@@ -1020,7 +866,6 @@
     M2.SetFactory("A", rcp(new RAPFactory()));
     M2.SetFactory("P", rcp(new SaPFactory()));
 
-<<<<<<< HEAD
     // Here we want no pre-smoothing on levels 0 and 1
     RCP<SmootherPrototype> noSmooProto;
     RCP<SmootherPrototype> smooProto = TestHelpers::TestFactory<Scalar, LocalOrdinal, GlobalOrdinal, Node>::createSmootherPrototype("Gauss-Seidel", 2);
@@ -1031,11 +876,6 @@
     bool r; // cf. bug Teuchos Bug 5214
     r = H.Setup(0, Teuchos::null,  rcpFromRef(M0), rcpFromRef(M1)); TEST_EQUALITY(r, false);
     r = H.Setup(1, rcpFromRef(M0), rcpFromRef(M1), rcpFromRef(M2)); TEST_EQUALITY(r, false);
-=======
-    bool r; // cf. bug Teuchos Bug 5214
-    r = H.Setup(0, Teuchos::null,  rcpFromRef(M0), rcpFromRef(M1)); TEST_EQUALITY(r, false);
-    r = H.Setup(1, rcpFromRef(M0), rcpFromRef(M1), rcpFromRef(M2));   TEST_EQUALITY(r, false);
->>>>>>> 4103bf6c
     r = H.Setup(2, rcpFromRef(M1), rcpFromRef(M2), Teuchos::null ); TEST_EQUALITY(r, true);
 
     RCP<Level> l0 = H.GetLevel(0);
@@ -1047,13 +887,8 @@
       l1->print(*stdout,Teuchos::VERB_EXTREME);
       l2->print(*stdout,Teuchos::VERB_EXTREME);*/
 
-<<<<<<< HEAD
     TEST_EQUALITY(l0->IsAvailable("PreSmoother",  MueLu::NoFactory::get()), false); // no pre-smooth
     TEST_EQUALITY(l1->IsAvailable("PreSmoother",  MueLu::NoFactory::get()), false); // no pre-smooth
-=======
-    TEST_EQUALITY(l0->IsAvailable("PreSmoother",  MueLu::NoFactory::get()), true);
-    TEST_EQUALITY(l1->IsAvailable("PreSmoother",  MueLu::NoFactory::get()), true);
->>>>>>> 4103bf6c
     TEST_EQUALITY(l2->IsAvailable("PreSmoother",  MueLu::NoFactory::get()), true);
     TEST_EQUALITY(l0->IsAvailable("PostSmoother", MueLu::NoFactory::get()), true);
     TEST_EQUALITY(l1->IsAvailable("PostSmoother", MueLu::NoFactory::get()), true);
@@ -1067,19 +902,11 @@
     TEST_EQUALITY(l2->IsAvailable("A",            MueLu::NoFactory::get()), true);
 
     TEST_EQUALITY(l0->GetKeepFlag("A",            MueLu::NoFactory::get()), MueLu::UserData);
-<<<<<<< HEAD
-=======
-    TEST_EQUALITY(l0->GetKeepFlag("PreSmoother",  MueLu::NoFactory::get()), MueLu::Final);
->>>>>>> 4103bf6c
     TEST_EQUALITY(l0->GetKeepFlag("PostSmoother", MueLu::NoFactory::get()), MueLu::Final);
 
     TEST_EQUALITY(l1->GetKeepFlag("A",            MueLu::NoFactory::get()), MueLu::Final);
     TEST_EQUALITY(l1->GetKeepFlag("P",            MueLu::NoFactory::get()), MueLu::Final);
     TEST_EQUALITY(l1->GetKeepFlag("R",            MueLu::NoFactory::get()), MueLu::Final);
-<<<<<<< HEAD
-=======
-    TEST_EQUALITY(l1->GetKeepFlag("PreSmoother",  MueLu::NoFactory::get()), MueLu::Final);
->>>>>>> 4103bf6c
     TEST_EQUALITY(l1->GetKeepFlag("PostSmoother", MueLu::NoFactory::get()), MueLu::Final);
 
     TEST_EQUALITY(l2->GetKeepFlag("A",            MueLu::NoFactory::get()), MueLu::Final);
@@ -1099,7 +926,6 @@
     H.Iterate(*RHS, *X, iterations);
   }
 
-<<<<<<< HEAD
   TEUCHOS_UNIT_TEST_TEMPLATE_4_DECL(Hierarchy, SetupHierarchy3levelFacManagers, Scalar, LocalOrdinal, GlobalOrdinal, Node)
   {
     //MUELU_TEST_ONLY_FOR(Xpetra::UseEpetra)
@@ -1240,331 +1066,6 @@
     GO nx  = 299*comm->getSize();
     RCP<Matrix> A = TestHelpers::TestFactory<Scalar, LocalOrdinal, GlobalOrdinal, Node>::Build1DPoisson(nx);
 
-=======
-
-  TEUCHOS_UNIT_TEST_TEMPLATE_4_DECL(Hierarchy, SetupHierarchy3level_NoPreSmooth, Scalar, LocalOrdinal, GlobalOrdinal, Node)
-  {
-#   include <MueLu_UseShortNames.hpp>
-    MUELU_TESTING_LIMIT_SCOPE(Scalar,GlobalOrdinal,Node);
-    MUELU_TESTING_SET_OSTREAM;
-
-    typedef typename Teuchos::ScalarTraits<SC>::magnitudeType real_type;
-    typedef typename Xpetra::MultiVector<real_type,LO,GO,NO> RealValuedMultiVector;
-
-#   if !defined(HAVE_MUELU_AMESOS) || !defined(HAVE_MUELU_IFPACK)
-    MUELU_TESTING_DO_NOT_TEST(Xpetra::UseEpetra, "Amesos, Ifpack");
-#   endif
-#   if !defined(HAVE_MUELU_AMESOS2) || !defined(HAVE_MUELU_IFPACK2)
-    MUELU_TESTING_DO_NOT_TEST(Xpetra::UseTpetra, "Amesos2, Ifpack2");
-#   endif
-
-    RCP<const Teuchos::Comm<int> > comm = TestHelpers::Parameters::getDefaultComm();
-    GO nx = 299*comm->getSize();
-    RCP<Matrix> A = TestHelpers::TestFactory<Scalar, LocalOrdinal, GlobalOrdinal, Node>::Build1DPoisson(nx);
-
->>>>>>> 4103bf6c
-    Teuchos::ParameterList galeriList;
-    galeriList.set("nx", nx);
-    RCP<RealValuedMultiVector> coordinates = Galeri::Xpetra::Utils::CreateCartesianCoordinates<SC,LO,GO,Map,RealValuedMultiVector>("1D", A->getRowMap(), galeriList);
-
-    // Multigrid Hierarchy
-    Hierarchy H(A);
-<<<<<<< HEAD
-    H.SetMaxCoarseSize(299*comm->getSize()); // set max coarse size to fit problem size (-> 1 level method)
-    H.setVerbLevel(Teuchos::VERB_HIGH);
-=======
-    H.setVerbLevel(Teuchos::VERB_HIGH);
-    H.SetMaxCoarseSize(50);
->>>>>>> 4103bf6c
-    H.GetLevel(0)->Set("Coordinates", coordinates);
-
-    // Multigrid setup phase (using default parameters)
-    FactoryManager M0; // how to build aggregates and smoother of the first level
-    M0.SetKokkosRefactor(false);
-
-    FactoryManager M1; // first coarse level (Plain aggregation)
-    M1.SetKokkosRefactor(false);
-    M1.SetFactory("A", rcp(new RAPFactory()));
-<<<<<<< HEAD
-    M1.SetFactory("P", rcp(new TentativePFactory()));
-
-    bool r; // cf. bug Teuchos Bug 5214
-    r = H.Setup(0, Teuchos::null,  rcpFromRef(M0), rcpFromRef(M1)); TEST_EQUALITY(r, true);
-    TEST_EQUALITY(H.GetNumLevels(),1);
-
-    RCP<Level> l0 = H.GetLevel(0);
-    TEST_EQUALITY(l0->IsAvailable("PreSmoother",  MueLu::NoFactory::get()), true);
-    TEST_EQUALITY(l0->IsAvailable("PostSmoother", MueLu::NoFactory::get()), false); // direct solve
-    TEST_EQUALITY(l0->IsAvailable("P",            MueLu::NoFactory::get()), false);
-    TEST_EQUALITY(l0->IsAvailable("R",            MueLu::NoFactory::get()), false);
-    TEST_EQUALITY(l0->IsAvailable("A",            MueLu::NoFactory::get()), true);
-
-    TEST_EQUALITY(l0->GetKeepFlag("A",            MueLu::NoFactory::get()), MueLu::UserData);
-    TEST_EQUALITY(l0->GetKeepFlag("PreSmoother",  MueLu::NoFactory::get()), MueLu::Final);
-    // TEST_EQUALITY(l0->GetKeepFlag("PostSmoother",  MueLu::NoFactory::get()), MueLu::Final); //direct solve
-=======
-    RCP<FactoryBase> P = rcp(new TentativePFactory());
-    M1.SetFactory("P", P);
-    M1.SetFactory("Ptent", P); //FIXME: can it be done automatically in FactoryManager?
-
-    FactoryManager M2; // last level (SA)
-    M2.SetKokkosRefactor(false);
-    M2.SetFactory("A", rcp(new RAPFactory()));
-    M2.SetFactory("P", rcp(new SaPFactory()));
-
-    // Here we want no pre-smoothing on levels 0 and 1
-    RCP<SmootherPrototype> noSmooProto;
-    RCP<SmootherPrototype> smooProto = TestHelpers::TestFactory<Scalar, LocalOrdinal, GlobalOrdinal, Node>::createSmootherPrototype("Gauss-Seidel", 2);
-    RCP<SmootherFactory>   SmooFact = rcp( new SmootherFactory(noSmooProto,smooProto) );    
-    M0.SetFactory("Smoother", SmooFact);
-    M1.SetFactory("Smoother", SmooFact);
-
-    bool r; // cf. bug Teuchos Bug 5214
-    r = H.Setup(0, Teuchos::null,  rcpFromRef(M0), rcpFromRef(M1)); TEST_EQUALITY(r, false);
-    r = H.Setup(1, rcpFromRef(M0), rcpFromRef(M1), rcpFromRef(M2)); TEST_EQUALITY(r, false);
-    r = H.Setup(2, rcpFromRef(M1), rcpFromRef(M2), Teuchos::null ); TEST_EQUALITY(r, true);
-
-    RCP<Level> l0 = H.GetLevel(0);
-    RCP<Level> l1 = H.GetLevel(1);
-    RCP<Level> l2 = H.GetLevel(2);
-
-    /*RCP<Teuchos::FancyOStream> stdout = Teuchos::fancyOStream(Teuchos::rcpFromRef(std::cout));
-      l0->print(*stdout,Teuchos::VERB_EXTREME);
-      l1->print(*stdout,Teuchos::VERB_EXTREME);
-      l2->print(*stdout,Teuchos::VERB_EXTREME);*/
-
-    TEST_EQUALITY(l0->IsAvailable("PreSmoother",  MueLu::NoFactory::get()), false); // no pre-smooth
-    TEST_EQUALITY(l1->IsAvailable("PreSmoother",  MueLu::NoFactory::get()), false); // no pre-smooth
-    TEST_EQUALITY(l2->IsAvailable("PreSmoother",  MueLu::NoFactory::get()), true);
-    TEST_EQUALITY(l0->IsAvailable("PostSmoother", MueLu::NoFactory::get()), true);
-    TEST_EQUALITY(l1->IsAvailable("PostSmoother", MueLu::NoFactory::get()), true);
-    TEST_EQUALITY(l2->IsAvailable("PostSmoother", MueLu::NoFactory::get()), false); // direct solve
-    TEST_EQUALITY(l1->IsAvailable("P",            MueLu::NoFactory::get()), true);
-    TEST_EQUALITY(l2->IsAvailable("P",            MueLu::NoFactory::get()), true);
-    TEST_EQUALITY(l1->IsAvailable("R",            MueLu::NoFactory::get()), true);
-    TEST_EQUALITY(l2->IsAvailable("R",            MueLu::NoFactory::get()), true);
-    TEST_EQUALITY(l0->IsAvailable("A",            MueLu::NoFactory::get()), true);
-    TEST_EQUALITY(l1->IsAvailable("A",            MueLu::NoFactory::get()), true);
-    TEST_EQUALITY(l2->IsAvailable("A",            MueLu::NoFactory::get()), true);
-
-    TEST_EQUALITY(l0->GetKeepFlag("A",            MueLu::NoFactory::get()), MueLu::UserData);
-    TEST_EQUALITY(l0->GetKeepFlag("PostSmoother", MueLu::NoFactory::get()), MueLu::Final);
-
-    TEST_EQUALITY(l1->GetKeepFlag("A",            MueLu::NoFactory::get()), MueLu::Final);
-    TEST_EQUALITY(l1->GetKeepFlag("P",            MueLu::NoFactory::get()), MueLu::Final);
-    TEST_EQUALITY(l1->GetKeepFlag("R",            MueLu::NoFactory::get()), MueLu::Final);
-    TEST_EQUALITY(l1->GetKeepFlag("PostSmoother", MueLu::NoFactory::get()), MueLu::Final);
-
-    TEST_EQUALITY(l2->GetKeepFlag("A",            MueLu::NoFactory::get()), MueLu::Final);
-    TEST_EQUALITY(l2->GetKeepFlag("P",            MueLu::NoFactory::get()), MueLu::Final);
-    TEST_EQUALITY(l2->GetKeepFlag("R",            MueLu::NoFactory::get()), MueLu::Final);
-    TEST_EQUALITY(l2->GetKeepFlag("PreSmoother",  MueLu::NoFactory::get()), MueLu::Final);
-    // TEST_EQUALITY(l2->GetKeepFlag("PostSmoother", MueLu::NoFactory::get()), MueLu::Final); // direct solve
->>>>>>> 4103bf6c
-
-    RCP<MultiVector> RHS = MultiVectorFactory::Build(A->getRowMap(), 1);
-    RCP<MultiVector> X   = MultiVectorFactory::Build(A->getRowMap(), 1);
-    RHS->setSeed(846930886);
-    RHS->randomize();
-
-    X->putScalar( (Scalar) 0.0);
-
-    int iterations=10;
-    H.Iterate(*RHS, *X, iterations);
-  }
-
-<<<<<<< HEAD
-  TEUCHOS_UNIT_TEST_TEMPLATE_4_DECL(Hierarchy, Write, Scalar, LocalOrdinal, GlobalOrdinal, Node)
-  {
-#   include <MueLu_UseShortNames.hpp>
-    MUELU_TESTING_SET_OSTREAM;
-    MUELU_TESTING_LIMIT_SCOPE(Scalar,GlobalOrdinal,Node);
-    using TST                   = Teuchos::ScalarTraits<Scalar>;
-    using magnitude_type        = typename Teuchos::ScalarTraits<Scalar>::magnitudeType;
-    using TMT                   = Teuchos::ScalarTraits<magnitude_type>;
-    using real_type             = typename Teuchos::ScalarTraits<SC>::coordinateType;
-    using RealValuedMultiVector = Xpetra::MultiVector<real_type,LO,GO,NO>;
-
-    RCP<const Teuchos::Comm<int> > comm = TestHelpers::Parameters::getDefaultComm();
-    GO nx = 30;
-=======
-  TEUCHOS_UNIT_TEST_TEMPLATE_4_DECL(Hierarchy, SetupHierarchy3levelFacManagers, Scalar, LocalOrdinal, GlobalOrdinal, Node)
-  {
-    //MUELU_TEST_ONLY_FOR(Xpetra::UseEpetra)
-#   include <MueLu_UseShortNames.hpp>
-    MUELU_TESTING_SET_OSTREAM;
-    MUELU_TESTING_LIMIT_SCOPE(Scalar,GlobalOrdinal,Node);
-#   if !defined(HAVE_MUELU_AMESOS) || !defined(HAVE_MUELU_IFPACK)
-    MUELU_TESTING_DO_NOT_TEST(Xpetra::UseEpetra, "Amesos, Ifpack");
-#   endif
-#   if !defined(HAVE_MUELU_AMESOS2) || !defined(HAVE_MUELU_IFPACK2)
-    MUELU_TESTING_DO_NOT_TEST(Xpetra::UseTpetra, "Amesos2, Ifpack2");
-#   endif
-
-    typedef typename Teuchos::ScalarTraits<SC>::magnitudeType real_type;
-    typedef typename Xpetra::MultiVector<real_type,LO,GO,NO> RealValuedMultiVector;
-
-    RCP<const Teuchos::Comm<int> > comm = TestHelpers::Parameters::getDefaultComm();
-    GO nx = 299*comm->getSize();
->>>>>>> 4103bf6c
-    RCP<Matrix> A = TestHelpers::TestFactory<Scalar, LocalOrdinal, GlobalOrdinal, Node>::Build1DPoisson(nx);
-
-    Teuchos::ParameterList galeriList;
-    galeriList.set("nx", nx);
-    RCP<RealValuedMultiVector> coordinates = Galeri::Xpetra::Utils::CreateCartesianCoordinates<SC,LO,GO,Map,RealValuedMultiVector>("1D", A->getRowMap(), galeriList);
-
-    // Multigrid Hierarchy
-    Hierarchy H(A);
-<<<<<<< HEAD
-    H.SetDefaultVerbLevel(MueLu::Low);
-    H.SetMaxCoarseSize(29);
-    H.GetLevel(0)->Set("Coordinates", coordinates);
-
-    FactoryManager M;
-    M.SetKokkosRefactor(false);
-    M.SetFactory("Smoother", Teuchos::null);
-    M.SetFactory("CoarseSolver", Teuchos::null);
-    H.Setup(M, 0, 2);
-=======
-    H.setVerbLevel(Teuchos::VERB_HIGH);
-    H.SetMaxCoarseSize(50);
-    H.GetLevel(0)->Set("Coordinates", coordinates);
-
-    // setup smoother factory
-    RCP<SmootherPrototype> smooProto;
-    std::string ifpackType;
-    Teuchos::ParameterList ifpackList;
-    ifpackList.set("relaxation: sweeps", (LocalOrdinal) 2);
-    ifpackList.set("relaxation: damping factor", (Scalar) 0.9); // 0.7
-    ifpackType = "RELAXATION";
-    ifpackList.set("relaxation: type", "Symmetric Gauss-Seidel");
-    smooProto = Teuchos::rcp( new TrilinosSmoother(ifpackType, ifpackList) );
-    TEUCHOS_TEST_FOR_EXCEPTION(smooProto == Teuchos::null, MueLu::Exceptions::Incompatible, "MueLu: UnitTest::Hierarchy::SetupHierarchy3levelFacManagers: Dynamic cast to IfpackSmoother failed. Epetra needs Scalar=double, LocalOrdinal=GlobalOrdinal=int and Node=Serial.");
-
-    RCP<SmootherFactory> preSmooFact;
-    RCP<SmootherFactory> postSmooFact;
-    preSmooFact = rcp( new SmootherFactory(smooProto) );
-    postSmooFact = rcp( new SmootherFactory(smooProto) );
-    preSmooFact->SetSmootherPrototypes(smooProto,Teuchos::null );
-    postSmooFact->SetSmootherPrototypes(Teuchos::null,smooProto);
-
-    // Multigrid setup phase (using default parameters)
-    FactoryManager M0; // how to build aggregates and smoother of the first level
-    M0.SetKokkosRefactor(false);
-    M0.SetFactory("Smoother", preSmooFact);
-
-    FactoryManager M1; // first coarse level (Plain aggregation)
-    M1.SetKokkosRefactor(false);
-    M1.SetFactory("A", rcp(new RAPFactory()));
-    RCP<FactoryBase> PFact = rcp(new TentativePFactory());
-    M1.SetFactory("P", PFact);
-    M1.SetFactory("Ptent", PFact); //FIXME: can it be done automatically in FactoryManager?
-    M1.SetFactory("Smoother", postSmooFact);
-
-    FactoryManager M2; // last level (SA)
-    M2.SetKokkosRefactor(false);
-    M2.SetFactory("A", rcp(new RAPFactory()));
-    M2.SetFactory("P", rcp(new SaPFactory()));
-
-    bool r; // cf. bug Teuchos Bug 5214
-    H.EnableGraphDumping("hierarchy_test_graph",0);
-
-    r = H.Setup(0, Teuchos::null,  rcpFromRef(M0), rcpFromRef(M1)); TEST_EQUALITY(r, false);
-    r = H.Setup(1, rcpFromRef(M0), rcpFromRef(M1), rcpFromRef(M2));   TEST_EQUALITY(r, false);
-    r = H.Setup(2, rcpFromRef(M1), rcpFromRef(M2), Teuchos::null);  TEST_EQUALITY(r, true);
-
-    RCP<Level> l0 = H.GetLevel(0);
-    RCP<Level> l1 = H.GetLevel(1);
-    RCP<Level> l2 = H.GetLevel(2);
-
-    /*RCP<Teuchos::FancyOStream> stdout = Teuchos::fancyOStream(Teuchos::rcpFromRef(std::cout));
-      l0->print(*stdout,Teuchos::VERB_EXTREME);
-      l1->print(*stdout,Teuchos::VERB_EXTREME);
-      l2->print(*stdout,Teuchos::VERB_EXTREME);*/
-
-    TEST_EQUALITY(l0->IsAvailable("PreSmoother",  MueLu::NoFactory::get()), true);
-    TEST_EQUALITY(l1->IsAvailable("PreSmoother",  MueLu::NoFactory::get()), false);
-    TEST_EQUALITY(l2->IsAvailable("PreSmoother",  MueLu::NoFactory::get()), true);
-    TEST_EQUALITY(l0->IsAvailable("PostSmoother", MueLu::NoFactory::get()), false);
-    TEST_EQUALITY(l1->IsAvailable("PostSmoother", MueLu::NoFactory::get()), true);
-    TEST_EQUALITY(l2->IsAvailable("PostSmoother", MueLu::NoFactory::get()), false); // direct solve
-    TEST_EQUALITY(l1->IsAvailable("P",            MueLu::NoFactory::get()), true);
-    TEST_EQUALITY(l2->IsAvailable("P",            MueLu::NoFactory::get()), true);
-    TEST_EQUALITY(l1->IsAvailable("R",            MueLu::NoFactory::get()), true);
-    TEST_EQUALITY(l2->IsAvailable("R",            MueLu::NoFactory::get()), true);
-    TEST_EQUALITY(l0->IsAvailable("A",            MueLu::NoFactory::get()), true);
-    TEST_EQUALITY(l1->IsAvailable("A",            MueLu::NoFactory::get()), true);
-    TEST_EQUALITY(l2->IsAvailable("A",            MueLu::NoFactory::get()), true);
-
-    TEST_EQUALITY(l0->GetKeepFlag("A",            MueLu::NoFactory::get()), MueLu::UserData);
-    TEST_EQUALITY(l0->GetKeepFlag("PreSmoother",  MueLu::NoFactory::get()), MueLu::Final);
-
-    TEST_EQUALITY(l1->GetKeepFlag("A",            MueLu::NoFactory::get()), MueLu::Final);
-    TEST_EQUALITY(l1->GetKeepFlag("P",            MueLu::NoFactory::get()), MueLu::Final);
-    TEST_EQUALITY(l1->GetKeepFlag("R",            MueLu::NoFactory::get()), MueLu::Final);
-    TEST_EQUALITY(l1->GetKeepFlag("PostSmoother", MueLu::NoFactory::get()), MueLu::Final);
-
-    TEST_EQUALITY(l2->GetKeepFlag("A",            MueLu::NoFactory::get()), MueLu::Final);
-    TEST_EQUALITY(l2->GetKeepFlag("P",            MueLu::NoFactory::get()), MueLu::Final);
-    TEST_EQUALITY(l2->GetKeepFlag("R",            MueLu::NoFactory::get()), MueLu::Final);
-    TEST_EQUALITY(l2->GetKeepFlag("PreSmoother",  MueLu::NoFactory::get()), MueLu::Final);
-    // TEST_EQUALITY(l2->GetKeepFlag("PostSmoother", MueLu::NoFactory::get()), MueLu::Final); // direct solve
-
-    RCP<MultiVector> RHS = MultiVectorFactory::Build(A->getRowMap(), 1);
-    RCP<MultiVector> X   = MultiVectorFactory::Build(A->getRowMap(), 1);
-    RHS->setSeed(846930886);
-    RHS->randomize();
-
-    X->putScalar( (Scalar) 0.0);
-
-    int iterations=10;
-    H.Iterate(*RHS, *X, iterations);
-  }
->>>>>>> 4103bf6c
-
-  TEUCHOS_UNIT_TEST_TEMPLATE_4_DECL(Hierarchy, SetupHierarchyTestBreakCondition, Scalar, LocalOrdinal, GlobalOrdinal, Node)
-  {
-#   include <MueLu_UseShortNames.hpp>
-    MUELU_TESTING_SET_OSTREAM;
-    MUELU_TESTING_LIMIT_SCOPE(Scalar,GlobalOrdinal,Node);
-#   if !defined(HAVE_MUELU_AMESOS) || !defined(HAVE_MUELU_IFPACK)
-    MUELU_TESTING_DO_NOT_TEST(Xpetra::UseEpetra, "Amesos, Ifpack");
-#   endif
-#   if !defined(HAVE_MUELU_AMESOS2) || !defined(HAVE_MUELU_IFPACK2)
-    MUELU_TESTING_DO_NOT_TEST(Xpetra::UseTpetra, "Amesos2, Ifpack2");
-#   endif
-
-    typedef typename Teuchos::ScalarTraits<SC>::magnitudeType real_type;
-    typedef typename Xpetra::MultiVector<real_type,LO,GO,NO> RealValuedMultiVector;
-
-<<<<<<< HEAD
-    // Write matrices out, read fine A back in, and check that the read was ok
-    // by using a matvec with a random vector.
-    char t[] = "XXXXXX";
-    mkstemp(t); //mkstemp() creates a temporary file. We use the name of that file as
-                //the suffix for the various data files produced by Hierarchy::Write().
-                //A better solution would be to write to a file stream, but this would 
-                //involve writing new interfaces to Epetra's file I/O capabilities.
-    std::string tname(t);
-    LocalOrdinal zero = Teuchos::OrdinalTraits<LocalOrdinal>::zero();
-    //Only write out the fine level matrix, since that is the only data file we test against.
-    H.Write(zero,zero,tname);
-
-    std::string infile = "A_0" + tname + ".m";
-    Xpetra::UnderlyingLib lib = MueLuTests::TestHelpers::Parameters::getLib();
-    RCP<Matrix> Ain = Xpetra::IO<Scalar,LocalOrdinal,GlobalOrdinal,Node>::Read(infile, lib, comm);
-    remove(infile.c_str());
-    infile = "colmap_A_0" + tname + ".m";    remove(infile.c_str());
-    infile = "domainmap_A_0" + tname + ".m"; remove(infile.c_str());
-    infile = "rangemap_A_0" + tname + ".m";  remove(infile.c_str());
-    infile = "rowmap_A_0" + tname + ".m";    remove(infile.c_str());
-    remove(tname.c_str()); //remove file created by mkstemp
-
-=======
-    RCP<const Teuchos::Comm<int> > comm = TestHelpers::Parameters::getDefaultComm();
-    GO nx  = 299*comm->getSize();
-    RCP<Matrix> A = TestHelpers::TestFactory<Scalar, LocalOrdinal, GlobalOrdinal, Node>::Build1DPoisson(nx);
-
     Teuchos::ParameterList galeriList;
     galeriList.set("nx", nx);
     RCP<RealValuedMultiVector> coordinates = Galeri::Xpetra::Utils::CreateCartesianCoordinates<SC,LO,GO,Map,RealValuedMultiVector>("1D", A->getRowMap(), galeriList);
@@ -1620,7 +1121,6 @@
                std::string labelB="B") {
 #   include <MueLu_UseShortNames.hpp>
     using TST                   = Teuchos::ScalarTraits<Scalar>;
->>>>>>> 4103bf6c
     RCP<Vector> randomVec = VectorFactory::Build(A->getDomainMap(),false);
     randomVec->randomize();
     out << "randomVec norm: " << randomVec->norm2() << std::endl;
@@ -1639,35 +1139,6 @@
     Teuchos::Array<typename TST::magnitudeType> norms(1);
     diff->norm2(norms);
     out << "||diff|| = " << norms[0] << std::endl;
-<<<<<<< HEAD
-    TEST_EQUALITY(norms[0] < 100*TMT::eps(), true);
-  }
-
-  TEUCHOS_UNIT_TEST_TEMPLATE_4_DECL(Hierarchy, BlockCrs, Scalar, LocalOrdinal, GlobalOrdinal, Node)
-  {
-#   include <MueLu_UseShortNames.hpp>
-    MUELU_TESTING_SET_OSTREAM;
-#if defined(HAVE_MUELU_TPETRA) && defined(HAVE_MUELU_IFPACK2) && defined(HAVE_MUELU_AMESOS2)
-    MUELU_TEST_ONLY_FOR(Xpetra::UseTpetra);
-
-    typedef typename Teuchos::ScalarTraits<SC>::magnitudeType real_type;
-    typedef typename Xpetra::MultiVector<real_type,LO,GO,NO> RealValuedMultiVector;
-
-    out << "===== Generating matrices =====" << std::endl;
-    RCP<const Teuchos::Comm<int> > comm = TestHelpers::Parameters::getDefaultComm();
-    Teuchos::ParameterList matrixList;
-    matrixList.set<GO>("nx",          100);
-    matrixList.set<GO>("ny",          100);
-    matrixList.set("matrixType",  "Laplace2D");
-
-    // Construct block matrix
-    RCP<Matrix> A = TestHelpers::TpetraTestFactory<Scalar, LocalOrdinal, GlobalOrdinal, Node>::BuildBlockMatrix(matrixList,Xpetra::UseTpetra);
-    if(A==Teuchos::null) { // if A is Teuchos::null, we could not build the matrix as it is not instantiated in Tpetra
-      out << "Skipping test" << std::endl;
-      return;
-    }
-
-=======
     return norms[0];
   }
 
@@ -1873,7 +1344,6 @@
       return;
     }
 
->>>>>>> 4103bf6c
     RCP<RealValuedMultiVector> coordinates = Galeri::Xpetra::Utils::CreateCartesianCoordinates<SC,LO,GO,Map,RealValuedMultiVector>("2D", A->getRowMap(), matrixList);
 
     // extract information
