--- conflicted
+++ resolved
@@ -12,75 +12,11 @@
 INCLUDE_DIRECTORIES(${CMAKE_CURRENT_SOURCE_DIR}/../../adapters/belos)
 INCLUDE_DIRECTORIES(${CMAKE_CURRENT_SOURCE_DIR}/../unit_tests)
 
-<<<<<<< HEAD
-IF (${PACKAGE_NAME}_ENABLE_Belos AND ${PACKAGE_NAME}_ENABLE_Amesos2)
-=======
 IF (${PACKAGE_NAME}_ENABLE_Belos)
->>>>>>> 4103bf6c
 
   TRIBITS_ADD_EXECUTABLE(
     Maxwell3D
     SOURCES Maxwell3D.cpp
-<<<<<<< HEAD
-    COMM mpi
-    )
-
-  IF (${PACKAGE_NAME}_ENABLE_Tpetra)
-    TRIBITS_ADD_TEST(
-      Maxwell3D
-      NAME "Maxwell3D-Tpetra"
-      ARGS "--linAlgebra=Tpetra"
-      COMM mpi
-      NUM_MPI_PROCS 4
-      )
-
-    IF (${PACKAGE_NAME}_ENABLE_ML AND ${PACKAGE_NAME}_ENABLE_Epetra)
-      TRIBITS_ADD_TEST(
-        Maxwell3D
-        NAME "Maxwell3D-Tpetra-ML-list"
-        ARGS "--linAlgebra=Tpetra --xml=Maxwell_ML_MueLu.xml"
-        COMM mpi
-        NUM_MPI_PROCS 4
-        )
-    ENDIF()
-
-    IF (${PACKAGE_NAME}_INST_DOUBLE_INT_INT)
-      TRIBITS_ADD_TEST(
-        Maxwell3D
-        NAME "Maxwell3D-Tpetra-Stratimikos"
-        ARGS "--linAlgebra=Tpetra --solverName=Stratimikos --instantiation=DOUBLE_INT_INT"
-        COMM mpi
-        NUM_MPI_PROCS 4
-        )
-    ENDIF()
-  ENDIF()
-
-  IF (${PACKAGE_NAME}_ENABLE_Epetra)
-    TRIBITS_ADD_TEST(
-      Maxwell3D
-      NAME "Maxwell3D-Epetra"
-      ARGS "--linAlgebra=Epetra"
-      COMM mpi
-      NUM_MPI_PROCS 4
-      )
-
-    IF (${PACKAGE_NAME}_ENABLE_ML)
-      TRIBITS_ADD_TEST(
-        Maxwell3D
-        NAME "Maxwell3D-ML"
-        ARGS "--linAlgebra=Epetra --precType=ML-RefMaxwell  --xml=Maxwell_ML.xml"
-        COMM mpi
-        NUM_MPI_PROCS 4
-        )
-    ENDIF()
-  ENDIF()
-
-
-  TRIBITS_COPY_FILES_TO_BINARY_DIR(Maxwell_cp
-    SOURCE_FILES M0.mat M1.mat S.mat D0.mat coords.mat Belos.xml Maxwell.xml Maxwell_ML.xml Maxwell_ML_MueLu.xml Maxwell_ML1.xml
-    )
-
-=======
     COMM serial mpi
     )
 
@@ -144,7 +80,6 @@
     SOURCE_FILES M0.mat M1.mat S.mat D0.mat coords.mat Belos.xml Maxwell.xml Maxwell2.xml Maxwell_ML.xml Maxwell_ML_MueLu.xml Maxwell_ML1.xml
     )
 
->>>>>>> 4103bf6c
   IF(HAVE_MUELU_COMPLEX)
     TRIBITS_COPY_FILES_TO_BINARY_DIR(Maxwell_cp_complex
       SOURCE_FILES M0_complex.mat M1_complex.mat S_complex.mat D0_complex.mat Maxwell_complex.xml
