--- conflicted
+++ resolved
@@ -172,8 +172,6 @@
 
       {
         SubFactoryMonitor m2(*this, "Fused (I-omega*D^{-1} A)*Ptent", coarseLevel);
-<<<<<<< HEAD
-        //Teuchos::RCP<Vector> invDiag = Utilities::GetMatrixDiagonalInverse(*A);
         Teuchos::RCP<Vector> invDiag;
         if (!useAbsValueRowSum)
           invDiag = Utilities::GetMatrixDiagonalInverse(*A); //default
@@ -182,32 +180,10 @@
           const bool returnReciprocal=true;
           invDiag = Utilities::GetLumpedMatrixDiagonal(A,returnReciprocal);
           TEUCHOS_TEST_FOR_EXCEPTION(invDiag.is_null(), Exceptions::RuntimeError, "SaPFactory: diagonal reciprocal is null.");
-        }
-=======
+        }	
 	
-	//	Xpetra::IO<SC,LO,GO,NO>::Write("sap_A.mat", *A);
-
-	/*
-	Teuchos::ArrayRCP<SC> diag_data = Utilities::GetMatrixDiagonal(*A);
->>>>>>> 83406137
-
-	printf("SaP diag entries = ");
-	for(int i=0; i<diag_data.size(); i++) {
-	  printf("%d(%8.2e) ",i,diag_data[i]);
-	}
-	printf("\n");
-	*/
-
-        Teuchos::RCP<Vector> invDiag = Utilities::GetMatrixDiagonalInverse(*A);
-	/*
-	auto inv_diag_data = invDiag->getData(0);
-	printf("SaP inv diag entries = ");
-	for(int i=0; i<inv_diag_data.size(); i++) {
-	  printf("%d(%8.2e) ",i,diag_data[i]);
-	}
-	*/
-	SC omega = dampingFactor / lambdaMax;
-	TEUCHOS_TEST_FOR_EXCEPTION(!std::isfinite(Teuchos::ScalarTraits<SC>::magnitude(omega)), Exceptions::RuntimeError, "Prolongator damping factor needs to be finite.");
+	      SC omega = dampingFactor / lambdaMax;
+	      TEUCHOS_TEST_FOR_EXCEPTION(!std::isfinite(Teuchos::ScalarTraits<SC>::magnitude(omega)), Exceptions::RuntimeError, "Prolongator damping factor needs to be finite.");
 
         // finalP = Ptent + (I - \omega D^{-1}A) Ptent
         finalP = Xpetra::IteratorOps<Scalar,LocalOrdinal,GlobalOrdinal,Node>::Jacobi(omega, *invDiag, *A, *Ptent, finalP,
