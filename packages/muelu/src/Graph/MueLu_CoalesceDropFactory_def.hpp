#ifndef MUELU_COALESCEDROPFACTORY_DEF_HPP
#define MUELU_COALESCEDROPFACTORY_DEF_HPP

#include <Xpetra_Operator.hpp>
#include <Xpetra_MultiVector.hpp>
#include <Xpetra_VectorFactory.hpp>
#include <Xpetra_ImportFactory.hpp>
#include <Xpetra_MapFactory.hpp>
#include <Xpetra_CrsGraph.hpp>
#include <Xpetra_CrsGraphFactory.hpp>
#include <Xpetra_StridedMap.hpp>

#include "MueLu_CoalesceDropFactory_decl.hpp"

#include "MueLu_Level.hpp"
#include "MueLu_Graph.hpp"
#include "MueLu_PreDropFunctionBaseClass.hpp"
#include "MueLu_PreDropFunctionConstVal.hpp"
#include "MueLu_Monitor.hpp"

namespace MueLu {

static const std::string color_esc = "\x1b[";
static const std::string color_std = "39;49;00m";
static const std::string color_purple = "35m";

template <class Scalar,class LocalOrdinal, class GlobalOrdinal, class Node, class LocalMatOps>
CoalesceDropFactory<Scalar, LocalOrdinal, GlobalOrdinal, Node, LocalMatOps>::CoalesceDropFactory(RCP<const FactoryBase> AFact, RCP<const FactoryBase> nullspaceFact)
: AFact_(AFact), nullspaceFact_(nullspaceFact), fixedBlkSize_(true), blkSizeInfo_(Teuchos::null)
  {
  predrop_ = Teuchos::null;  // no pre-dropping filter
  }

template <class Scalar,class LocalOrdinal, class GlobalOrdinal, class Node, class LocalMatOps>
void CoalesceDropFactory<Scalar, LocalOrdinal, GlobalOrdinal, Node, LocalMatOps>::DeclareInput(Level &currentLevel) const {
  currentLevel.DeclareInput("A", AFact_.get(), this);

  if ((currentLevel.GetLevelID() == 0) && currentLevel.IsAvailable("Nullspace", NoFactory::get())) // always use user-defined nullspace by default and ignore nullspaceFact //FIXME
    currentLevel.DeclareInput("Nullspace", NoFactory::get(), this);                                // (same mecanism as in Level::GetFactory, but for explicitly defined generating factory)
  else 
    currentLevel.DeclareInput("Nullspace", nullspaceFact_.get(), this);

  if(fixedBlkSize_ == false && currentLevel.GetLevelID() == 0)
    currentLevel.DeclareInput("VariableBlockSizeInfo", MueLu::NoFactory::get(), this);
}

template <class Scalar,class LocalOrdinal, class GlobalOrdinal, class Node, class LocalMatOps>
void CoalesceDropFactory<Scalar, LocalOrdinal, GlobalOrdinal, Node, LocalMatOps>::SetVariableBlockSize() {
  fixedBlkSize_ = false;
  GetOStream(Debug, 0) << color_esc << color_purple << "CoalesceDropFactory::SetVariableBlockSize()" << color_esc << color_std << std::endl;
}

template <class Scalar,class LocalOrdinal, class GlobalOrdinal, class Node, class LocalMatOps>
void CoalesceDropFactory<Scalar, LocalOrdinal, GlobalOrdinal, Node, LocalMatOps>::SetPreDropFunction(const RCP<MueLu::PreDropFunctionBaseClass<Scalar,LocalOrdinal,GlobalOrdinal,Node,LocalMatOps> > &predrop) { predrop_ = predrop; }

template <class Scalar,class LocalOrdinal, class GlobalOrdinal, class Node, class LocalMatOps>
void CoalesceDropFactory<Scalar, LocalOrdinal, GlobalOrdinal, Node, LocalMatOps>::Build(Level &currentLevel) const {
  FactoryMonitor m(*this, "CoalesceDropFactory", currentLevel);

  //RCP<Teuchos::FancyOStream> out = Teuchos::fancyOStream(Teuchos::rcpFromRef(std::cout));

  RCP<Operator> A = currentLevel.Get< RCP<Operator> >("A", AFact_.get());

  RCP<MultiVector> nullspace;
  if ((currentLevel.GetLevelID() == 0) && currentLevel.IsAvailable("Nullspace", NoFactory::get())) // always use user-defined nullspace by default and ignore nullspaceFact //FIXME         
    nullspace  = currentLevel.Get< RCP<MultiVector> >("Nullspace", NoFactory::get());              // (same mecanism as in Level::GetFactory, but for explicitly defined generating factory)
  else
    nullspace  = currentLevel.Get< RCP<MultiVector> >("Nullspace", nullspaceFact_.get());

  LocalOrdinal blockdim = 1; // block dim for fixed size blocks
  GlobalOrdinal offset = 0;  // global offset of dof gids

  if(currentLevel.GetLevelID() == 0) {
    // switch between constant and variable block size on finest level
    if(fixedBlkSize_ == false) {
      // variable block size
      blockdim = -1; // no constant block size
      // read in and transform variable block size information
      RCP<GOVector> blkSizeInfo = currentLevel.Get<RCP<GOVector> >("VariableBlockSizeInfo", MueLu::NoFactory::get());
      TEUCHOS_TEST_FOR_EXCEPTION(blkSizeInfo->getMap()->isSameAs(*(A->getRowMap()))==false, Exceptions::RuntimeError, "MueLu::CoalesceFactory::Build: map of blkSizeInfo does not match the row map of A. Error.");
      RCP<const Xpetra::Import<LocalOrdinal,GlobalOrdinal,Node> > importer = Xpetra::ImportFactory<LocalOrdinal,GlobalOrdinal,Node>::Build(A->getRowMap(),A->getColMap());
      blkSizeInfo_ = Xpetra::VectorFactory<GlobalOrdinal,LocalOrdinal,GlobalOrdinal,Node>::Build(A->getColMap());
      blkSizeInfo_->doImport(*blkSizeInfo,*importer,Xpetra::INSERT);
      TEUCHOS_TEST_FOR_EXCEPTION(blkSizeInfo_->getMap()->isSameAs(*(A->getColMap()))==false, Exceptions::RuntimeError, "MueLu::CoalesceFactory::Build: map of blkSizeInfo does not match the column map of A. Error.");
    } else {
      // check for strided map information
      if(A->IsView("stridedMaps")) {
	Xpetra::viewLabel_t oldView = A->SwitchToView("stridedMaps"); // note: "stridedMaps are always non-overlapping (correspond to range and domain maps!)
	TEUCHOS_TEST_FOR_EXCEPTION(Teuchos::rcp_dynamic_cast<const StridedMap>(A->getRowMap()) == Teuchos::null,Exceptions::BadCast,"MueLu::CoalesceFactory::Build: cast to strided row map failed.");
	blockdim = Teuchos::rcp_dynamic_cast<const StridedMap>(A->getRowMap())->getFixedBlockSize();
	offset   = Teuchos::rcp_dynamic_cast<const StridedMap>(A->getRowMap())->getOffset();
	oldView = A->SwitchToView(oldView);
	blkSizeInfo_ = Teuchos::null; // TODO: remove this
	std::cout << "found blocksize " << blockdim << " from strided row map" << std::endl;
      } else {
	// TODO remove this: support for old method
	blockdim = A->GetFixedBlockSize();
	//TEUCHOS_TEST_FOR_EXCEPTION(true,Exceptions::BadCast,"MueLu::CoalesceFactory::Build: A->GetFixedBlockSize() is outdated");
	blkSizeInfo_ = Teuchos::null; // TODO:remove this
      }
    }
  } else {
    // currentLevel.GetLevelID() > 0
    // check for strided map information
    if(A->IsView("stridedMaps")) {
      Xpetra::viewLabel_t oldView = A->SwitchToView("stridedMaps"); // note: "stridedMaps are always non-overlapping (correspond to range and domain maps!)
      TEUCHOS_TEST_FOR_EXCEPTION(Teuchos::rcp_dynamic_cast<const StridedMap>(A->getRowMap()) == Teuchos::null,Exceptions::BadCast,"MueLu::CoalesceFactory::Build: cast to strided row map failed.");
      blockdim = Teuchos::rcp_dynamic_cast<const StridedMap>(A->getRowMap())->getFixedBlockSize();
      offset   = Teuchos::rcp_dynamic_cast<const StridedMap>(A->getRowMap())->getOffset();
      oldView = A->SwitchToView(oldView);
      blkSizeInfo_ = Teuchos::null; // TODO: remove this
      fixedBlkSize_ = true;
      std::cout << "found blocksize " << blockdim << " from strided row map" << std::endl;
    } else {
      // TODO remove this: support for old method
      blockdim = Teuchos::as<LocalOrdinal>(nullspace->getNumVectors());
      fixedBlkSize_ = true; // TODO: what about this??
    }
  }

  // pre-dropping
  RCP<Graph> graph;

  bool bDoAmalgamation = false;
  if(predrop_ != Teuchos::null)                               bDoAmalgamation = true; // if predropping
  if(fixedBlkSize_ == false && blkSizeInfo_ != Teuchos::null) bDoAmalgamation = true; // if variable block size
  if(fixedBlkSize_ == true  && blockdim > 1)                  bDoAmalgamation = true; // constant block size > 1

  if (bDoAmalgamation) {
<<<<<<< HEAD
    FactoryMonitor m2(*this, "Amalgamate", currentLevel);
    std::cout << "CoalesceDropFactory::Build: blockdim = " << blockdim << std::endl;
    Amalgamate(A, blockdim, offset, graph);
=======
    SubFactoryMonitor m2(*this, "Amalgamate", currentLevel);
    Amalgamate(A, blockdim, graph);
>>>>>>> 4f8c7ded
  } else {
    graph = rcp(new Graph(A->getCrsGraph(), "Graph of A"));
  }

  if(fixedBlkSize_ == false)  currentLevel.Set("DofsPerNode", -1, this); // no constant block size -> store -1
  else currentLevel.Set("DofsPerNode", blockdim, this);
  currentLevel.Set("Graph", graph, this);

  // post-dropping?

} // Build

template <class Scalar,class LocalOrdinal, class GlobalOrdinal, class Node, class LocalMatOps>
GlobalOrdinal CoalesceDropFactory<Scalar, LocalOrdinal, GlobalOrdinal, Node, LocalMatOps>::GlobalId2GlobalAmalBlockId(GlobalOrdinal gid, const RCP<Operator>& A, const RCP<Xpetra::Vector<GlobalOrdinal,LocalOrdinal,GlobalOrdinal,Node> >& globalgid2globalamalblockid_vector, LocalOrdinal blockSize, const GlobalOrdinal offset) const {

  if(fixedBlkSize_ == true) {
    //GetOStream(Runtime0, 0) << "fixed block size..." << std::endl;
    GlobalOrdinal globalblockid = ((GlobalOrdinal) gid - offset) / blockSize;
    return globalblockid;
  } else {
    //GetOStream(Runtime0, 0) << "variable block size..." << std::endl;
    Teuchos::ArrayRCP< GlobalOrdinal > ovamalblockid_data = globalgid2globalamalblockid_vector->getDataNonConst(0);

    Teuchos::RCP<const Xpetra::Map< LocalOrdinal, GlobalOrdinal, Node > > overlappingMap = globalgid2globalamalblockid_vector->getMap();

    // check if map of globalgid2globalamalblockid_vector is same as overlapping column map of A
    TEUCHOS_TEST_FOR_EXCEPTION(overlappingMap->isSameAs(*(A->getColMap()))==false, Exceptions::RuntimeError, "MueLu::CoalesceFactory::GlobalId2GlobalAmalBlockId: map of globalgid2globalamalblockid_vector in GlobalId2GlobalAmalBlockId must be same as column map of A. Error.");

    LocalOrdinal lid = overlappingMap->getLocalElement(gid);
    GlobalOrdinal amalgid = ovamalblockid_data[lid];
    return amalgid;
  }
}

template <class Scalar,class LocalOrdinal, class GlobalOrdinal, class Node, class LocalMatOps>
const Teuchos::RCP<Xpetra::Map<LocalOrdinal,GlobalOrdinal,Node> > CoalesceDropFactory<Scalar, LocalOrdinal,
GlobalOrdinal, Node, LocalMatOps>::SetupAmalgamationData(const RCP<Operator>& A, const RCP<Xpetra::Vector<GlobalOrdinal,LocalOrdinal,GlobalOrdinal,Node> >& globalgid2globalamalblockid_vector, LocalOrdinal blockSize, const GlobalOrdinal offset) const {

  globalamalblockid2globalrowid_ = Teuchos::rcp(new std::map<GlobalOrdinal,std::vector<GlobalOrdinal> >);

  RCP<std::vector<GlobalOrdinal> > globalamalblockids;
  globalamalblockids = Teuchos::rcp(new std::vector<GlobalOrdinal>); // vector of global amal block ids on current processor
  globalamalblockids->empty();

  // extract information from overlapping column map of A
  GlobalOrdinal cnt_amalRows = 0;
  for(LocalOrdinal i=0; i<Teuchos::as<LocalOrdinal>(A->getColMap()->getNodeNumElements());i++) {
    // get global DOF id
    GlobalOrdinal gDofId = A->getColMap()->getGlobalElement(i);

    // translate gDofId to global amal block id
    GlobalOrdinal globalblockid = GlobalId2GlobalAmalBlockId(gDofId, A, globalgid2globalamalblockid_vector, blockSize, offset);

    // gblockid -> gDofId/lDofId
    if(globalamalblockid2globalrowid_->count(globalblockid) > 0) {
      globalamalblockid2globalrowid_->find(globalblockid)->second.push_back(gDofId);
    } else {
      (*globalamalblockid2globalrowid_)[globalblockid] = std::vector<GlobalOrdinal>(1,gDofId);
      if(A->getRowMap()->isNodeGlobalElement(gDofId)) {
        globalamalblockids->push_back(globalblockid);
        cnt_amalRows++; // new local block row in amalgamated matrix graph
      }
    }
  }

  // clean up DofVectors (remove duplicate entries)
  typename std::map<GlobalOrdinal,std::vector<GlobalOrdinal> >::iterator git;
<<<<<<< HEAD
  for (git=globalamalblockid2globalrowid_->begin(); git!=globalamalblockid2globalrowid_->end(); git++) {
=======
  for (lit=globalamalblockid2myrowid_->begin(); lit!=globalamalblockid2myrowid_->end(); ++lit) {
    std::vector<LocalOrdinal> lrowids = lit->second;
    sort(lrowids.begin(), lrowids.end());
    typename std::vector<LocalOrdinal>::iterator lendLocation;
    lendLocation = std::unique(lrowids.begin(), lrowids.end());
    lrowids.erase(lendLocation,lrowids.end());
  }
  for (git=globalamalblockid2globalrowid_->begin(); git!=globalamalblockid2globalrowid_->end(); ++git) {
>>>>>>> 4f8c7ded
    std::vector<GlobalOrdinal> growids = git->second;
    sort(growids.begin(), growids.end());
    typename std::vector<GlobalOrdinal>::iterator gendLocation;
    gendLocation = std::unique(growids.begin(), growids.end());
    growids.erase(gendLocation,growids.end());
  }

  // debug output
//  for (git=globalamalblockid2globalrowid_->begin(); git!=globalamalblockid2globalrowid_->end(); git++) {
//    std::vector<GlobalOrdinal> growids = git->second;
//    std::cout << git->first << ": ";
//    for(size_t i=0; i<growids.size(); ++i) {
//      std::cout << growids[i] << " ";
//    }
//    std::cout << std::endl;
//  }

  // inter processor communication: sum up number of block ids
  GlobalOrdinal num_blockids = 0;
  Teuchos::reduceAll<int,GlobalOrdinal>(*(A->getRowMap()->getComm()),Teuchos::REDUCE_SUM, cnt_amalRows, Teuchos::ptr(&num_blockids) );
  // TODO: check me: is num_blockids = map->getGlobalNumElements()/nUnamalgamatedBlockSize???
  // for constant block size we can avoid the communication and just use above formula!
  // for variable block size, this information has to be provided

  GetOStream(Debug, 0) << color_esc << color_purple << "CoalesceDropFactory::SetupAmalgamationData()" << color_esc << color_std << " # of amalgamated blocks=" << num_blockids << std::endl;

  // generate row map for amalgamated matrix with same distribution over all procs as row map of A

  Teuchos::ArrayRCP<GlobalOrdinal> arr_amalGIDs = Teuchos::arcp( globalamalblockids );
  Teuchos::RCP<Map> amal_map = MapFactory::Build(A->getRowMap()->lib(), num_blockids, arr_amalGIDs(), A->getRowMap()->getIndexBase(), A->getRowMap()->getComm());
  GetOStream(Debug, 0) << "CoalesceDropFactory: amal_map " << amal_map->getNodeNumElements() << "/" << amal_map->getGlobalNumElements() << " elements" << std::endl;

  return amal_map;
}

template <class Scalar,class LocalOrdinal, class GlobalOrdinal, class Node, class LocalMatOps>
void CoalesceDropFactory<Scalar, LocalOrdinal, GlobalOrdinal, Node, LocalMatOps>::Amalgamate(const RCP<Operator>& A, const LocalOrdinal blockSize, const GlobalOrdinal offset, RCP<Graph>& graph) const {
  if(fixedBlkSize_==true) {
    GetOStream(Runtime0, 0) << color_esc << color_purple << "CoalesceDropFactory::Amalgamate()" << color_esc << color_std << " constant blocksize=" << blockSize << " offset=" << offset << std::endl;
  } else {
    GetOStream(Runtime0, 0) << color_esc << color_purple << "CoalesceDropFactory::Amalgamate()" << color_esc << color_std << " variable blocksize, offset=" << offset << std::endl;
  }
  if(predrop_ != Teuchos::null) {
    GetOStream(Parameters0, 0) << predrop_->description();
  }

  // do amalgamation

  // setup amalgamation information (will be stored in Graph in the end of the routine)
  RCP<Map> amal_map = SetupAmalgamationData(A, blkSizeInfo_, blockSize, offset);

  // create new CrsGraph for amalgamated matrix (TODO: no shortcut for CrsGraphFactory?)
  RCP<CrsGraph> crsGraph = CrsGraphFactory::Build(amal_map, 10, Xpetra::DynamicProfile);

  for(LocalOrdinal i=0; i<Teuchos::as<LocalOrdinal>(A->getRowMap()->getNodeNumElements());i++) {
    // get global DOF id
    GlobalOrdinal gDofId = A->getRowMap()->getGlobalElement(i);

    // translate to global block id
    GlobalOrdinal globalblockid = GlobalId2GlobalAmalBlockId(gDofId, A, blkSizeInfo_, blockSize, offset);

    size_t nnz = A->getNumEntriesInLocalRow(i);
    Teuchos::ArrayView<const LocalOrdinal> indices;
    Teuchos::ArrayView<const Scalar> vals;
    A->getLocalRowView(i, indices, vals);
    TEUCHOS_TEST_FOR_EXCEPTION(Teuchos::as<size_t>(indices.size()) != nnz, Exceptions::RuntimeError, "MueLu::CoalesceFactory::Amalgamate: number of nonzeros not equal to number of indices? Error.");

    RCP<std::vector<GlobalOrdinal> > colblocks = Teuchos::rcp(new std::vector<GlobalOrdinal>);  // global column block ids
    LocalOrdinal realnnz = 0;
    for(LocalOrdinal k=0; k<Teuchos::as<LocalOrdinal>(nnz); k++) {
      TEUCHOS_TEST_FOR_EXCEPTION(A->getColMap()->isNodeLocalElement(indices[k])==false,Exceptions::RuntimeError, "MueLu::CoalesceFactory::Amalgamate: Problem with columns. Error.");
      GlobalOrdinal gcid = A->getColMap()->getGlobalElement(indices[k]); // global column id
      // TODO: decide whether to add or skip a matrix entry in resulting graph
      //if(vals[k]!=0.0) {  // avoid zeros
      if((predrop_ == Teuchos::null && vals[k]!=0.0) ||
          (predrop_ != Teuchos::null && predrop_->Drop(i,gDofId, k,indices[k],gcid,indices,vals) == false)) {
        //colblocks->push_back(globalrowid2globalamalblockid->find(gcid)->second); // add column block id to column ids of amalgamated matrix
        GlobalOrdinal globalcolblockid = GlobalId2GlobalAmalBlockId(gcid, A, blkSizeInfo_, blockSize, offset);
        colblocks->push_back(globalcolblockid);
        realnnz++; // increment number of nnz in matrix row
      }
    }

    Teuchos::ArrayRCP<GlobalOrdinal> arr_colblocks = Teuchos::arcp( colblocks );

    // fill matrix graph
    TEUCHOS_TEST_FOR_EXCEPTION(crsGraph->getRowMap()->isNodeGlobalElement(globalblockid)==false,Exceptions::RuntimeError, "MueLu::CoalesceFactory::Amalgamate: global row id does not belong to current proc. Error.");
    crsGraph->insertGlobalIndices(globalblockid, arr_colblocks());
  }

  crsGraph->fillComplete(amal_map,amal_map);

  // create MueLu::Graph object
  graph = rcp(new Graph(crsGraph, "amalgamated graph of A"));

  // store information in Graph object for unamalgamation of vectors
  graph->SetAmalgamationParams(globalamalblockid2globalrowid_);

}

} //namespace MueLu

#endif // MUELU_COALESCEDROPFACTORY_DEF_HPP<|MERGE_RESOLUTION|>--- conflicted
+++ resolved
@@ -127,14 +127,8 @@
   if(fixedBlkSize_ == true  && blockdim > 1)                  bDoAmalgamation = true; // constant block size > 1
 
   if (bDoAmalgamation) {
-<<<<<<< HEAD
-    FactoryMonitor m2(*this, "Amalgamate", currentLevel);
-    std::cout << "CoalesceDropFactory::Build: blockdim = " << blockdim << std::endl;
+    SubFactoryMonitor m2(*this, "Amalgamate", currentLevel);
     Amalgamate(A, blockdim, offset, graph);
-=======
-    SubFactoryMonitor m2(*this, "Amalgamate", currentLevel);
-    Amalgamate(A, blockdim, graph);
->>>>>>> 4f8c7ded
   } else {
     graph = rcp(new Graph(A->getCrsGraph(), "Graph of A"));
   }
@@ -202,18 +196,8 @@
 
   // clean up DofVectors (remove duplicate entries)
   typename std::map<GlobalOrdinal,std::vector<GlobalOrdinal> >::iterator git;
-<<<<<<< HEAD
-  for (git=globalamalblockid2globalrowid_->begin(); git!=globalamalblockid2globalrowid_->end(); git++) {
-=======
-  for (lit=globalamalblockid2myrowid_->begin(); lit!=globalamalblockid2myrowid_->end(); ++lit) {
-    std::vector<LocalOrdinal> lrowids = lit->second;
-    sort(lrowids.begin(), lrowids.end());
-    typename std::vector<LocalOrdinal>::iterator lendLocation;
-    lendLocation = std::unique(lrowids.begin(), lrowids.end());
-    lrowids.erase(lendLocation,lrowids.end());
-  }
+
   for (git=globalamalblockid2globalrowid_->begin(); git!=globalamalblockid2globalrowid_->end(); ++git) {
->>>>>>> 4f8c7ded
     std::vector<GlobalOrdinal> growids = git->second;
     sort(growids.begin(), growids.end());
     typename std::vector<GlobalOrdinal>::iterator gendLocation;
