--- conflicted
+++ resolved
@@ -49,34 +49,6 @@
 {
   using TopologyData = topology_data<Topology>;
   bool edge_node_ordinals = true;
-<<<<<<< HEAD
-
-  unsigned totalEdgeNodeOffset = 0;
-  EXPECT_EQ(totalEdgeNodeOffset, TopologyData::edge_node_ordinals_offsets[0]);
-  edge_node_ordinals &= (0 == TopologyData::edge_node_ordinals_offsets[0]);
-
-  for (unsigned edge = 0; edge < TopologyData::num_edges; ++edge) {
-    stk::topology edgeTopo = stk::topology(Topology).edge_topology();
-    unsigned numEdgeNodes = edgeTopo.num_nodes();
-    totalEdgeNodeOffset += numEdgeNodes;
-
-    EXPECT_EQ(totalEdgeNodeOffset, TopologyData::edge_node_ordinals_offsets[edge+1]);
-    edge_node_ordinals &= (totalEdgeNodeOffset == TopologyData::edge_node_ordinals_offsets[edge+1]);
-  }
-
-  unsigned ordinalVectorLength = sizeof(TopologyData::edge_node_ordinals_vector) / sizeof(*TopologyData::edge_node_ordinals_vector);
-  EXPECT_EQ(totalEdgeNodeOffset, ordinalVectorLength);
-  edge_node_ordinals &= (totalEdgeNodeOffset == ordinalVectorLength);
-
-  return edge_node_ordinals;
-}
-
-template <stk::topology::topology_t Topology>
-typename std::enable_if<(topology_data<Topology>::num_edges == 0), bool>::type check_edge_node_offsets()
-{
-  return true;
-}
-=======
 
   unsigned totalEdgeNodeOffset = 0;
   EXPECT_EQ(totalEdgeNodeOffset, TopologyData::edge_node_ordinals_offsets[0]);
@@ -110,18 +82,6 @@
 {
   using TopologyData = topology_data<Topology>;
   bool face_topology = true;
->>>>>>> 4103bf6c
-
-  unsigned faceTopologyVectorLength = sizeof(TopologyData::face_topology_vector) / sizeof(*TopologyData::face_topology_vector);
-  face_topology = (stk::topology(Topology).num_faces() == faceTopologyVectorLength);
-  EXPECT_EQ(stk::topology(Topology).num_faces(), faceTopologyVectorLength);
-
-<<<<<<< HEAD
-template <stk::topology::topology_t Topology>
-typename std::enable_if<(topology_data<Topology>::num_faces > 0), bool>::type check_face_topology()
-{
-  using TopologyData = topology_data<Topology>;
-  bool face_topology = true;
 
   unsigned faceTopologyVectorLength = sizeof(TopologyData::face_topology_vector) / sizeof(*TopologyData::face_topology_vector);
   face_topology = (stk::topology(Topology).num_faces() == faceTopologyVectorLength);
@@ -163,56 +123,13 @@
   return face_node_ordinals;
 }
 
-=======
-  return face_topology;
-}
-
-template <stk::topology::topology_t Topology>
-typename std::enable_if<(topology_data<Topology>::num_faces == 0), bool>::type check_face_topology()
-{
-  return true;
-}
-
-
-template <stk::topology::topology_t Topology>
-typename std::enable_if<(topology_data<Topology>::num_faces > 0), bool>::type check_face_node_offsets()
-{
-  using TopologyData = topology_data<Topology>;
-  bool face_node_ordinals = true;
-  unsigned totalFaceNodeOffset = 0;
-
-  EXPECT_EQ(totalFaceNodeOffset, TopologyData::face_node_ordinals_offsets[0]);
-  face_node_ordinals &= (0 == TopologyData::face_node_ordinals_offsets[0]);
-
-  for (unsigned face = 0; face < TopologyData::num_faces; ++face) {
-    stk::topology faceTopo = stk::topology(Topology).face_topology(face);
-    unsigned numFaceNodes = faceTopo.num_nodes();
-    totalFaceNodeOffset += numFaceNodes;
-
-    EXPECT_EQ(totalFaceNodeOffset, TopologyData::face_node_ordinals_offsets[face+1]);
-    face_node_ordinals &= (totalFaceNodeOffset == TopologyData::face_node_ordinals_offsets[face+1]);
-  }
-
-  unsigned ordinalVectorLength = sizeof(TopologyData::face_node_ordinals_vector) / sizeof(*TopologyData::face_node_ordinals_vector);
-  EXPECT_EQ(totalFaceNodeOffset, ordinalVectorLength);
-  face_node_ordinals &= (totalFaceNodeOffset == ordinalVectorLength);
-
-  return face_node_ordinals;
-}
-
->>>>>>> 4103bf6c
 template <stk::topology::topology_t Topology>
 typename std::enable_if<(topology_data<Topology>::num_faces == 0), bool>::type check_face_node_offsets()
 {
   return true;
 }
-<<<<<<< HEAD
-
-
-=======
-
-
->>>>>>> 4103bf6c
+
+
 template <stk::topology::topology_t Topology>
 typename std::enable_if<((topology_data<Topology>::num_faces > 0) && (topology_data<Topology>::num_nodes > 0)), bool>::type check_permutation_node_offsets()
 {
@@ -254,10 +171,7 @@
   EXPECT_TRUE( validate_topology_data< topology::TRI_4         >() );
   EXPECT_TRUE( validate_topology_data< topology::TRI_6         >() );
   EXPECT_TRUE( validate_topology_data< topology::QUAD_4        >() );
-<<<<<<< HEAD
-=======
   EXPECT_TRUE( validate_topology_data< topology::QUAD_6        >() );
->>>>>>> 4103bf6c
   EXPECT_TRUE( validate_topology_data< topology::QUAD_8        >() );
   EXPECT_TRUE( validate_topology_data< topology::QUAD_9        >() );
   EXPECT_TRUE( validate_topology_data< topology::PARTICLE      >() );
@@ -289,10 +203,7 @@
   EXPECT_TRUE( validate_topology_data< topology::PYRAMID_13    >() );
   EXPECT_TRUE( validate_topology_data< topology::PYRAMID_14    >() );
   EXPECT_TRUE( validate_topology_data< topology::WEDGE_6       >() );
-<<<<<<< HEAD
-=======
   EXPECT_TRUE( validate_topology_data< topology::WEDGE_12      >() );
->>>>>>> 4103bf6c
   EXPECT_TRUE( validate_topology_data< topology::WEDGE_15      >() );
   EXPECT_TRUE( validate_topology_data< topology::WEDGE_18      >() );
   EXPECT_TRUE( validate_topology_data< topology::HEX_8         >() );
@@ -363,13 +274,8 @@
     std::vector<stk::topology::topology_t> goldValues = {stk::topology::TET_4, stk::topology::TET_8, stk::topology::TET_10,
                                                          stk::topology::TET_11, stk::topology::PYRAMID_5,
                                                          stk::topology::PYRAMID_13, stk::topology::PYRAMID_14,
-<<<<<<< HEAD
-                                                         stk::topology::WEDGE_6, stk::topology::WEDGE_15, stk::topology::WEDGE_18,
-                                                         stk::topology::HEX_8, stk::topology::HEX_20, stk::topology::HEX_27};
-=======
                                                          stk::topology::WEDGE_6, stk::topology::WEDGE_12, stk::topology::WEDGE_15, 
                                                          stk::topology::WEDGE_18, stk::topology::HEX_8, stk::topology::HEX_20, stk::topology::HEX_27};
->>>>>>> 4103bf6c
 
     std::vector<stk::topology::topology_t> results;
     for(stk::topology::topology_t i = stk::topology::BEGIN_TOPOLOGY; i < stk::topology::END_TOPOLOGY; ++i)
