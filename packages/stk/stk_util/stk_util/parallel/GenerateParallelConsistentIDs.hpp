--- conflicted
+++ resolved
@@ -103,11 +103,7 @@
       }
     }
 
-<<<<<<< HEAD
-    int mpiResult = MPI_Allreduce(&localMaxId, &globalMaxId, 1, MPI_UNSIGNED_LONG, MPI_MAX, comm);
-=======
     int mpiResult = MPI_Allreduce(&localMaxId, &globalMaxId, 1, sierra::MPI::Datatype<uint64_t>::type(), MPI_MAX, comm);
->>>>>>> 4103bf6c
     if(mpiResult != MPI_SUCCESS) {
       throw std::runtime_error("MPI_Allreduce failed");
     }
