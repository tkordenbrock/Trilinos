# Copyright 2002 - 2008, 2010, 2011 National Technology Engineering
# Solutions of Sandia, LLC (NTESS). Under the terms of Contract
# DE-NA0003525 with NTESS, the U.S. Government retains certain rights
# in this software.
# 
# Redistribution and use in source and binary forms, with or without
# modification, are permitted provided that the following conditions are
# met:
# 
#     * Redistributions of source code must retain the above copyright
#       notice, this list of conditions and the following disclaimer.
# 
#     * Redistributions in binary form must reproduce the above
#       copyright notice, this list of conditions and the following
#       disclaimer in the documentation and/or other materials provided
#       with the distribution.
# 
#     * Neither the name of NTESS nor the names of its contributors
#       may be used to endorse or promote products derived from this
#       software without specific prior written permission.
#
# THIS SOFTWARE IS PROVIDED BY THE COPYRIGHT HOLDERS AND CONTRIBUTORS
# "AS IS" AND ANY EXPRESS OR IMPLIED WARRANTIES, INCLUDING, BUT NOT
# LIMITED TO, THE IMPLIED WARRANTIES OF MERCHANTABILITY AND FITNESS FOR
# A PARTICULAR PURPOSE ARE DISCLAIMED. IN NO EVENT SHALL THE COPYRIGHT
# OWNER OR CONTRIBUTORS BE LIABLE FOR ANY DIRECT, INDIRECT, INCIDENTAL,
# SPECIAL, EXEMPLARY, OR CONSEQUENTIAL DAMAGES (INCLUDING, BUT NOT
# LIMITED TO, PROCUREMENT OF SUBSTITUTE GOODS OR SERVICES; LOSS OF USE,
# DATA, OR PROFITS; OR BUSINESS INTERRUPTION) HOWEVER CAUSED AND ON ANY
# THEORY OF LIABILITY, WHETHER IN CONTRACT, STRICT LIABILITY, OR TORT
# (INCLUDING NEGLIGENCE OR OTHERWISE) ARISING IN ANY WAY OUT OF THE USE
# OF THIS SOFTWARE, EVEN IF ADVISED OF THE POSSIBILITY OF SUCH DAMAGE.
# 


#
# A) Package-specific configuration options
#

#
# B) Define the header and source files (and directories)
#

#
# src
#

SET(HEADERS "")
SET(SOURCES "")

INCLUDE_DIRECTORIES(${CMAKE_CURRENT_BINARY_DIR})

#
# Core headers
#

INCLUDE_DIRECTORIES(${CMAKE_CURRENT_SOURCE_DIR})

APPEND_SET(HEADERS
GeneratedMesh.hpp
)

APPEND_SET(SOURCES
GeneratedMesh.cpp
  )

IF (TPL_ENABLE_MPI)
ENDIF()

#
# C) Define the targets for package's library(s)
#

TRIBITS_ADD_LIBRARY(
  stk_util_unit_test_support
  NOINSTALLHEADERS ${HEADERS}
<<<<<<< HEAD
  DEPLIBS
=======
>>>>>>> 4103bf6c
  SOURCES ${SOURCES}
  )

INSTALL(FILES ${HEADERS} DESTINATION
    ${CMAKE_INSTALL_PREFIX}/${${PROJECT_NAME}_INSTALL_INCLUDE_DIR}/stk_util/unit_test_support/)<|MERGE_RESOLUTION|>--- conflicted
+++ resolved
@@ -74,10 +74,6 @@
 TRIBITS_ADD_LIBRARY(
   stk_util_unit_test_support
   NOINSTALLHEADERS ${HEADERS}
-<<<<<<< HEAD
-  DEPLIBS
-=======
->>>>>>> 4103bf6c
   SOURCES ${SOURCES}
   )
 
