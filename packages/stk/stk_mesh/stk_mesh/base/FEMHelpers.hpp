// Copyright 2002 - 2008, 2010, 2011 National Technology Engineering
// Solutions of Sandia, LLC (NTESS). Under the terms of Contract
// DE-NA0003525 with NTESS, the U.S. Government retains certain rights
// in this software.
//
// Redistribution and use in source and binary forms, with or without
// modification, are permitted provided that the following conditions are
// met:
// 
//     * Redistributions of source code must retain the above copyright
//       notice, this list of conditions and the following disclaimer.
// 
//     * Redistributions in binary form must reproduce the above
//       copyright notice, this list of conditions and the following
//       disclaimer in the documentation and/or other materials provided
//       with the distribution.
// 
//     * Neither the name of NTESS nor the names of its contributors
//       may be used to endorse or promote products derived from this
//       software without specific prior written permission.
//
// THIS SOFTWARE IS PROVIDED BY THE COPYRIGHT HOLDERS AND CONTRIBUTORS
// "AS IS" AND ANY EXPRESS OR IMPLIED WARRANTIES, INCLUDING, BUT NOT
// LIMITED TO, THE IMPLIED WARRANTIES OF MERCHANTABILITY AND FITNESS FOR
// A PARTICULAR PURPOSE ARE DISCLAIMED. IN NO EVENT SHALL THE COPYRIGHT
// OWNER OR CONTRIBUTORS BE LIABLE FOR ANY DIRECT, INDIRECT, INCIDENTAL,
// SPECIAL, EXEMPLARY, OR CONSEQUENTIAL DAMAGES (INCLUDING, BUT NOT
// LIMITED TO, PROCUREMENT OF SUBSTITUTE GOODS OR SERVICES; LOSS OF USE,
// DATA, OR PROFITS; OR BUSINESS INTERRUPTION) HOWEVER CAUSED AND ON ANY
// THEORY OF LIABILITY, WHETHER IN CONTRACT, STRICT LIABILITY, OR TORT
// (INCLUDING NEGLIGENCE OR OTHERWISE) ARISING IN ANY WAY OUT OF THE USE
// OF THIS SOFTWARE, EVEN IF ADVISED OF THE POSSIBILITY OF SUCH DAMAGE.
// 

#ifndef stk_mesh_FEMHelpers_hpp
#define stk_mesh_FEMHelpers_hpp

#include <stddef.h>                     // for NULL
#include <stk_mesh/base/MetaData.hpp>   // for MetaData, etc
#include <stk_mesh/base/Types.hpp>      // for PartVector, EntityId, etc
#include <vector>                       // for vector, etc
#include <stk_topology/topology.hpp>
#include "stk_mesh/base/Entity.hpp"     // for Entity
namespace stk { namespace mesh { class BulkData; } }
namespace stk { namespace mesh { class Part; } }

namespace stk {
namespace mesh {

Entity declare_element( BulkData & mesh ,
                        PartVector & parts , // parts[0] expected to have topology
                        const EntityId elem_id ,
                        const EntityIdVector & node_ids );

inline
Entity declare_element( BulkData & mesh ,
                        Part & partWithTopology ,
                        const EntityId elem_id ,
                        const EntityIdVector & node_ids )
{
  PartVector vec(1, &partWithTopology);
  return declare_element(mesh, vec, elem_id, node_ids);
}

/** \brief  Create (or find) an element edge.
 *
 *  The element must be a member of a Part with a topology.
 */
Entity declare_element_edge( BulkData & mesh ,
			     const stk::mesh::EntityId global_side_id ,
			     Entity elem ,
			     const unsigned local_side_id ,
			     const stk::mesh::PartVector& parts = stk::mesh::PartVector());



/** \brief  Create (or find) an element side.
 *
 *  The element must be a member of a Part with a topology.
 */
Entity connect_side_to_element_with_ordinal( BulkData & mesh ,
                               Entity elem ,
                               Entity side ,
                               const unsigned local_side_id ,
                               stk::mesh::Part* part = NULL);

/** \brief finds oridinal and permutation of an entity relative to a parent entity
 *
 * This assumes parent is no higher rank than element and no less than edge and
 * that child is of less rank than parent.
 *
 *
 */
typedef std::pair<stk::mesh::ConnectivityOrdinal, stk::mesh::Permutation> OrdinalAndPermutation;

OrdinalAndPermutation get_ordinal_and_permutation(const stk::mesh::BulkData& mesh,
                                                  stk::mesh::Entity parent_entity,
                                                  stk::mesh::EntityRank to_rank,
                                                  const stk::mesh::EntityVector &nodes_of_sub_rank);

<<<<<<< HEAD
=======
bool element_side_polarity(const BulkData& mesh,
                           const Entity elem ,
                           const Entity side , unsigned local_side_id );

>>>>>>> 4103bf6c
stk::EquivalentPermutation sub_rank_equivalent(const stk::mesh::BulkData& mesh, stk::mesh::Entity element, unsigned ordinal, stk::mesh::EntityRank subRank,
                                                            const stk::mesh::Entity* subRankNodes);

stk::EquivalentPermutation side_equivalent(const stk::mesh::BulkData& mesh, stk::mesh::Entity element, unsigned sideOrdinal, const stk::mesh::Entity* candidateSideNodes);

bool is_side_equivalent(const stk::mesh::BulkData& mesh, stk::mesh::Entity element, unsigned sideOrdinal, const stk::mesh::Entity* candidateSideNodes);

bool is_edge_equivalent(const stk::mesh::BulkData& mesh, stk::mesh::Entity element, unsigned edgeOrdinal, const stk::mesh::Entity* candidateEdgeNodes);

NAMED_PAIR(EquivAndPositive, bool, is_equiv, bool, is_positive)

EquivAndPositive is_side_equivalent_and_positive(const stk::mesh::BulkData& mesh, stk::mesh::Entity element, unsigned sideOrdinal, const stk::mesh::EntityVector& candidateSideNodes);

EquivAndPositive is_side_equivalent_and_positive(const stk::mesh::BulkData& mesh, stk::mesh::Entity element, unsigned sideOrdinal, const stk::mesh::Entity* candidateSideNodes, size_t numCandidateSideNodes);

EquivAndPositive is_equivalent_and_positive(const stk::mesh::BulkData& mesh, stk::mesh::Entity element, unsigned ordinal, stk::mesh::EntityRank subRank, const stk::mesh::Entity* candidateNodes);

/**
 * Given an entity, subcell_rank, and subcell_id, return the nodes
 * that make up the subcell in a correct order for the given polarity.
 */
stk::topology get_subcell_nodes(const BulkData& mesh,
    const Entity entity ,
    EntityRank         subcell_rank ,
    unsigned           subcell_identifier ,
    EntityVector     & subcell_nodes
    );

/** \brief  Given an entity and collection of nodes, return the
 *          local id of the subcell that contains those nodes in the
 *          correct orientation.
 */
int get_entity_subcell_id( const BulkData& mesh, const Entity entity ,
                           const EntityRank          subcell_rank,
                           stk::topology side_topology,
                           const EntityVector      & side_nodes );

inline
void get_parts_with_topology(stk::topology topology,
                             stk::mesh::BulkData& mesh,
                             stk::mesh::PartVector& parts,
                             bool skip_topology_root_parts=false)
{
  parts.clear();

  const stk::mesh::MetaData & fem_meta = mesh.mesh_meta_data();

  const stk::mesh::PartVector& all_parts = fem_meta.get_parts();

  stk::mesh::PartVector::const_iterator
    iter = all_parts.begin(),
    iter_end = all_parts.end();

  for(; iter!=iter_end; ++iter) {
    stk::mesh::Part* part =  *iter;
    if (fem_meta.get_topology(*part) == topology) {
      if (skip_topology_root_parts && stk::mesh::is_topology_root_part(*part)) {
        continue;
      }
      parts.push_back(part);
    }
  }
}

stk::mesh::Entity get_side_entity_for_elem_side_pair(const stk::mesh::BulkData &bulk, Entity elem, int sideOrdinal);
stk::mesh::Entity get_side_entity_for_elem_id_side_pair_of_rank(const stk::mesh::BulkData &bulk, int64_t elemId, int sideOrdinal, stk::mesh::EntityRank sideRank);

stk::mesh::EntityId get_max_id_on_local_proc(const BulkData& bulk, EntityRank rank);

/** \---} */

} //namespace mesh
} //namespace stk
#endif<|MERGE_RESOLUTION|>--- conflicted
+++ resolved
@@ -98,13 +98,10 @@
                                                   stk::mesh::EntityRank to_rank,
                                                   const stk::mesh::EntityVector &nodes_of_sub_rank);
 
-<<<<<<< HEAD
-=======
 bool element_side_polarity(const BulkData& mesh,
                            const Entity elem ,
                            const Entity side , unsigned local_side_id );
 
->>>>>>> 4103bf6c
 stk::EquivalentPermutation sub_rank_equivalent(const stk::mesh::BulkData& mesh, stk::mesh::Entity element, unsigned ordinal, stk::mesh::EntityRank subRank,
                                                             const stk::mesh::Entity* subRankNodes);
 
