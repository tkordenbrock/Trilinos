// Copyright 2002 - 2008, 2010, 2011 National Technology Engineering
// Solutions of Sandia, LLC (NTESS). Under the terms of Contract
// DE-NA0003525 with NTESS, the U.S. Government retains certain rights
// in this software.
//
 // Redistribution and use in source and binary forms, with or without
 // modification, are permitted provided that the following conditions are
 // met:
 // 
 //     * Redistributions of source code must retain the above copyright
 //       notice, this list of conditions and the following disclaimer.
 // 
 //     * Redistributions in binary form must reproduce the above
 //       copyright notice, this list of conditions and the following
 //       disclaimer in the documentation and/or other materials provided
 //       with the distribution.
 // 
//     * Neither the name of NTESS nor the names of its contributors
//       may be used to endorse or promote products derived from this
//       software without specific prior written permission.
//
 // THIS SOFTWARE IS PROVIDED BY THE COPYRIGHT HOLDERS AND CONTRIBUTORS
 // "AS IS" AND ANY EXPRESS OR IMPLIED WARRANTIES, INCLUDING, BUT NOT
 // LIMITED TO, THE IMPLIED WARRANTIES OF MERCHANTABILITY AND FITNESS FOR
 // A PARTICULAR PURPOSE ARE DISCLAIMED. IN NO EVENT SHALL THE COPYRIGHT
 // OWNER OR CONTRIBUTORS BE LIABLE FOR ANY DIRECT, INDIRECT, INCIDENTAL,
 // SPECIAL, EXEMPLARY, OR CONSEQUENTIAL DAMAGES (INCLUDING, BUT NOT
 // LIMITED TO, PROCUREMENT OF SUBSTITUTE GOODS OR SERVICES; LOSS OF USE,
 // DATA, OR PROFITS; OR BUSINESS INTERRUPTION) HOWEVER CAUSED AND ON ANY
 // THEORY OF LIABILITY, WHETHER IN CONTRACT, STRICT LIABILITY, OR TORT
 // (INCLUDING NEGLIGENCE OR OTHERWISE) ARISING IN ANY WAY OUT OF THE USE
 // OF THIS SOFTWARE, EVEN IF ADVISED OF THE POSSIBILITY OF SUCH DAMAGE.

// NOTE: This is not a stand alone header file. It is meant to help clean up BulkData.hpp
// This is currently just housing the mutli-lined inlined methods.

#ifndef BULKDATA_INLINED_METHODS_HPP
#define BULKDATA_INLINED_METHODS_HPP

// IWYU pragma: private, include "stk_mesh/base/BulkData.hpp"

namespace stk {
namespace mesh {

<<<<<<< HEAD
 /** \brief  Comparator functor for entities compares the entities' keys */
#ifdef SIERRA_MIGRATION
inline
bool EntityLess::operator()(const Entity lhs, const Entity rhs) const
{
  bool result = false;
  if (m_shouldSortFacesByNodeIds &&
      m_mesh->entity_rank(lhs) == m_sideRank &&
      m_mesh->entity_rank(rhs) == m_sideRank)
  {
      unsigned num_nodes_lhs = m_mesh->count_valid_connectivity(lhs, stk::topology::NODE_RANK);
      unsigned num_nodes_rhs = m_mesh->count_valid_connectivity(rhs, stk::topology::NODE_RANK);
      if (num_nodes_lhs != num_nodes_rhs)
      {
          result = num_nodes_lhs < num_nodes_rhs;
      }
      else if (num_nodes_lhs == 0) {
          result = m_mesh->identifier(lhs) < m_mesh->identifier(rhs);
      }
      else
      {
          const stk::mesh::Entity* nodes_lhs_ptr = m_mesh->begin_nodes(lhs);
          const stk::mesh::Entity* nodes_rhs_ptr = m_mesh->begin_nodes(rhs);
          unsigned i=0;
          while(i<num_nodes_lhs &&
                (m_mesh->identifier(nodes_lhs_ptr[i]) == m_mesh->identifier(nodes_rhs_ptr[i])))
          {
            ++i;
          }
          result = (i<num_nodes_lhs) ?
                     (m_mesh->identifier(nodes_lhs_ptr[i]) < m_mesh->identifier(nodes_rhs_ptr[i]))
                   : false;
      }
  }
  else
  {
      const EntityKey lhs_key = m_mesh->entity_key(lhs);
      const EntityKey rhs_key = m_mesh->entity_key(rhs);
      result = lhs_key < rhs_key;
  }
  return result;
}

#else

inline EntityLess::EntityLess(const BulkData& mesh) : m_mesh(&mesh) {}

inline
bool EntityLess::operator()(const Entity lhs, const Entity rhs) const
{
  const EntityKey lhs_key = m_mesh->entity_key(lhs);
  const EntityKey rhs_key = m_mesh->entity_key(rhs);
  return (lhs_key < rhs_key);
}
#endif

/** \brief  Comparison operator */
inline
bool EntityLess::operator()(const Entity lhs, const EntityKey & rhs) const
{
  const EntityKey lhs_key = m_mesh->entity_key(lhs);
  return lhs_key < rhs;
}

inline
bool EntityLess::operator()( const EntityProc & lhs, const EntityProc & rhs) const
{
  const EntityKey lhs_key = m_mesh->entity_key(lhs.first);
  const EntityKey rhs_key = m_mesh->entity_key(rhs.first);
  return lhs_key != rhs_key ? lhs_key < rhs_key : lhs.second < rhs.second ;
}

inline
bool EntityLess::operator()( const EntityProc & lhs, const Entity rhs) const
{
  const EntityKey lhs_key = m_mesh->entity_key(lhs.first);
  const EntityKey rhs_key = m_mesh->entity_key(rhs);
  return lhs_key < rhs_key;
}

inline
bool EntityLess::operator()( const EntityProc & lhs, const EntityKey & rhs) const
{
  const EntityKey lhs_key = m_mesh->entity_key(lhs.first);
  return lhs_key < rhs ;
}

inline
EntityLess& EntityLess::operator=(const EntityLess& rhs)
{
  m_mesh = rhs.m_mesh;
  return *this;
}

=======
>>>>>>> 4103bf6c
inline
unsigned BulkData::num_connectivity(Entity entity, EntityRank rank) const
{
  ThrowAssert(bucket_ptr(entity));
  const MeshIndex &mesh_idx = mesh_index(entity);
  return mesh_idx.bucket->num_connectivity(mesh_idx.bucket_ordinal, rank);
}

inline
unsigned BulkData::find_ordinal(Entity entity, EntityRank rank, ConnectivityOrdinal ordinal) const
{
  ThrowAssert(bucket_ptr(entity));
  const MeshIndex &mesh_idx = mesh_index(entity);
  unsigned num_rels = mesh_idx.bucket->num_connectivity(mesh_idx.bucket_ordinal, rank);
  ConnectivityOrdinal const *ords = mesh_idx.bucket->begin_ordinals(mesh_idx.bucket_ordinal, rank);
  ThrowAssert(ords);

  unsigned i = 0;
  for (; i < num_rels; ++i)
  {
    if (ords[i] == ordinal)
      break;
  }
  return i;
}

inline
Entity const* BulkData::begin(Entity entity, EntityRank rank) const
{
  ThrowAssert(is_valid_connectivity(entity, rank));
  const MeshIndex &mesh_idx = mesh_index(entity);
  return mesh_idx.bucket->begin(mesh_idx.bucket_ordinal, rank);
}

inline
Entity const* BulkData::begin_nodes(Entity entity) const
{
  ThrowAssert(is_valid_connectivity(entity, stk::topology::NODE_RANK));
  const MeshIndex &mesh_idx = mesh_index(entity);
  return mesh_idx.bucket->begin_nodes(mesh_idx.bucket_ordinal);
}

inline
Entity const* BulkData::begin_edges(Entity entity) const
{
  ThrowAssert(is_valid_connectivity(entity, stk::topology::EDGE_RANK));
  const MeshIndex &mesh_idx = mesh_index(entity);
  return mesh_idx.bucket->begin_edges(mesh_idx.bucket_ordinal);
}

inline
Entity const* BulkData::begin_faces(Entity entity) const
{
  ThrowAssert(is_valid_connectivity(entity, stk::topology::FACE_RANK));
  const MeshIndex &mesh_idx = mesh_index(entity);
  return mesh_idx.bucket->begin_faces(mesh_idx.bucket_ordinal);
}

inline
Entity const* BulkData::begin_elements(Entity entity) const
{
  ThrowAssert(is_valid_connectivity(entity, stk::topology::ELEMENT_RANK));
  const MeshIndex &mesh_idx = mesh_index(entity);
  return mesh_idx.bucket->begin_elements(mesh_idx.bucket_ordinal);
}

inline
ConnectivityOrdinal const* BulkData::begin_ordinals(Entity entity, EntityRank rank) const
{
  ThrowAssert(is_valid_connectivity(entity, rank));
  const MeshIndex &mesh_idx = mesh_index(entity);
  return mesh_idx.bucket->begin_ordinals(mesh_idx.bucket_ordinal, rank);
}

inline
ConnectivityOrdinal const* BulkData::begin_node_ordinals(Entity entity) const
{
  ThrowAssert(is_valid_connectivity(entity, stk::topology::NODE_RANK));
  const MeshIndex &mesh_idx = mesh_index(entity);
  return mesh_idx.bucket->begin_node_ordinals(mesh_idx.bucket_ordinal);
}

inline
ConnectivityOrdinal const* BulkData::begin_edge_ordinals(Entity entity) const
{
  ThrowAssert(is_valid_connectivity(entity, stk::topology::EDGE_RANK));
  const MeshIndex &mesh_idx = mesh_index(entity);
  return mesh_idx.bucket->begin_edge_ordinals(mesh_idx.bucket_ordinal);
}

inline
ConnectivityOrdinal const* BulkData::begin_face_ordinals(Entity entity) const
{
  ThrowAssert(is_valid_connectivity(entity, stk::topology::FACE_RANK));
  const MeshIndex &mesh_idx = mesh_index(entity);
  return mesh_idx.bucket->begin_face_ordinals(mesh_idx.bucket_ordinal);
}

inline
ConnectivityOrdinal const* BulkData::begin_element_ordinals(Entity entity) const
{
  ThrowAssert(is_valid_connectivity(entity, stk::topology::ELEMENT_RANK));
  const MeshIndex &mesh_idx = mesh_index(entity);
  return mesh_idx.bucket->begin_element_ordinals(mesh_idx.bucket_ordinal);
}

inline
Permutation const* BulkData::begin_permutations(Entity entity, EntityRank rank) const
{
  ThrowAssert(is_valid_connectivity(entity, rank));
  const MeshIndex &mesh_idx = mesh_index(entity);
  return mesh_idx.bucket->begin_permutations(mesh_idx.bucket_ordinal, rank);
}

inline
Permutation const* BulkData::begin_node_permutations(Entity entity) const
{
  ThrowAssert(is_valid_connectivity(entity, stk::topology::NODE_RANK));
  const MeshIndex &mesh_idx = mesh_index(entity);
  return mesh_idx.bucket->begin_node_permutations(mesh_idx.bucket_ordinal);
}

inline
Permutation const* BulkData::begin_edge_permutations(Entity entity) const
{
  ThrowAssert(is_valid_connectivity(entity, stk::topology::EDGE_RANK));
  const MeshIndex &mesh_idx = mesh_index(entity);
  return mesh_idx.bucket->begin_edge_permutations(mesh_idx.bucket_ordinal);
}

inline
Permutation const* BulkData::begin_face_permutations(Entity entity) const
{
  ThrowAssert(is_valid_connectivity(entity, stk::topology::FACE_RANK));
  const MeshIndex &mesh_idx = mesh_index(entity);
  return mesh_idx.bucket->begin_face_permutations(mesh_idx.bucket_ordinal);
}

inline
Permutation const* BulkData::begin_element_permutations(Entity entity) const
{
  ThrowAssert(is_valid_connectivity(entity, stk::topology::ELEMENT_RANK));
  const MeshIndex &mesh_idx = mesh_index(entity);
  return mesh_idx.bucket->begin_element_permutations(mesh_idx.bucket_ordinal);
}

inline
unsigned BulkData::num_nodes(Entity entity) const
{
  ThrowAssert(is_valid_connectivity(entity, stk::topology::NODE_RANK));
  const MeshIndex &mesh_idx = mesh_index(entity);
  return mesh_idx.bucket->num_nodes(mesh_idx.bucket_ordinal);
}

inline
unsigned BulkData::num_edges(Entity entity) const
{
  ThrowAssert(is_valid_connectivity(entity, stk::topology::EDGE_RANK));
  const MeshIndex &mesh_idx = mesh_index(entity);
  return mesh_idx.bucket->num_edges(mesh_idx.bucket_ordinal);
}

inline
unsigned BulkData::num_faces(Entity entity) const
{
  ThrowAssert(is_valid_connectivity(entity, stk::topology::FACE_RANK));
  const MeshIndex &mesh_idx = mesh_index(entity);
  return mesh_idx.bucket->num_faces(mesh_idx.bucket_ordinal);
}

inline
unsigned BulkData::num_elements(Entity entity) const
{
  ThrowAssert(is_valid_connectivity(entity, stk::topology::ELEMENT_RANK));
  const MeshIndex &mesh_idx = mesh_index(entity);
  return mesh_idx.bucket->num_elements(mesh_idx.bucket_ordinal);
}

inline
Entity const* BulkData::end(Entity entity, EntityRank rank) const
{
  ThrowAssert(is_valid_connectivity(entity, rank));
  const MeshIndex &mesh_idx = mesh_index(entity);
  return mesh_idx.bucket->end(mesh_idx.bucket_ordinal, rank);
}

inline
Entity const* BulkData::end_nodes(Entity entity) const
{
  ThrowAssert(is_valid_connectivity(entity, stk::topology::NODE_RANK));
  const MeshIndex &mesh_idx = mesh_index(entity);
  return mesh_idx.bucket->end_nodes(mesh_idx.bucket_ordinal);
}

inline
Entity const* BulkData::end_edges(Entity entity) const
{
  ThrowAssert(is_valid_connectivity(entity, stk::topology::EDGE_RANK));
  const MeshIndex &mesh_idx = mesh_index(entity);
  return mesh_idx.bucket->end_edges(mesh_idx.bucket_ordinal);
}

inline
Entity const* BulkData::end_faces(Entity entity) const
{
  ThrowAssert(is_valid_connectivity(entity, stk::topology::FACE_RANK));
  const MeshIndex &mesh_idx = mesh_index(entity);
  return mesh_idx.bucket->end_faces(mesh_idx.bucket_ordinal);
}

inline
Entity const* BulkData::end_elements(Entity entity) const
{
  ThrowAssert(is_valid_connectivity(entity, stk::topology::ELEMENT_RANK));
  const MeshIndex &mesh_idx = mesh_index(entity);
  return mesh_idx.bucket->end_elements(mesh_idx.bucket_ordinal);
}

inline
ConnectivityOrdinal const* BulkData::end_ordinals(Entity entity, EntityRank rank) const
{
  ThrowAssert(is_valid_connectivity(entity, rank));
  const MeshIndex &mesh_idx = mesh_index(entity);
  return mesh_idx.bucket->end_ordinals(mesh_idx.bucket_ordinal, rank);
}

inline
ConnectivityOrdinal const* BulkData::end_node_ordinals(Entity entity) const
{
  ThrowAssert(is_valid_connectivity(entity, stk::topology::NODE_RANK));
  const MeshIndex &mesh_idx = mesh_index(entity);
  return mesh_idx.bucket->end_node_ordinals(mesh_idx.bucket_ordinal);
}

inline
ConnectivityOrdinal const* BulkData::end_edge_ordinals(Entity entity) const
{
  ThrowAssert(is_valid_connectivity(entity, stk::topology::EDGE_RANK));
  const MeshIndex &mesh_idx = mesh_index(entity);
  return mesh_idx.bucket->end_edge_ordinals(mesh_idx.bucket_ordinal);
}

inline
ConnectivityOrdinal const* BulkData::end_face_ordinals(Entity entity) const
{
  ThrowAssert(is_valid_connectivity(entity, stk::topology::FACE_RANK));
  const MeshIndex &mesh_idx = mesh_index(entity);
  return mesh_idx.bucket->end_face_ordinals(mesh_idx.bucket_ordinal);
}

inline
ConnectivityOrdinal const* BulkData::end_element_ordinals(Entity entity) const
{
  ThrowAssert(is_valid_connectivity(entity, stk::topology::ELEMENT_RANK));
  const MeshIndex &mesh_idx = mesh_index(entity);
  return mesh_idx.bucket->end_element_ordinals(mesh_idx.bucket_ordinal);
}

inline
Permutation const* BulkData::end_permutations(Entity entity, EntityRank rank) const
{
  ThrowAssert(is_valid_connectivity(entity, rank));
  const MeshIndex &mesh_idx = mesh_index(entity);
  return mesh_idx.bucket->end_permutations(mesh_idx.bucket_ordinal, rank);
}

inline
Permutation const* BulkData::end_node_permutations(Entity entity) const
{
  ThrowAssert(is_valid_connectivity(entity, stk::topology::NODE_RANK));
  const MeshIndex &mesh_idx = mesh_index(entity);
  return mesh_idx.bucket->end_node_permutations(mesh_idx.bucket_ordinal);
}

inline
Permutation const* BulkData::end_edge_permutations(Entity entity) const
{
  ThrowAssert(is_valid_connectivity(entity, stk::topology::EDGE_RANK));
  const MeshIndex &mesh_idx = mesh_index(entity);
  return mesh_idx.bucket->end_edge_permutations(mesh_idx.bucket_ordinal);
}

inline
Permutation const* BulkData::end_face_permutations(Entity entity) const
{
  ThrowAssert(is_valid_connectivity(entity, stk::topology::FACE_RANK));
  const MeshIndex &mesh_idx = mesh_index(entity);
  return mesh_idx.bucket->end_face_permutations(mesh_idx.bucket_ordinal);
}

inline
Permutation const* BulkData::end_element_permutations(Entity entity) const
{
  ThrowAssert(is_valid_connectivity(entity, stk::topology::ELEMENT_RANK));
  const MeshIndex &mesh_idx = mesh_index(entity);
  return mesh_idx.bucket->end_element_permutations(mesh_idx.bucket_ordinal);
}

inline
bool BulkData::has_permutation(Entity entity, EntityRank rank) const
{
  ThrowAssert(bucket_ptr(entity));
  return bucket(entity).has_permutation(rank);
}

inline
bool BulkData::in_shared(Entity entity) const
{
  if (m_entitycomm[entity.local_offset()] != nullptr) {
    return m_entitycomm[entity.local_offset()]->isShared;
  }
  return false;
}

inline
bool BulkData::in_receive_ghost( EntityKey key ) const
{
  const std::vector<Ghosting*> & ghosts= ghostings();
  for (size_t i=ghosts.size()-1;i>=AURA;--i)
  {
      if ( in_receive_ghost(*ghosts[i], key) )
          return true;
  }
  return false;
}

inline
bool BulkData::in_receive_ghost( Entity entity ) const
{
  const std::vector<Ghosting*> & ghosts= ghostings();
  for (size_t i=ghosts.size()-1;i>=AURA;--i)
  {
      if ( in_receive_ghost(*ghosts[i], entity) )
          return true;
  }
  return false;
}

inline
bool BulkData::in_receive_custom_ghost( EntityKey key ) const
{
  const std::vector<Ghosting*> & ghosts= ghostings();
  for (size_t i=ghosts.size()-1;i>AURA;--i)
  {
      if ( in_receive_ghost(*ghosts[i], key) )
          return true;
  }
  return false;
}

inline
bool BulkData::in_receive_ghost( const Ghosting & ghost , EntityKey key ) const
{
  const int owner_rank = parallel_owner_rank(get_entity(key));
  return in_ghost( ghost , key , owner_rank );
}

inline
bool BulkData::in_receive_ghost( const Ghosting & ghost , Entity entity ) const
{
  if (m_entitycomm[entity.local_offset()] == nullptr) {
    return false;
  }

  const int owner_rank = parallel_owner_rank(entity);
  if (owner_rank == parallel_rank()) {
    return false;
  }

  const EntityCommInfoVector& vec = m_entitycomm[entity.local_offset()]->comm_map;
  EntityCommInfoVector::const_iterator i = vec.begin();
  EntityCommInfoVector::const_iterator end = vec.end();
  for(; i!=end; ++i) {
    if (i->ghost_id == ghost.ordinal()) {
      return true;
    }
  }

  return false;
}

inline
bool BulkData::in_send_ghost( EntityKey key) const
{
    const int owner_rank = parallel_owner_rank(get_entity(key));
    for ( PairIterEntityComm ec = internal_entity_comm_map(key); ! ec.empty() ; ++ec )
    {
      if ( ec->ghost_id != 0 &&
           ec->proc     != owner_rank)
      {
        return true;
      }
    }
    return false;
}

inline
bool BulkData::in_send_ghost( Entity entity) const
{
    const int owner_rank = parallel_owner_rank(entity);
    for ( PairIterEntityComm ec = internal_entity_comm_map(entity); ! ec.empty() ; ++ec )
    {
      if ( ec->ghost_id != 0 &&
           ec->proc     != owner_rank)
      {
        return true;
      }
    }
    return false;
}

inline
void BulkData::internal_check_unpopulated_relations(Entity entity, EntityRank rank) const
{
#ifndef NDEBUG
  if (m_check_invalid_rels) {
    const MeshIndex &mesh_idx = mesh_index(entity);
    const Bucket &b = *mesh_idx.bucket;
    Bucket::size_type bucket_ord = mesh_idx.bucket_ordinal;
    ThrowAssertMsg(count_valid_connectivity(entity, rank) == b.num_connectivity(bucket_ord, rank),
                   count_valid_connectivity(entity,rank) << " = count_valid_connectivity("<<entity_key(entity)<<","<<rank<<") != b.num_connectivity("<<bucket_ord<<","<<rank<<") = " << b.num_connectivity(bucket_ord,rank);
                  );

  }
#endif
}

<<<<<<< HEAD
struct EntityGhostData
{
    enum DIRECTION {
        INVALID,
        NONE,
        SEND,
        RECEIVE
    };
    enum GHOST_LEVEL {
        LOCALLY_OWNED = -1,
        SHARED = 0,
        AURA = 1
    };
    DIRECTION direction;
    int ghostingLevel;
    int processor;
    Entity entity;
    const BulkData * bulkData;

    EntityGhostData()
    : direction(INVALID)
    , ghostingLevel(-2)
    , processor(-1)
    , entity()
    , bulkData(NULL) { }

    // insert to any ostream-like s
    template<class OStream> friend inline OStream& operator << (OStream& s, const DIRECTION& dir)
    {
        switch (dir) {
            case INVALID:
                s << "INVALID";
                break;
            case NONE:
                s << "NONE";
                break;
            case SEND:
                s << "SEND";
                break;
            case RECEIVE:
                s << "RECEIVE";
                break;
            default:
                s << "INVALID";
        }
        return s;
    }
    template<class OStream> inline OStream& printGhostLevel(OStream& s, int gl) const
    {
        switch (gl) {
            case LOCALLY_OWNED:
                s << "LOCALLY_OWNED";
                break;
            case SHARED:
                s << "SHARED";
                break;
            case AURA:
                s << "AURA";
                break;
            default:
                s << "CUSTOM_" << (gl-1);
        }
        return s;
    }
    template<class OStream> friend inline OStream& operator << (OStream& s, const EntityGhostData& egd)
    {
        if (egd.bulkData != NULL) {
            s << "(Entity_gid=";
            s << egd.bulkData->identifier(egd.entity)
              << ", rank=" << static_cast<unsigned int>(egd.bulkData->entity_rank(egd.entity));
        }
        else {
            s << "(Entity_lid=";
            s << egd.entity;
        }
        s << ", direction=" << egd.direction
          << ", processor=" << egd.processor
          << ", ghosting level=";
        egd.printGhostLevel(s,egd.ghostingLevel);
        s << ")";
        return s;
    }
};

struct StoreEntityInSet
{
    StoreEntityInSet() : entity_set() {}
    void operator()(Entity entity) {
       entity_set.insert(entity);
    }
    std::set<Entity> entity_set;
};

struct StoreEntityProcInSet
{
    StoreEntityProcInSet(const BulkData & mesh_in)
    :mesh(mesh_in)
    ,entity_proc_set(EntityLess(mesh_in))
    ,target(-1) {}

    bool operator()(Entity entity) {
        EntityProc ep(entity,target);
        if (entity_proc_set.find(ep) == entity_proc_set.end()) {
            entity_proc_set.insert(ep);
            return true;
        }
        return false;
    }
    const BulkData & mesh;
    std::set<EntityProc,EntityLess> entity_proc_set;
    int target;
};

=======
>>>>>>> 4103bf6c
////////////////

inline void BulkData::copy_entity_fields(Entity src, Entity dst)
{
  if (src == dst) return;

  //TODO fix const correctness for src
  MeshIndex & src_mesh_idx = mesh_index(src);
  MeshIndex & dst_mesh_idx = mesh_index(dst);

  copy_entity_fields_callback(dst_mesh_idx.bucket->entity_rank(),
                              dst_mesh_idx.bucket->bucket_id(),
                              dst_mesh_idx.bucket_ordinal,
                              src_mesh_idx.bucket->bucket_id(),
                              src_mesh_idx.bucket_ordinal);
}

inline bool BulkData::relation_exist( const Entity entity, EntityRank subcell_rank, RelationIdentifier subcell_id )
{
  bool found = false;
  Entity const * rel_entity_it = bucket(entity).begin(bucket_ordinal(entity),subcell_rank);
  const unsigned num_rel = bucket(entity).num_connectivity(bucket_ordinal(entity),subcell_rank);
  ConnectivityOrdinal const * rel_ord_it = bucket(entity).begin_ordinals(bucket_ordinal(entity),subcell_rank);

  for (unsigned i=0 ; i < num_rel ; ++i) {
    if (rel_ord_it[i] == static_cast<ConnectivityOrdinal>(subcell_id) && is_valid(rel_entity_it[i])) {
      found = true;
      break;
    }
  }

  return found;
}

<<<<<<< HEAD
inline bool BulkData::element_side_polarity( const Entity elem ,
      const Entity side , unsigned local_side_id ) const
{
    // 09/14/10:  TODO:  tscoffe:  Will this work in 1D??
    const bool is_side = entity_rank(side) != stk::topology::EDGE_RANK;
    stk::topology elem_top = bucket(elem).topology();

    const unsigned side_count = ! (elem_top != stk::topology::INVALID_TOPOLOGY) ? 0 : (
        is_side ? elem_top.num_sides()
            : elem_top.num_edges() );

    ThrowErrorMsgIf( elem_top == stk::topology::INVALID_TOPOLOGY,
        "For Element[" << identifier(elem) << "], element has no defined topology");

    ThrowErrorMsgIf( static_cast<unsigned>(side_count) <= local_side_id,
        "For Element[" << identifier(elem) << "], " <<
        "side: " << identifier(side) << ", " <<
        "local_side_id = " << local_side_id <<
        " ; unsupported local_side_id");

    stk::topology side_top =
        is_side ? elem_top.side_topology( local_side_id )
            : elem_top.sub_topology( stk::topology::EDGE_RANK, local_side_id );

    std::vector<unsigned> side_map(side_top.num_nodes());
    elem_top.side_node_ordinals( local_side_id, side_map.data());

    Entity const *elem_nodes = begin_nodes(elem);
    Entity const *side_nodes = begin_nodes(side);
    const unsigned n = side_top.num_nodes();
    bool good = false ;
    for ( unsigned i = 0 ; !good && i < n ; ++i ) {
        good = true;
        for ( unsigned j = 0; good && j < n ; ++j ) {
          good = side_nodes[(j+i)%n] == elem_nodes[ side_map[j] ];
        }
    }
    return good ;
}

=======
>>>>>>> 4103bf6c
inline VolatileFastSharedCommMapOneRank const& BulkData::volatile_fast_shared_comm_map(EntityRank rank) const
{
  ThrowAssert(this->in_synchronized_state());
  ThrowAssertMsg(rank < stk::topology::ELEMENT_RANK, "Cannot shared entities of rank: " << rank);
  if (m_volatile_fast_shared_comm_map_sync_count < synchronized_count()) {
    internal_update_fast_comm_maps();
  }
  return m_volatile_fast_shared_comm_map[rank];
}

inline Part& BulkData::ghosting_part(const Ghosting& ghosting) const
{
  ThrowRequireMsg(ghosting.ordinal() < m_ghost_parts.size(), "BulkData::ghosting_part ERROR, no part corresponds to ghosting with name="<<ghosting.name()<<" and ordinal="<<ghosting.ordinal());
  return *m_ghost_parts[ghosting.ordinal()];
}

inline bool BulkData::in_index_range(Entity entity) const
{
  return entity.local_offset() < m_entity_keys.size();
}

inline bool BulkData::is_valid(Entity entity) const
{
  ThrowAssertMsg(in_index_range(entity),
                 "Error in stk::mesh::BulkData::is_valid, entity not in index range. "
                 " entity.local_offset()="<<entity.local_offset()<<", valid range is < "
                 << get_size_of_entity_index_space());
  return !m_meshModification.is_entity_deleted(entity.local_offset());
}

inline const MeshIndex& BulkData::mesh_index(Entity entity) const
{
#ifndef NDEBUG
  entity_getter_debug_check(entity);
#endif

  return m_mesh_indexes[entity.local_offset()];
}

inline MeshIndex& BulkData::mesh_index(Entity entity)
{
  ThrowAssert(entity.local_offset() > 0); // setter check due to non-const

  return m_mesh_indexes[entity.local_offset()];
}

inline EntityId BulkData::identifier(Entity entity) const
{
#ifndef NDEBUG
  entity_getter_debug_check(entity);
#endif

  return m_entity_keys[entity.local_offset()].id();
}

inline EntityRank BulkData::entity_rank(Entity entity) const
{
#ifndef NDEBUG
  entity_getter_debug_check(entity);
#endif

  return m_entity_keys[entity.local_offset()].rank();
}

inline EntityKey BulkData::entity_key(Entity entity) const
{
#ifndef NDEBUG
  entity_getter_debug_check(entity);
#endif

  return m_entity_keys[entity.local_offset()];
}

inline EntityState BulkData::state(Entity entity) const
{
#ifndef NDEBUG
  entity_getter_debug_check(entity);
#endif
  return m_meshModification.get_entity_state(entity.local_offset());
}

inline void BulkData::internal_mark_entity(Entity entity, EntitySharing sharedType)
{
    m_mark_entity[entity.local_offset()] = sharedType;
}

inline BulkData::EntitySharing BulkData::internal_is_entity_marked(Entity entity) const
{
    return m_mark_entity[entity.local_offset()];
}

inline bool BulkData::internal_add_node_sharing_called() const
{
  return m_add_node_sharing_called;
}

inline Bucket & BulkData::bucket(Entity entity) const
{
#ifndef NDEBUG
  entity_getter_debug_check(entity);
#endif

  return *mesh_index(entity).bucket;
}

inline Bucket * BulkData::bucket_ptr(Entity entity) const
{
#ifndef NDEBUG
  entity_getter_debug_check(entity);
#endif

  return mesh_index(entity).bucket;
}

inline Bucket::size_type BulkData::bucket_ordinal(Entity entity) const
{
#ifndef NDEBUG
  entity_getter_debug_check(entity);
#endif

  return mesh_index(entity).bucket_ordinal;
}

inline int BulkData::parallel_owner_rank(Entity entity) const
{
#ifndef NDEBUG
  entity_getter_debug_check(entity);
#endif

  return m_owner[entity.local_offset()];
}

inline unsigned BulkData::local_id(Entity entity) const
{
#ifndef NDEBUG
  entity_getter_debug_check(entity);
#endif

  return m_local_ids[entity.local_offset()];
}

#ifdef SIERRA_MIGRATION
inline BulkData::FmwkId BulkData::global_id(stk::mesh::Entity entity) const
{
#ifndef NDEBUG
  entity_getter_debug_check(entity);
#endif

  return m_fmwk_global_ids[entity.local_offset()];
}

inline const RelationVector& BulkData::aux_relations(Entity entity) const
{
  ThrowAssert(m_add_fmwk_data);
  ThrowAssert(entity.local_offset() > 0);

  if (m_fmwk_aux_relations[entity.local_offset()] == NULL) {
    m_fmwk_aux_relations[entity.local_offset()] = new RelationVector();
  }
  return *m_fmwk_aux_relations[entity.local_offset()];
}

inline RelationVector& BulkData::aux_relations(Entity entity)
{
  ThrowAssert(m_add_fmwk_data);
  ThrowAssert(entity.local_offset() > 0);

  if (m_fmwk_aux_relations[entity.local_offset()] == NULL) {
    m_fmwk_aux_relations[entity.local_offset()] = new RelationVector();
  }
  return *m_fmwk_aux_relations[entity.local_offset()];
}

inline void BulkData::set_global_id(stk::mesh::Entity entity, BulkData::FmwkId id)
{
  ThrowAssert(entity.local_offset() > 0);

  m_modSummary.track_set_global_id(entity, id);

  m_fmwk_global_ids[entity.local_offset()] = id;
}

inline RelationIterator BulkData::internal_begin_relation(Entity entity, const Relation::RelationType relation_type) const
{
  ThrowAssert(m_add_fmwk_data);
  if (impl::internal_is_handled_generically(relation_type)) {
    ThrowErrorMsg("stk::Mesh::BulkData::internal_begin_relation(..) requests native stk::mesh relation type");
    return RelationIterator();
  }
  else {
    return aux_relations(entity).begin();
  }
}

inline RelationIterator BulkData::internal_end_relation(Entity entity, const Relation::RelationType relation_type) const
{
  ThrowAssert(m_add_fmwk_data);
  if (impl::internal_is_handled_generically(relation_type)) {
    ThrowErrorMsg("stk::Mesh::BulkData::internal_begin_relation(..) requests native stk::mesh relation type");
    return RelationIterator();
  }
  else {
    return aux_relations(entity).end();
  }
}

inline void BulkData::compress_relation_capacity(Entity entity)
{
  RelationVector &rels = aux_relations(entity);
  RelationVector tmp(rels);
  tmp.swap(rels);
}
#endif

inline void BulkData::set_mesh_index(Entity entity, Bucket * in_bucket, Bucket::size_type ordinal )
{
  ThrowAssert(entity.local_offset() > 0);

  if (in_bucket != NULL) {
    ThrowAssertMsg(in_bucket->size() >= ordinal, "Detected bad bucket/ordinal.");
  }
  MeshIndex &mesh_idx = mesh_index(entity);
  mesh_idx.bucket = in_bucket;
  mesh_idx.bucket_ordinal = ordinal;
}

inline void BulkData::set_entity_key(Entity entity, EntityKey key)
{
  ThrowAssert(entity.local_offset() > 0);

  m_entity_keys[entity.local_offset()] = key;
}

inline void BulkData::set_state(Entity entity, EntityState entity_state)
{
  ThrowAssert(entity.local_offset() > 0);

  m_meshModification.set_entity_state(entity.local_offset(), entity_state);
  m_mark_entity[entity.local_offset()] = NOT_MARKED;
}

inline void BulkData::set_local_id(Entity entity, unsigned id)
{
  ThrowAssert(entity.local_offset() > 0);

  m_local_ids[entity.local_offset()] = id;
}

inline void BulkData::log_created_parallel_copy(Entity entity)
{
  if (state(entity) == Created) {
    set_state(entity, Modified);
  }
}

inline bool BulkData::is_valid_connectivity(Entity entity, EntityRank rank) const
{
  if (!is_valid(entity)) return false;
  if (bucket_ptr(entity) == NULL) return false;
  internal_check_unpopulated_relations(entity, rank);
  return true;
}

}
}

#endif<|MERGE_RESOLUTION|>--- conflicted
+++ resolved
@@ -42,103 +42,6 @@
 namespace stk {
 namespace mesh {
 
-<<<<<<< HEAD
- /** \brief  Comparator functor for entities compares the entities' keys */
-#ifdef SIERRA_MIGRATION
-inline
-bool EntityLess::operator()(const Entity lhs, const Entity rhs) const
-{
-  bool result = false;
-  if (m_shouldSortFacesByNodeIds &&
-      m_mesh->entity_rank(lhs) == m_sideRank &&
-      m_mesh->entity_rank(rhs) == m_sideRank)
-  {
-      unsigned num_nodes_lhs = m_mesh->count_valid_connectivity(lhs, stk::topology::NODE_RANK);
-      unsigned num_nodes_rhs = m_mesh->count_valid_connectivity(rhs, stk::topology::NODE_RANK);
-      if (num_nodes_lhs != num_nodes_rhs)
-      {
-          result = num_nodes_lhs < num_nodes_rhs;
-      }
-      else if (num_nodes_lhs == 0) {
-          result = m_mesh->identifier(lhs) < m_mesh->identifier(rhs);
-      }
-      else
-      {
-          const stk::mesh::Entity* nodes_lhs_ptr = m_mesh->begin_nodes(lhs);
-          const stk::mesh::Entity* nodes_rhs_ptr = m_mesh->begin_nodes(rhs);
-          unsigned i=0;
-          while(i<num_nodes_lhs &&
-                (m_mesh->identifier(nodes_lhs_ptr[i]) == m_mesh->identifier(nodes_rhs_ptr[i])))
-          {
-            ++i;
-          }
-          result = (i<num_nodes_lhs) ?
-                     (m_mesh->identifier(nodes_lhs_ptr[i]) < m_mesh->identifier(nodes_rhs_ptr[i]))
-                   : false;
-      }
-  }
-  else
-  {
-      const EntityKey lhs_key = m_mesh->entity_key(lhs);
-      const EntityKey rhs_key = m_mesh->entity_key(rhs);
-      result = lhs_key < rhs_key;
-  }
-  return result;
-}
-
-#else
-
-inline EntityLess::EntityLess(const BulkData& mesh) : m_mesh(&mesh) {}
-
-inline
-bool EntityLess::operator()(const Entity lhs, const Entity rhs) const
-{
-  const EntityKey lhs_key = m_mesh->entity_key(lhs);
-  const EntityKey rhs_key = m_mesh->entity_key(rhs);
-  return (lhs_key < rhs_key);
-}
-#endif
-
-/** \brief  Comparison operator */
-inline
-bool EntityLess::operator()(const Entity lhs, const EntityKey & rhs) const
-{
-  const EntityKey lhs_key = m_mesh->entity_key(lhs);
-  return lhs_key < rhs;
-}
-
-inline
-bool EntityLess::operator()( const EntityProc & lhs, const EntityProc & rhs) const
-{
-  const EntityKey lhs_key = m_mesh->entity_key(lhs.first);
-  const EntityKey rhs_key = m_mesh->entity_key(rhs.first);
-  return lhs_key != rhs_key ? lhs_key < rhs_key : lhs.second < rhs.second ;
-}
-
-inline
-bool EntityLess::operator()( const EntityProc & lhs, const Entity rhs) const
-{
-  const EntityKey lhs_key = m_mesh->entity_key(lhs.first);
-  const EntityKey rhs_key = m_mesh->entity_key(rhs);
-  return lhs_key < rhs_key;
-}
-
-inline
-bool EntityLess::operator()( const EntityProc & lhs, const EntityKey & rhs) const
-{
-  const EntityKey lhs_key = m_mesh->entity_key(lhs.first);
-  return lhs_key < rhs ;
-}
-
-inline
-EntityLess& EntityLess::operator=(const EntityLess& rhs)
-{
-  m_mesh = rhs.m_mesh;
-  return *this;
-}
-
-=======
->>>>>>> 4103bf6c
 inline
 unsigned BulkData::num_connectivity(Entity entity, EntityRank rank) const
 {
@@ -566,122 +469,6 @@
 #endif
 }
 
-<<<<<<< HEAD
-struct EntityGhostData
-{
-    enum DIRECTION {
-        INVALID,
-        NONE,
-        SEND,
-        RECEIVE
-    };
-    enum GHOST_LEVEL {
-        LOCALLY_OWNED = -1,
-        SHARED = 0,
-        AURA = 1
-    };
-    DIRECTION direction;
-    int ghostingLevel;
-    int processor;
-    Entity entity;
-    const BulkData * bulkData;
-
-    EntityGhostData()
-    : direction(INVALID)
-    , ghostingLevel(-2)
-    , processor(-1)
-    , entity()
-    , bulkData(NULL) { }
-
-    // insert to any ostream-like s
-    template<class OStream> friend inline OStream& operator << (OStream& s, const DIRECTION& dir)
-    {
-        switch (dir) {
-            case INVALID:
-                s << "INVALID";
-                break;
-            case NONE:
-                s << "NONE";
-                break;
-            case SEND:
-                s << "SEND";
-                break;
-            case RECEIVE:
-                s << "RECEIVE";
-                break;
-            default:
-                s << "INVALID";
-        }
-        return s;
-    }
-    template<class OStream> inline OStream& printGhostLevel(OStream& s, int gl) const
-    {
-        switch (gl) {
-            case LOCALLY_OWNED:
-                s << "LOCALLY_OWNED";
-                break;
-            case SHARED:
-                s << "SHARED";
-                break;
-            case AURA:
-                s << "AURA";
-                break;
-            default:
-                s << "CUSTOM_" << (gl-1);
-        }
-        return s;
-    }
-    template<class OStream> friend inline OStream& operator << (OStream& s, const EntityGhostData& egd)
-    {
-        if (egd.bulkData != NULL) {
-            s << "(Entity_gid=";
-            s << egd.bulkData->identifier(egd.entity)
-              << ", rank=" << static_cast<unsigned int>(egd.bulkData->entity_rank(egd.entity));
-        }
-        else {
-            s << "(Entity_lid=";
-            s << egd.entity;
-        }
-        s << ", direction=" << egd.direction
-          << ", processor=" << egd.processor
-          << ", ghosting level=";
-        egd.printGhostLevel(s,egd.ghostingLevel);
-        s << ")";
-        return s;
-    }
-};
-
-struct StoreEntityInSet
-{
-    StoreEntityInSet() : entity_set() {}
-    void operator()(Entity entity) {
-       entity_set.insert(entity);
-    }
-    std::set<Entity> entity_set;
-};
-
-struct StoreEntityProcInSet
-{
-    StoreEntityProcInSet(const BulkData & mesh_in)
-    :mesh(mesh_in)
-    ,entity_proc_set(EntityLess(mesh_in))
-    ,target(-1) {}
-
-    bool operator()(Entity entity) {
-        EntityProc ep(entity,target);
-        if (entity_proc_set.find(ep) == entity_proc_set.end()) {
-            entity_proc_set.insert(ep);
-            return true;
-        }
-        return false;
-    }
-    const BulkData & mesh;
-    std::set<EntityProc,EntityLess> entity_proc_set;
-    int target;
-};
-
-=======
->>>>>>> 4103bf6c
 ////////////////
 
 inline void BulkData::copy_entity_fields(Entity src, Entity dst)
@@ -716,49 +503,6 @@
   return found;
 }
 
-<<<<<<< HEAD
-inline bool BulkData::element_side_polarity( const Entity elem ,
-      const Entity side , unsigned local_side_id ) const
-{
-    // 09/14/10:  TODO:  tscoffe:  Will this work in 1D??
-    const bool is_side = entity_rank(side) != stk::topology::EDGE_RANK;
-    stk::topology elem_top = bucket(elem).topology();
-
-    const unsigned side_count = ! (elem_top != stk::topology::INVALID_TOPOLOGY) ? 0 : (
-        is_side ? elem_top.num_sides()
-            : elem_top.num_edges() );
-
-    ThrowErrorMsgIf( elem_top == stk::topology::INVALID_TOPOLOGY,
-        "For Element[" << identifier(elem) << "], element has no defined topology");
-
-    ThrowErrorMsgIf( static_cast<unsigned>(side_count) <= local_side_id,
-        "For Element[" << identifier(elem) << "], " <<
-        "side: " << identifier(side) << ", " <<
-        "local_side_id = " << local_side_id <<
-        " ; unsupported local_side_id");
-
-    stk::topology side_top =
-        is_side ? elem_top.side_topology( local_side_id )
-            : elem_top.sub_topology( stk::topology::EDGE_RANK, local_side_id );
-
-    std::vector<unsigned> side_map(side_top.num_nodes());
-    elem_top.side_node_ordinals( local_side_id, side_map.data());
-
-    Entity const *elem_nodes = begin_nodes(elem);
-    Entity const *side_nodes = begin_nodes(side);
-    const unsigned n = side_top.num_nodes();
-    bool good = false ;
-    for ( unsigned i = 0 ; !good && i < n ; ++i ) {
-        good = true;
-        for ( unsigned j = 0; good && j < n ; ++j ) {
-          good = side_nodes[(j+i)%n] == elem_nodes[ side_map[j] ];
-        }
-    }
-    return good ;
-}
-
-=======
->>>>>>> 4103bf6c
 inline VolatileFastSharedCommMapOneRank const& BulkData::volatile_fast_shared_comm_map(EntityRank rank) const
 {
   ThrowAssert(this->in_synchronized_state());
