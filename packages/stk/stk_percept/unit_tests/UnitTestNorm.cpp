--- conflicted
+++ resolved
@@ -38,10 +38,6 @@
 #include <string>
 #include <typeinfo>
 #include <math.h>
-<<<<<<< HEAD
-#include <Parallel.hpp>
-=======
->>>>>>> 4552583e
 
 namespace stk {
 namespace percept {
