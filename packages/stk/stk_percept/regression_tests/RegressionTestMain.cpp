--- conflicted
+++ resolved
@@ -48,10 +48,7 @@
         bool result = true;
 
 #if defined(__PGI) || defined(REDS)
-<<<<<<< HEAD
-=======
         result = false;
->>>>>>> e0b81478
 #else
         testing::InitGoogleTest(&argc, argv);  
         //  bool result = 0;
