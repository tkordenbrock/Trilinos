#ifndef stk_adapt_UniformRefiner_hpp
#define stk_adapt_UniformRefiner_hpp

#include <iostream>
#include <stdexcept>
#include <string>
#include <sstream>
#include <cmath>
#include <utility>
#include <math.h>
#include <map>
#include <set>
#include <vector>

#include <Shards_BasicTopologies.hpp>
#include <Shards_CellTopologyData.h>

#include <boost/tuple/tuple_io.hpp>
#include <boost/tuple/tuple_comparison.hpp>

#include <stk_percept/stk_mesh.hpp>
#include <stk_percept/PerceptMesh.hpp>
#include <stk_adapt/UniformRefinerPattern.hpp>
#include <stk_adapt/Colorer.hpp>

#include <stk_adapt/NodeRegistry.hpp>

#include <stk_adapt/SubDimCell.hpp>

#define UNIFORM_REF_REMOVE_OLD_STD_SET 1
#define UNIFORM_REF_REMOVE_OLD_STD_VECTOR 0
#define UNIFORM_REF_REMOVE_OLD_BOOST_SET 0

#if UNIFORM_REF_REMOVE_OLD_BOOST_SET
#include <boost/unordered_set.hpp>
#endif


namespace stk {
  namespace adapt {

    using namespace stk::mesh;
    using std::vector;
    using std::map;
    using std::set;


#if UNIFORM_REF_REMOVE_OLD_STD_SET
    typedef std::set<Entity *> elements_to_be_destroyed_type;
#endif
#if UNIFORM_REF_REMOVE_OLD_STD_VECTOR
    typedef std::vector<Entity *> elements_to_be_destroyed_type;
#endif
#if UNIFORM_REF_REMOVE_OLD_BOOST_SET
    typedef boost::unordered_set<Entity *> elements_to_be_destroyed_type;
#endif


    /// e.g. UniformRefiner<shards::Hex<8>, shards::Tet<4> >
    //template<typename FromTopology, typename ToTopology>
#if 0
    class ParallelMeshModAlgorithm
    {
    public:
      virtual void planActions()=0;
      virtual void performActions()=0;
    protected:
      void helperFunction1();
      void helperFunction2();
      //...
    };
#endif

    //========================================================================================================================
    //========================================================================================================================
    //========================================================================================================================
    //template<class UniformRefinerPattern>
    class UniformRefiner //: ParallelMeshModAlgorithm
    {
    public:
      UniformRefiner(percept::PerceptMesh& eMesh, UniformRefinerPatternBase & bp, FieldBase *proc_rank_field=0);
      UniformRefiner(percept::PerceptMesh& eMesh, std::vector<UniformRefinerPatternBase *>&  bp, FieldBase *proc_rank_field=0);


      //UniformRefiner(percept::PerceptMesh& eMesh, UniformRefinerPattern<void, void, 0>& bp);
  
      void 
      doBreak();

      void 
      setRemoveOldElements(bool do_remove);

      bool 
      getRemoveOldElements();
      
      static BlockNamesType 
      getBlockNames(std::string& block_name);

      static BlockNamesType 
      correctBlockNamesForPartPartConsistency(percept::PerceptMesh& eMesh, BlockNamesType& blocks);

      void 
      setIgnoreSideSets(bool ignore_sidesets) ;

      bool 
      getIgnoreSideSets();

    protected:
  
      //void checkParallelConsitency();

      unsigned
      doForAllElements(EntityRank rank, NodeRegistry::ElementFunctionPrototype function, vector< ColorerSetType >& elementColors, vector<NeededEntityType>& needed_entity_ranks,
                       bool only_count=false, bool doAllElements=true);

      void 
      createElementsAndNodesAndConnectLocal(unsigned irank,  UniformRefinerPatternBase* breakPattern, 
                   vector< ColorerSetType >& elementColors,   vector<NeededEntityType>& needed_entity_ranks,  vector<Entity *>& new_elements_pool);

      bool
      createNewNeededNodeIds(const CellTopologyData * const cell_topo_data, 
                             const Entity& element, vector<NeededEntityType>& needed_entity_ranks, NewSubEntityNodesType& nodes);

      void 
      removeOldElements(EntityRank rank, UniformRefinerPatternBase* breakPattern );

      void 
      removeOldElements( elements_to_be_destroyed_type& elements_to_be_destroyed);

      void 
      addOldElementsToPart(EntityRank rank, UniformRefinerPatternBase* breakPattern, unsigned *elementType = 0u);

      void 
      renameNewParts(EntityRank rank, UniformRefinerPatternBase* breakPattern);

      void 
      fixSurfaceAndEdgeSetNames(EntityRank rank, UniformRefinerPatternBase* breakPattern);

      void 
      fixElementSides();

      void 
      fixElementSides1();

      void 
      fixElementSides(EntityRank side_rank);

      void 
      fixElementSides1(EntityRank side_rank);

      void 
      checkFixElementSides(EntityRank side_rank, EntityRank elem_rank);

      void 
      buildElementSideDB(SubDimCellToDataMap& cell_2_data_map);

      void 
      trace_print(std::string msg);

<<<<<<< HEAD
      //void dumpElements();
=======
      void 
      checkBreakPatternValidityAndBuildRanks(std::vector<EntityRank>& ranks);
>>>>>>> e0b81478

    private:
      percept::PerceptMesh& m_eMesh;

      //UniformRefinerPatternBase & m_breakPattern;
      std::vector<UniformRefinerPatternBase *> m_breakPattern;

      NodeRegistry* m_nodeRegistry;
      FieldBase *m_proc_rank_field;
      bool m_doRemove;

      std::vector<EntityRank> m_ranks;
      bool m_ignoreSideSets;
    };

  }
}
#endif<|MERGE_RESOLUTION|>--- conflicted
+++ resolved
@@ -157,12 +157,8 @@
       void 
       trace_print(std::string msg);
 
-<<<<<<< HEAD
-      //void dumpElements();
-=======
       void 
       checkBreakPatternValidityAndBuildRanks(std::vector<EntityRank>& ranks);
->>>>>>> e0b81478
 
     private:
       percept::PerceptMesh& m_eMesh;
