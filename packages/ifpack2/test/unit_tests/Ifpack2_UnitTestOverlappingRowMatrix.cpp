--- conflicted
+++ resolved
@@ -341,21 +341,13 @@
   }
   IFPACK2OVERLAPPINGROWMATRIX_REPORT_GLOBAL_ERR( "Ifpack2::OverlappingRowMatrix constructor" );
 
-<<<<<<< HEAD
-  Teuchos::ArrayView<size_t> halo = B->getExtHaloStarts();
-=======
   Teuchos::ArrayView<const size_t> halo = B->getExtHaloStarts();
 #if 0
->>>>>>> 473cc0f4
   printf("Halo Starts:");
   for(size_t i=0; i< (size_t)halo.size(); i++)
     printf("%d ",(int) halo[i]);
   printf("\n");
-<<<<<<< HEAD
-
-=======
 #endif
->>>>>>> 473cc0f4
 
   size_t NumGlobalRowsB = B->getGlobalNumRows ();
   size_t NumGlobalNonzerosB = B->getGlobalNumEntries ();
