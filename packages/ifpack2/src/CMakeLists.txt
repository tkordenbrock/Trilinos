--- conflicted
+++ resolved
@@ -268,15 +268,12 @@
       Details::Fildl
     )
   ENDIF()
-<<<<<<< HEAD
-=======
 
   IF(Ifpack2_ENABLE_HYPRE)
     APPEND_GLOBAL_SET(IFPACK2_ETI_CLASSES
       Hypre
       )
   ENDIF()
->>>>>>> 4103bf6c
 
   # Set the list of Ifpack2 classes templated on <LO, GO, Node> for
   # which we want to do ETI using this system.  These classes usually
