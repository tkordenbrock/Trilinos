--- conflicted
+++ resolved
@@ -94,14 +94,10 @@
 
     void evaluateFields(typename Traits::EvalData d);
 
-<<<<<<< HEAD
-    void evaluateFieldsDeviceDag(const int& work_size, typename Traits::EvalData d);
-=======
     void evaluateFieldsDeviceDag(const int& work_size,
 				 const int& team_size,
 				 const int& vector_size,
 				 typename Traits::EvalData d);
->>>>>>> 1e886f79
 
 #ifdef PHX_ENABLE_KOKKOS_AMT
     /*! \brief Evaluate the fields using hybrid functional (asynchronous multi-tasking) and data parallelism.
