// @HEADER
// ************************************************************************
//
//        Phalanx: A Partial Differential Equation Field Evaluation 
//       Kernel for Flexible Management of Complex Dependency Chains
//                    Copyright 2008 Sandia Corporation
//
// Under terms of Contract DE-AC04-94AL85000, there is a non-exclusive
// license for use of this work by or on behalf of the U.S. Government.
//
// Redistribution and use in source and binary forms, with or without
// modification, are permitted provided that the following conditions are
// met:
//
// 1. Redistributions of source code must retain the above copyright
// notice, this list of conditions and the following disclaimer.
//
// 2. Redistributions in binary form must reproduce the above copyright
// notice, this list of conditions and the following disclaimer in the
// documentation and/or other materials provided with the distribution.
//
// 3. Neither the name of the Corporation nor the names of the
// contributors may be used to endorse or promote products derived from
// this software without specific prior written permission.
//
// THIS SOFTWARE IS PROVIDED BY SANDIA CORPORATION "AS IS" AND ANY
// EXPRESS OR IMPLIED WARRANTIES, INCLUDING, BUT NOT LIMITED TO, THE
// IMPLIED WARRANTIES OF MERCHANTABILITY AND FITNESS FOR A PARTICULAR
// PURPOSE ARE DISCLAIMED. IN NO EVENT SHALL SANDIA CORPORATION OR THE
// CONTRIBUTORS BE LIABLE FOR ANY DIRECT, INDIRECT, INCIDENTAL, SPECIAL,
// EXEMPLARY, OR CONSEQUENTIAL DAMAGES (INCLUDING, BUT NOT LIMITED TO,
// PROCUREMENT OF SUBSTITUTE GOODS OR SERVICES; LOSS OF USE, DATA, OR
// PROFITS; OR BUSINESS INTERRUPTION) HOWEVER CAUSED AND ON ANY THEORY OF
// LIABILITY, WHETHER IN CONTRACT, STRICT LIABILITY, OR TORT (INCLUDING
// NEGLIGENCE OR OTHERWISE) ARISING IN ANY WAY OUT OF THE USE OF THIS
// SOFTWARE, EVEN IF ADVISED OF THE POSSIBILITY OF SUCH DAMAGE.
//
// Questions? Contact Roger Pawlowski (rppawlo@sandia.gov), Sandia
// National Laboratories.
//
// ************************************************************************
// @HEADER


#include "Teuchos_Assert.hpp"
#include "Phalanx_DataLayout.hpp"
#include "Phalanx_FieldTag_Tag.hpp"

// **********************************************************************
// Specialization: Residual
// **********************************************************************

template<typename Traits>
ScatterResidual<PHX::MyTraits::Residual, Traits>::
ScatterResidual(const Teuchos::RCP<PHX::FieldTag>& in_scatter_tag,
                const std::string& residual_name,
                const Teuchos::RCP<PHX::DataLayout>& residual_layout,
                const int& in_equation_index,
                const int& in_num_equations,
                const Kokkos::View<double*,PHX::Device>& in_global_residual) :
  scatter_tag(in_scatter_tag),
  residual_contribution(residual_name,residual_layout),
  global_residual_atomic(in_global_residual),
  equation_index(in_equation_index),
  num_equations(in_num_equations)
{ 
  this->addEvaluatedField(*scatter_tag);
  this->addDependentField(residual_contribution);
  this->setName("Scatter Residual: "+residual_name);
}

// **********************************************************************
template<typename Traits>
void ScatterResidual<PHX::MyTraits::Residual, Traits>::
evaluateFields(typename Traits::EvalData workset)
{
  gids = workset.gids_;
  cell_global_offset_index = workset.first_cell_global_index_;
  Kokkos::parallel_for(Kokkos::TeamPolicy<PHX::exec_space>(workset.num_cells_,workset.team_size_,workset.vector_size_),*this);
}

// **********************************************************************
template<typename Traits>
void ScatterResidual<PHX::MyTraits::Residual,Traits>::
operator()(const Kokkos::TeamPolicy<PHX::exec_space>::member_type& team) const
{
  const int local_cell = team.league_rank();
  Kokkos::parallel_for(Kokkos::TeamThreadRange(team,0,residual_contribution.extent(1)), [=] (const int& node) {
    const int residual_index = gids(cell_global_offset_index+local_cell,node) * num_equations + equation_index;
    global_residual_atomic(residual_index) += residual_contribution(local_cell,node);
  });
}

// **********************************************************************
// Specialization: Jacobian
// **********************************************************************

template<typename Traits>
ScatterResidual<PHX::MyTraits::Jacobian, Traits>::
ScatterResidual(const Teuchos::RCP<PHX::FieldTag>& in_scatter_tag,
                const std::string& residual_name,
                const Teuchos::RCP<PHX::DataLayout>& residual_layout,
                const int& in_equation_index,
                const int& in_num_equations,
                const Kokkos::View<double*,PHX::Device>& in_global_residual,
                const KokkosSparse::CrsMatrix<double,int,PHX::Device>& in_global_jacobian) :
  scatter_tag(in_scatter_tag),
  residual_contribution(residual_name,residual_layout),
  global_residual_atomic(in_global_residual),
  global_jacobian(in_global_jacobian),
  equation_index(in_equation_index),
  num_equations(in_num_equations)
{ 
  this->addEvaluatedField(*scatter_tag);
  this->addDependentField(residual_contribution);
  this->setName("Scatter Jacobian: "+residual_name);
}

// **********************************************************************
template<typename Traits>
void ScatterResidual<PHX::MyTraits::Jacobian, Traits>::
evaluateFields(typename Traits::EvalData workset)
{ 
  gids = workset.gids_;
  cell_global_offset_index = workset.first_cell_global_index_;
<<<<<<< HEAD
  Kokkos::parallel_for(Kokkos::TeamPolicy<PHX::exec_space>(workset.num_cells_,Kokkos::AUTO()),*this);
=======
  Kokkos::parallel_for(Kokkos::TeamPolicy<PHX::exec_space>(workset.num_cells_,workset.team_size_,workset.vector_size_),*this);
>>>>>>> 82d985cd
}

// **********************************************************************
template<typename Traits>
void ScatterResidual<PHX::MyTraits::Jacobian,Traits>::
operator()(const Kokkos::TeamPolicy<PHX::exec_space>::member_type& team) const
{
  const int cell = team.league_rank();
  const int num_nodes = residual_contribution.extent(1);
<<<<<<< HEAD
  Kokkos::parallel_for(Kokkos::TeamThreadRange(team,0,num_nodes), [=] (const int& node) {
=======
  Kokkos::parallel_for(Kokkos::TeamThreadRange(team,0,num_nodes), [&] (const int& node) {
>>>>>>> 82d985cd

    // Residual
    const int global_row_index = gids(cell_global_offset_index+cell,node) * num_equations + equation_index;
    global_residual_atomic(global_row_index) += residual_contribution(cell,node).val();

    // loop over nodes
    for (int col_node=0; col_node < num_nodes; ++col_node) {
<<<<<<< HEAD
      // loop over equations
      for (int col_eq=0; col_eq < num_equations; ++col_eq) {
        const int global_col_index = gids(cell_global_offset_index+cell,col_node) * num_equations + col_eq;
        const int derivative_index = col_node * num_equations + col_eq;
        // std::cout << "derivative = " << residual_contribution(cell,node).fastAccessDx(derivative_index) << std::endl;
        global_jacobian.sumIntoValues(global_row_index,&global_col_index,1,
                                      &(residual_contribution(cell,node).fastAccessDx(derivative_index)),
                                      false,true);
      }
=======

      // Bug in gcc 5 and 6 for nested lambdas breaks clean implementation
      // of scatter. This is a very ugly hack to support those compilers.
#if (__GNUC__ == 5) || (__GNUC__ == 6)
      struct Gcc5_6_Hack {
	KOKKOS_INLINE_FUNCTION
	static void hack(const int cell,
			 const int node,
			 const int num_nodes,
			 const int global_row_index,
			 const int col_node,
			 const int cell_global_offset_index,
			 const int num_equations,
			 const Kokkos::TeamPolicy<PHX::exec_space>::member_type& team,
			 const Kokkos::View<const int**,PHX::Device>& gids,
			 const PHX::MDField<const ScalarT,CELL,BASIS>& residual_contribution,
			 KokkosSparse::CrsMatrix<double,int,PHX::Device>& global_jacobian) {
	  // loop over equations
	  Kokkos::parallel_for(Kokkos::ThreadVectorRange(team,num_equations),[&] (const int& col_eq) {
	    const int global_col_index = gids(cell_global_offset_index+cell,col_node) * num_equations + col_eq;
	    const int derivative_index = col_node * num_equations + col_eq;
	    global_jacobian.sumIntoValues(global_row_index,&global_col_index,1,
					  &(residual_contribution(cell,node).fastAccessDx(derivative_index)),
					  false,true);
	  });
	}
      };
      Gcc5_6_Hack::hack(cell,node,num_nodes,global_row_index,col_node,cell_global_offset_index,num_equations,
			team,gids,residual_contribution,
			const_cast<KokkosSparse::CrsMatrix<double,int,PHX::Device>&>(global_jacobian));
#else
      // loop over equations
      Kokkos::parallel_for(Kokkos::ThreadVectorRange(team,num_equations),[&] (const int& col_eq) {
        const int global_col_index = gids(cell_global_offset_index+cell,col_node) * num_equations + col_eq;
        const int derivative_index = col_node * num_equations + col_eq;
        global_jacobian.sumIntoValues(global_row_index,&global_col_index,1,
                                      &(residual_contribution(cell,node).fastAccessDx(derivative_index)),
                                      false,true);
      });
#endif

>>>>>>> 82d985cd
    } 
  });
}

  /*
  std::size_t cell = 0;
  for (; element != workset.end; ++element,++cell) {
    
    // Sum element residual and Jacobian into global residual, Jacobian
    // Loop over nodes in element
    for (int node = 0; node < num_nodes; node++) {
      
      int node_GID = element->globalNodeId(node);
      int firstDOF = Jac->RowMap().LID(node_GID * num_eq);

      // Loop over equations per node
      for (int eq = 0; eq < num_eq; eq++) {
	
	int row = firstDOF + eq;
	
	// Sum residual
	if (f != Teuchos::null)
	  f->SumIntoMyValue(row, 0, val[eq](cell,node).val());
	

	// Check derivative array is nonzero
	if (val[eq](cell,node).hasFastAccess()) {
	  
	  // Loop over nodes in element
	  int firstcol = -1;
	  for (int node_col=0; node_col<num_nodes; node_col++){
	    firstcol =  Jac->RowMap().LID(element->globalNodeId(node_col) * num_eq);
	    
	    // Loop over equations per node
	    for (int eq_col=0; eq_col<num_eq; eq_col++) {
	      
              int lcol = num_eq * node_col + eq_col;
	      int col = firstcol + eq_col;
	      
	      // Sum Jacobian
	      Jac->SumIntoMyValues(row, 1, 
				   &(val[eq](cell,node).fastAccessDx(lcol)),
				   &col);
	      
	    } // column equations
	    
	  } // column nodes
	  
	} // has fast access
	
      } // row equations
      
    } // row node

  } // element
  */

// **********************************************************************
// Specialization: Jv
// **********************************************************************
/*
template<typename Traits>
ScatterResidual<PHX::MyTraits::Jv, Traits>::
ScatterResidual(const Teuchos::ParameterList& p)
{ 
  scatter_operation = Teuchos::rcp(new PHX::Tag<ScalarT>("Scatter",p.get< Teuchos::RCP<PHX::DataLayout> >("Dummy Data Layout")));

  const std::vector<std::string>& names = 
    *(p.get< Teuchos::RCP< std::vector<std::string> > >("Residual Names"));

  Teuchos::RCP<PHX::DataLayout> dl = 
    p.get< Teuchos::RCP<PHX::DataLayout> >("Data Layout");
  
  f = p.get< Teuchos::RCP<Epetra_Vector> >("Residual Vector");
  
  Jac = p.get< Teuchos::RCP<Epetra_CrsMatrix> >("Jacobian Matrix");
  
  val.resize(names.size());
  for (std::size_t eq = 0; eq < names.size(); ++eq) {
    PHX::MDField<ScalarT,Cell,Node> mdf(names[eq],dl);
    val[eq] = mdf;
    this->addDependentField(val[eq]);
  }

  this->addEvaluatedField(*scatter_operation);

  this->setName("Scatter Residual(Jv)");
}

// **********************************************************************
template<typename Traits> 
void ScatterResidual<PHX::MyTraits::Jv, Traits>::
postRegistrationSetup(typename Traits::SetupData d, 
		      PHX::FieldManager<Traits>& fm)
{
  for (std::size_t eq = 0; eq < val.size(); ++eq)
    this->utils.setFieldData(val[eq],fm);

  num_nodes = val[0].dimension(1);
  num_eq = val.size();
}

// **********************************************************************
template<typename Traits>
void ScatterResidual<PHX::MyTraits::Jv, Traits>::
evaluateFields(typename Traits::EvalData workset)
{ 
  std::vector<Element_Linear2D>::iterator element = workset.begin;

  std::size_t cell = 0;
  for (; element != workset.end; ++element,++cell) {
    
    // Sum element residual and Jacobian into global residual, Jacobian
    // Loop over nodes in element
    for (int node = 0; node < num_nodes; node++) {
      
      int node_GID = element->globalNodeId(node);
      int firstDOF = Jac->RowMap().LID(node_GID * num_eq);

      // Loop over equations per node
      for (int eq = 0; eq < num_eq; eq++) {
	
	int row = firstDOF + eq;
	
	// Sum residual
	// 	if (f != Teuchos::null)
	// 	  f->SumIntoMyValue(row, 0, val[eq](cell,node).val());
	
	workset.Jv->SumIntoMyValue(row, 0, 
				     val[eq](cell,node).fastAccessDx(0));
	
	

      } // row equations
      
    } // row node

  } // element

}
*/
// **********************************************************************<|MERGE_RESOLUTION|>--- conflicted
+++ resolved
@@ -123,11 +123,7 @@
 { 
   gids = workset.gids_;
   cell_global_offset_index = workset.first_cell_global_index_;
-<<<<<<< HEAD
-  Kokkos::parallel_for(Kokkos::TeamPolicy<PHX::exec_space>(workset.num_cells_,Kokkos::AUTO()),*this);
-=======
   Kokkos::parallel_for(Kokkos::TeamPolicy<PHX::exec_space>(workset.num_cells_,workset.team_size_,workset.vector_size_),*this);
->>>>>>> 82d985cd
 }
 
 // **********************************************************************
@@ -137,11 +133,7 @@
 {
   const int cell = team.league_rank();
   const int num_nodes = residual_contribution.extent(1);
-<<<<<<< HEAD
-  Kokkos::parallel_for(Kokkos::TeamThreadRange(team,0,num_nodes), [=] (const int& node) {
-=======
   Kokkos::parallel_for(Kokkos::TeamThreadRange(team,0,num_nodes), [&] (const int& node) {
->>>>>>> 82d985cd
 
     // Residual
     const int global_row_index = gids(cell_global_offset_index+cell,node) * num_equations + equation_index;
@@ -149,17 +141,6 @@
 
     // loop over nodes
     for (int col_node=0; col_node < num_nodes; ++col_node) {
-<<<<<<< HEAD
-      // loop over equations
-      for (int col_eq=0; col_eq < num_equations; ++col_eq) {
-        const int global_col_index = gids(cell_global_offset_index+cell,col_node) * num_equations + col_eq;
-        const int derivative_index = col_node * num_equations + col_eq;
-        // std::cout << "derivative = " << residual_contribution(cell,node).fastAccessDx(derivative_index) << std::endl;
-        global_jacobian.sumIntoValues(global_row_index,&global_col_index,1,
-                                      &(residual_contribution(cell,node).fastAccessDx(derivative_index)),
-                                      false,true);
-      }
-=======
 
       // Bug in gcc 5 and 6 for nested lambdas breaks clean implementation
       // of scatter. This is a very ugly hack to support those compilers.
@@ -201,7 +182,6 @@
       });
 #endif
 
->>>>>>> 82d985cd
     } 
   });
 }
