--- conflicted
+++ resolved
@@ -106,11 +106,7 @@
         ExprType( StorageType(v,arg_size,arg_stride) ) {}
 
       //! View-specific constructor
-<<<<<<< HEAD
-      KOKKOS_INLINE_FUNCTION
-=======
-      SACADO_INLINE_FUNCTION
->>>>>>> 4103bf6c
+      SACADO_INLINE_FUNCTION
       ViewFad(ValueT* dx_ptr, ValueT* val_ptr, const int arg_size = 0,
               const int arg_stride = 0) :
         ExprType( StorageType(dx_ptr,val_ptr,arg_size,arg_stride) ) {}
@@ -245,11 +241,7 @@
       }
 
       // Overload of addressof operator
-<<<<<<< HEAD
-      KOKKOS_INLINE_FUNCTION
-=======
-      SACADO_INLINE_FUNCTION
->>>>>>> 4103bf6c
+      SACADO_INLINE_FUNCTION
       ViewFadPtr<ValueT,length,stride,BaseFadT> operator&() const {
         return ViewFadPtr<ValueT,length,stride,BaseFadT>(
           this->dx_, this->val_, this->sz_.value, this->stride_.value);
@@ -271,30 +263,18 @@
       using view_fad_type::view_fad_type;
 
       // Add overload of dereference operator
-<<<<<<< HEAD
-      KOKKOS_INLINE_FUNCTION
+      SACADO_INLINE_FUNCTION
       view_fad_type* operator->() { return this; }
 
       // Add overload of dereference operator
-      KOKKOS_INLINE_FUNCTION
-=======
-      SACADO_INLINE_FUNCTION
-      view_fad_type* operator->() { return this; }
-
-      // Add overload of dereference operator
-      SACADO_INLINE_FUNCTION
->>>>>>> 4103bf6c
+      SACADO_INLINE_FUNCTION
       view_fad_type& operator*() { *this; }
     };
 
 #if defined(HAVE_SACADO_KOKKOSCORE)
     // Overload of Kokkos::atomic_add for ViewFad types.
     template <typename ValT, unsigned sl, unsigned ss, typename U, typename T>
-<<<<<<< HEAD
-    KOKKOS_INLINE_FUNCTION
-=======
     SACADO_INLINE_FUNCTION
->>>>>>> 4103bf6c
     void atomic_add(ViewFadPtr<ValT,sl,ss,U> dst, const Expr<T>& x) {
       using Kokkos::atomic_add;
 
