--- conflicted
+++ resolved
@@ -147,14 +147,6 @@
                              const Thyra::VectorBase<Scalar>& a,
                              const Scalar dt) const;
 
-<<<<<<< HEAD
-private:
-
-  /// Default Constructor -- not allowed
-  StepperNewmarkExplicitAForm();
-
-=======
->>>>>>> 73f41a29
 protected:
 
   Scalar gamma_;
