--- conflicted
+++ resolved
@@ -234,17 +234,12 @@
     xOldOld = solutionHistory->getStateTimeIndexNM2()->getX();
     order_ = Scalar(2.0);
 
-<<<<<<< HEAD
-    const Scalar alpha = ((Scalar(2.0)*dt + dtOld)/(dt + dtOld))/dt;
-    const Scalar beta  = Scalar(1.0);
-=======
-    const Scalar alpha = getAlpha(dt, dtOld);
-    const Scalar beta  = getBeta (dt);
->>>>>>> 7f085655
-
     // Setup TimeDerivative
     Teuchos::RCP<TimeDerivative<Scalar> > timeDer =
       Teuchos::rcp(new StepperBDF2TimeDerivative<Scalar>(dt, dtOld, xOld, xOldOld));
+
+    const Scalar alpha = getAlpha(dt, dtOld);
+    const Scalar beta  = getBeta (dt);
 
     Teuchos::RCP<ImplicitODEParameters<Scalar> > p =
       Teuchos::rcp(new ImplicitODEParameters<Scalar>(timeDer,dt,alpha,beta,
