--- conflicted
+++ resolved
@@ -12,11 +12,7 @@
 
 # Packages and sub-packages disables common to both SPARC and EMPIRE
 SET(ATDM_SE_PACKAGE_DISABLES
-<<<<<<< HEAD
   MiniTensor
-=======
-  ThreadPool
->>>>>>> e3d7eb61
   GlobiPack
   OptiPack
   Isorropia
